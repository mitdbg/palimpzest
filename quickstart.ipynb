--- conflicted
+++ resolved
@@ -283,10 +283,7 @@
    ],
    "source": [
     "import pandas as pd\n",
-<<<<<<< HEAD
-=======
-    "\n",
->>>>>>> 5d1f3fa1
+    "\n",
     "output_df = pd.DataFrame([r.to_dict() for r in results])[[\"date\",\"sender\",\"subject\"]]\n",
     "display(output_df)\n"
    ]
