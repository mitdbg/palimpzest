import os
import subprocess
from typing import Tuple

import click
import yaml
from click_aliases import ClickAliasedGroup
from prettytable import PrettyTable


############ DEFINITIONS ############
class InvalidCommandError(Exception):
    pass


############## HELPERS ##############
def _print_msg(msg: str) -> None:
    """
    Helper function to print messages in CLI-specific format. Currently just a wrapper around print(),
    could easily be extended to include color/formatted output.

    Parameters
    ----------
    msg: str
        Message to print to the console.
    """
    print(f"{msg}")


def _run_bash_command(command: str) -> Tuple[str, str]:
    """
    Helper function to split a bash command on spaces and execute it using subprocess.

    Parameters
    ----------
    command: str
        Shell command to execute with subprocess.

    Returns
    -------
    Tuple[str, str]
        Tuple returning the stdout and stderr from running the shell command.
    """
    # split command on spaces into list of strings
    command_str_lst = command.split(" ")

    # execute command and capture the output
    out = subprocess.run(command_str_lst, capture_output=True)

    # return stdout as string
    return str(out.stdout, "utf-8"), str(out.stderr, "utf-8")


def _help() -> str:
    """
    Syntactic sugar to call `pz --help` when a user calls `pz help`.

    Returns
    -------
    str
        The help text for the pz CLI.
    """
    # execute the help command using subprocess and return output
    stdout, _ = _run_bash_command("pz --help")

    return stdout


############ CLICK API ##############
@click.group(cls=ClickAliasedGroup)
def cli():
    """
    The CLI tool for Palimpzest.
    """
    pass


@cli.command(aliases=["h"])
def help() -> None:
    """
    Print the help message for PZ.
    """
    _print_msg(_help())


@cli.command(aliases=["i"])
def init() -> None:
    """
    Initialize data directory for PZ.
    """
    # set directory and initialize it for PZ
    import palimpzest as pz
    from palimpzest.constants import PZ_DIR

    pz.DataDirectory()
    _print_msg(f"Palimpzest system initialized in: {PZ_DIR}")


@cli.command(aliases=["lsdata", "ls"])
def ls_data() -> None:
    """
    Print a table listing the datasets registered with PZ.
    """
    # fetch list of registered datasets
    # Time the loading of the library
<<<<<<< HEAD
    import time
=======
>>>>>>> cc2ffb38
    import palimpzest as pz
    import palimpzest.datamanager.datamanager as pzdm

    ds = pzdm.DataDirectory().list_registered_datasets()

    # construct table for printing
    table = [["Name", "Type", "Path"]]
    for path, descriptor in ds:
        table.append([path, descriptor[0], descriptor[1]])

    # print table of registered datasets
    t = PrettyTable(table[0])
    t.add_rows(table[1:])
    _print_msg(str(t))
    _print_msg("")
    _print_msg(f"Total datasets: {len(table) - 1}")


@cli.command(aliases=["synthesize", "syn"])
@click.option("--name", type=str, default=None, required=True, help="Registered name for the set of synthetic values")
@click.option("--count", type=int, default=100, help="How many values should be synthesized")
def synthesize_data(name: str, count: int) -> None:
    """
    Register a synthetic set of values with PZ

    Parameters
    ----------
    name: str
        Name to register the data set with

    count: int
        The nunber of values to synthesize
    """
    import palimpzest as pz

    name = name.strip()

    vals = []
    for i in range(0, count):
        vals.append(i)
    pz.DataDirectory().register_dataset(vals, name)

    _print_msg(f"Registered {name}")


@cli.command(aliases=["register", "reg", "r"])
@click.option("--path", type=str, default=None, required=True, help="File or directory to register as dataset.")
@click.option("--name", type=str, default=None, required=True, help="Registered name for the file/dir.")
def register_data(path: str, name: str) -> None:
    """
    Register a data file or data directory with PZ.

    Parameters
    ----------
    path: str
        Path to the data file or directory to register with PZ.

    name: str
        Name to register the data file / directory with.
    """
    import palimpzest as pz

    # parse path and name
    path = path.strip()
    name = name.strip()

    # register dataset
    if os.path.isfile(path):
        pz.DataDirectory().register_local_file(os.path.abspath(path), name)

    elif os.path.isdir(path):
        pz.DataDirectory().register_local_directory(os.path.abspath(path), name)

    else:
        raise InvalidCommandError(f"Path {path} is invalid. Does not point to a file or directory.")

    _print_msg(f"Registered {name}")


@cli.command(aliases=["rmdata", "rm"])
@click.option("--name", type=str, default=None, required=True, help="Name of registered dataset to be removed.")
def rm_data(name: str) -> None:
    """
    Remove a dataset that was registered with PZ.

    Parameters
    ----------
    name: str
        Name of the dataset to unregister.
    """
    import palimpzest as pz

    # parse name
    name = name.strip()

    # remove dataset from registry
    pz.DataDirectory().rm_registered_dataset(name)

    _print_msg(f"Deleted {name}")


@cli.command(aliases=["clear", "clr"])
def clear_cache() -> None:
    """
    Clear the Palimpzest cache.
    """
    import palimpzest as pz

    pz.DataDirectory().clear_cache(keep_registry=True)
    _print_msg("Cache cleared")


@cli.command(aliases=["config", "pc"])
def print_config() -> None:
    """
    Print the current config that Palimpzest is using.
    """
    import palimpzest as pz

    # load config yaml file
    config = pz.DataDirectory().get_config()

    # print contents of config
    _print_msg(f"--- {config['name']} ---\n{yaml.dump(config)}")


@cli.command(aliases=["cc"])
@click.option("--name", type=str, default=None, required=True, help="Name of the config to create.")
@click.option(
    "--llmservice",
    type=click.Choice(["openai", "together", "google"], case_sensitive=False),
    default="openai",
    help="Name of the LLM service to use.",
)
@click.option("--parallel", type=bool, default=False, help="Whether to run operations in parallel or not.")
@click.option("--set", type=bool, is_flag=True, help="Set the created config to be the current config.")
def create_config(name: str, llmservice: str, parallel: bool, set: bool) -> None:
    """
    Create a Palimpzest config. You must set the `name` field. You may optionally
    set the `llmservice` and `parallel` fields (default to )

    Parameters
    ----------
    name: str
        Name of the config to create.
    llmservice: str
        Name of the LLM service to use.
    parallel: bool
        Whether to run operations in parallel or not.
    set: bool
        If this flag is present, it will set the created config to be
        the current config.
    """
    from palimpzest.config import Config
    from palimpzest.constants import PZ_DIR

    # check that config name is unique
    if os.path.exists(os.path.join(PZ_DIR, f"config_{name}.yaml")):
        raise InvalidCommandError(f"Config with name {name} already exists.")

    # create config
    config = Config(name, llmservice, parallel)

    # set newly created config to be the current config if specified
    if set:
        config.set_current_config()

    _print_msg(f"Created config: {name}" if set is False else f"Created and set config: {name}")


@cli.command(aliases=["rmconfig", "rmc"])
@click.option("--name", type=str, default=None, required=True, help="Name of the config to remove.")
def rm_config(name: str) -> None:
    """
    Remove the specified config from Palimpzest. You cannot remove the default config.
    If this config was the current config, the current config will be set to the default config.

    Parameters
    ----------
    name: str
        Name of the config to remove.
    """
    from palimpzest.config import Config
    from palimpzest.constants import PZ_DIR

    # check that config exists
    if not os.path.exists(os.path.join(PZ_DIR, f"config_{name}.yaml")):
        raise InvalidCommandError(f"Config with name {name} does not exist.")

    # load the specified config
    config = Config(name)

    # remove the config; this will update the current config as well
    config.remove_config()
    _print_msg(f"Deleted config: {name}")


@cli.command(aliases=["set", "sc"])
@click.option("--name", type=str, default=None, required=True, help="Name of the config to set as the current config.")
def set_config(name: str) -> None:
    """
    Set the current config for Palimpzest to use.

    Parameters
    ----------
    name: str
        Name of the config to set as the current config.
    """
    from palimpzest.config import Config
    from palimpzest.constants import PZ_DIR

    # check that config exists
    if not os.path.exists(os.path.join(PZ_DIR, f"config_{name}.yaml")):
        raise InvalidCommandError(f"Config with name {name} does not exist.")

    # load the specified config
    config = Config(name)

    # set the config as the current config
    config.set_current_config()
    _print_msg(f"Set config: {name}")


def main():
    """
    Entrypoint for Palimpzest CLI tool implemented using Click.
    """
    cli.add_command(help)
    cli.add_command(init)
    cli.add_command(ls_data)
    cli.add_command(register_data)
    cli.add_command(rm_data)
    cli.add_command(clear_cache)
    cli.add_command(print_config)
    cli.add_command(create_config)
    cli.add_command(rm_config)
    cli.add_command(set_config)
    cli()<|MERGE_RESOLUTION|>--- conflicted
+++ resolved
@@ -103,10 +103,6 @@
     """
     # fetch list of registered datasets
     # Time the loading of the library
-<<<<<<< HEAD
-    import time
-=======
->>>>>>> cc2ffb38
     import palimpzest as pz
     import palimpzest.datamanager.datamanager as pzdm
 
