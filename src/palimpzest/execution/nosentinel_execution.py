--- conflicted
+++ resolved
@@ -48,194 +48,6 @@
             optimization_strategy=self.optimization_strategy,
         )
 
-<<<<<<< HEAD
-        # enumerate all possible physical plans
-        all_physical_plans = []
-        for logical_plan in logical_planner.generate_plans(dataset):
-            for physical_plan in physical_planner.generate_plans(logical_plan):
-                all_physical_plans.append(physical_plan)
-
-        # construct the CostEstimator with any sample execution data we've gathered
-        cost_estimator = CostEstimator(source_dataset_id=self.source_dataset_id)
-
-        # estimate the cost of each plan
-        for physical_plan in all_physical_plans:
-            total_time, total_cost, quality = cost_estimator.estimate_plan_cost(physical_plan)
-            physical_plan.total_time = total_time
-            physical_plan.total_cost = total_cost
-            physical_plan.quality = quality
-
-        # deduplicate plans with identical cost estimates
-        plans = physical_planner.deduplicate_plans(all_physical_plans)
-
-        # select pareto frontier of plans
-        final_plans = physical_planner.select_pareto_optimal_plans(plans)
-
-        # for experimental evaluation, we may want to include baseline plans
-        if self.include_baselines:
-            final_plans = physical_planner.add_baseline_plans(final_plans)
-
-        if self.min_plans is not None and len(final_plans) < self.min_plans:
-            final_plans = physical_planner.add_plans_closest_to_frontier(final_plans, plans, self.min_plans)
-
-        # choose best plan and execute it
-        plan = policy.choose(plans)
-        new_records, stats = self.execute_plan(plan, plan_type=PlanType.FINAL) # TODO: Still WIP
-        all_records = new_records
-
-        return all_records, plan, stats
-
-    # TODO The dag style execution is not really working. I am implementing a per-records execution
-    def execute_sequential(self, plan: PhysicalPlan, plan_stats: PlanStats):
-        """
-        Helper function which executes the physical plan. This function is overly complex for today's
-        plans which are simple cascades -- but is designed with an eye towards the future.
-        """
-        # initialize list of output records and intermediate variables
-        output_records = []
-        source_records_scanned = 0
-        datasource_len = 0
-        current_scan_idx = self.scan_start_idx
-
-        # initialize processing queues for each operation
-        processing_queues = {
-            op.get_op_id(): []
-            for op in plan.operators
-            if not isinstance(op, DataSourcePhysicalOp)
-        }
-        # execute the plan until either:
-        # 1. all records have been processed, or
-        # 2. the final limit operation has completed
-        finished_executing, keep_scanning_source_records = False, True
-        while not finished_executing:
-            for op_idx, operator in enumerate(plan.operators):
-                op_id = operator.get_op_id()
-
-                prev_op_id = (
-                    plan.operators[op_idx - 1].get_op_id() if op_idx > 1 else None
-                )
-                next_op_id = (
-                    plan.operators[op_idx + 1].get_op_id()
-                    if op_idx + 1 < len(plan.operators)
-                    else None
-                )
-
-                # TODO: if self.useParallelOps is True; execute each operator with parallelism
-                # invoke datasource operator(s) until we run out of source records
-                if isinstance(operator, DataSourcePhysicalOp) and keep_scanning_source_records:
-                    # get handle to DataSource and pre-compute its size
-                    datasource = (
-                        self.datadir.getRegisteredDataset(self.source_dataset_id)
-                        if isinstance(operator, MarshalAndScanDataOp)
-                        else self.datadir.getCachedResult(operator.cachedDataIdentifier)
-                    )
-                    datasource_len = len(datasource)
-
-                    # construct input DataRecord for DataSourcePhysicalOp
-                    candidate = DataRecord(schema=SourceRecord, parent_uuid=None, scan_idx=current_scan_idx)
-                    candidate.idx = current_scan_idx
-                    candidate.get_item_fn = datasource.getItem
-                    candidate.cardinality = datasource.cardinality
-
-                    # run DataSourcePhysicalOp on record
-                    records, record_op_stats_lst = operator(candidate)
-
-                    # update number of source records scanned and the current index
-                    source_records_scanned += len(records)
-                    current_scan_idx += 1
-
-                # only invoke aggregate operator(s) once there are no more source records and all
-                # upstream operators' processing queues are empty
-                elif isinstance(operator, AggregateOp):
-                    upstream_queues_are_empty = True
-                    for upstream_op_idx in range(op_idx):
-                        upstream_queues_are_empty = (
-                            upstream_queues_are_empty
-                            and len(processing_queues[upstream_op_idx]) == 0
-                        )
-                    if not keep_scanning_source_records and upstream_queues_are_empty:
-                        records, record_op_stats_lst = operator(candidates=processing_queues[op_idx])
-
-                # otherwise, process the next record in the processing queue for this operator
-                elif len(processing_queues[op_id]) > 0:
-                    # print(f"Processing operator {op_id} - queue length: {len(processing_queues[op_id])}")
-                    input_record = processing_queues[op_id].pop(0)
-                    records, record_op_stats_lst = operator(input_record)
-
-                # update plan stats
-                op_stats = plan_stats.operator_stats[op_id]
-                for record_op_stats in record_op_stats_lst:
-                    # TODO code a nice __add__ function for OperatorStats and RecordOpStats
-                    record_op_stats.source_op_id = prev_op_id
-                    op_stats.record_op_stats_lst.append(record_op_stats)
-                    op_stats.total_op_time += record_op_stats.time_per_record
-                    op_stats.total_op_cost += record_op_stats.cost_per_record
-
-                plan_stats.operator_stats[op_id] = op_stats
-
-                # TODO some operator is not returning a singleton list
-                if type(records) != type([]):
-                    records = [records]
-
-                # TODO: manage the cache here
-
-                # update processing_queues or output_records
-                for record in records:
-                    if isinstance(operator, FilterOp):
-                        if not record._passed_filter:
-                            continue
-                    if next_op_id is not None:
-                        processing_queues[next_op_id].append(record)
-                    else:
-                        output_records.append(record)
-                if next_op_id is not None:
-                    if processing_queues[next_op_id] == []:
-                        break
-
-            # update finished_executing based on whether all records have been processed
-            still_processing = any([len(queue) > 0 for queue in processing_queues.values()])
-            keep_scanning_source_records = (
-                current_scan_idx < datasource_len
-            )
-            finished_executing = not keep_scanning_source_records and not still_processing
-
-            # update finished_executing based on limit
-            if isinstance(operator, LimitScanOp):
-                finished_executing = (len(output_records) == operator.limit)
-
-        return output_records, plan_stats
-
-    # NOTE: Adding a few optional arguments for printing, etc.
-    def execute_plan(self, plan: PhysicalPlan,
-                     plan_type: PlanType = PlanType.FINAL,
-                     plan_idx: Optional[int] = None):
-        """Initialize the stats and invoke execute_dag() to execute the plan."""
-        if self.verbose:
-            print("----------------------")
-            print(f"{plan_type.value} {str(plan_idx)}:")
-            plan.printPlan()
-            print("---")
-
-        plan_start_time = time.time()
-
-        # initialize plan and operator stats
-        plan_stats = PlanStats(plan_id=plan.plan_id()) # TODO move into PhysicalPlan.__init__?
-        for op_idx, op in enumerate(plan.operators):
-            op_id = op.get_op_id()
-            plan_stats.operator_stats[op_id] = OperatorStats(op_idx=op_idx, op_id=op_id, op_name=op.op_name()) # TODO: also add op_details here
-        # NOTE: I am writing this execution helper function with the goal of supporting future
-        #       physical plans that may have joins and/or other operations with multiple sources.
-        #       Thus, the implementation is overkill for today's plans, but hopefully this will
-        #       avoid the need for a lot of refactoring in the future.
-        # execute the physical plan;
-        output_records, plan_stats = self.execute_sequential(plan, plan_stats)
-
-        # finalize plan stats
-        total_plan_time = time.time() - plan_start_time
-        plan_stats.finalize(total_plan_time)
-
-        return output_records, plan_stats
-=======
         # execute plan(s) according to the optimization strategy
         records, plan_stats = [], []
         if self.optimization_strategy == OptimizationStrategy.OPTIMAL:
@@ -281,5 +93,4 @@
     """
     This class performs non-sample based execution while executing plans in a pipelined, parallel fashion.
     """
-    pass
->>>>>>> 509856f8
+    pass