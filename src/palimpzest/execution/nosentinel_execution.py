--- conflicted
+++ resolved
@@ -3,30 +3,19 @@
 from palimpzest.constants import OptimizationStrategy
 from palimpzest.dataclasses import ExecutionStats
 from palimpzest.execution.execution_engine import ExecutionEngine
-from palimpzest.execution.plan_executors.parallel_execution_engine import (
+from palimpzest.execution.plan_executors.parallel_plan_execution import (
     PipelinedParallelPlanExecutor,
 )
-from palimpzest.execution.plan_executors.single_threaded_execution_engine import (
+from palimpzest.execution.plan_executors.single_threaded_plan_execution import (
     PipelinedSingleThreadPlanExecutor,
     SequentialSingleThreadPlanExecutor,
 )
-<<<<<<< HEAD
-from palimpzest.optimizer import CostModel, Optimizer
-from palimpzest.policy import Policy
-from palimpzest.sets import Set
-
-import time
-
-# TODO: we've removed the dataset_id; now we need this execution engine to:
-#       - run on validation data (if present); otherwise run on first num_samples
-#           - this should also be true for other execution engines
-=======
+from palimpzest.optimizer.cost_model import CostModel
 from palimpzest.optimizer.optimizer import Optimizer
 from palimpzest.policy import Policy
 from palimpzest.sets import Set
 
 
->>>>>>> 61fad7fe
 class NoSentinelExecutionEngine(ExecutionEngine):
     """
     This class implements the abstract execute() method from the ExecutionEngine.
@@ -87,39 +76,24 @@
     """
     This class performs non-sample based execution while executing plans in a sequential, single-threaded fashion.
     """
-<<<<<<< HEAD
     def __init__(self, *args, **kwargs):
         NoSentinelExecutionEngine.__init__(self, *args, **kwargs)
         SequentialSingleThreadPlanExecutor.__init__(self, *args, **kwargs)
-=======
-
-    pass
->>>>>>> 61fad7fe
 
 
 class PipelinedSingleThreadNoSentinelExecution(NoSentinelExecutionEngine, PipelinedSingleThreadPlanExecutor):
     """
     This class performs non-sample based execution while executing plans in a pipelined, single-threaded fashion.
     """
-<<<<<<< HEAD
     def __init__(self, *args, **kwargs):
         NoSentinelExecutionEngine.__init__(self, *args, **kwargs)
         PipelinedSingleThreadPlanExecutor.__init__(self, *args, **kwargs)
-=======
-
-    pass
->>>>>>> 61fad7fe
 
 
 class PipelinedParallelNoSentinelExecution(NoSentinelExecutionEngine, PipelinedParallelPlanExecutor):
     """
     This class performs non-sample based execution while executing plans in a pipelined, parallel fashion.
     """
-<<<<<<< HEAD
     def __init__(self, *args, **kwargs):
         NoSentinelExecutionEngine.__init__(self, *args, **kwargs)
-        PipelinedParallelPlanExecutor.__init__(self, *args, **kwargs)
-=======
-
-    pass
->>>>>>> 61fad7fe
+        PipelinedParallelPlanExecutor.__init__(self, *args, **kwargs)