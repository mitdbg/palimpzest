from typing import List, Optional

from palimpzest.constants import Model, OptimizationStrategy
<<<<<<< HEAD
from palimpzest.datamanager import DataDirectory
from palimpzest.datasources import DataSource
from palimpzest.execution import ExecutionEngine, SequentialSingleThreadSentinelExecution
from palimpzest.policy import Policy
from palimpzest.sets import Set

from typing import List, Optional, Union

=======
from palimpzest.execution.execution_engine import ExecutionEngine
from palimpzest.execution.sentinel_execution import PipelinedSingleThreadSentinelExecution
from palimpzest.policy import Policy
from palimpzest.sets import Set

>>>>>>> 61fad7fe

class Execute:
    @classmethod
    def get_datasource(cls, dataset: Union[Set, DataSource]) -> str:
        """
        Gets the DataSource for the given dataset.
        """
        # iterate until we reach DataSource
        while isinstance(dataset, Set):
            dataset = dataset._source

        # this will throw an exception if datasource is not registered with PZ
        return DataDirectory().getRegisteredDataset(dataset.dataset_id)

    def __new__(
        cls,
        dataset: Set,
        policy: Policy,
        num_samples: int = 20,
        nocache: bool = False,
        include_baselines: bool = False,
        min_plans: Optional[int] = None,
        max_workers: int = 1,
        verbose: bool = False,
<<<<<<< HEAD
        available_models: Optional[List[Model]] = [],
        allow_bonded_query: Optional[bool]=True,
        allow_conventional_query: Optional[bool]=False,
        allow_model_selection: Optional[bool]=True,
        allow_code_synth: Optional[bool]=True,
        allow_token_reduction: Optional[bool]=True,
        optimization_strategy: OptimizationStrategy=OptimizationStrategy.PARETO,
        execution_engine: ExecutionEngine = SequentialSingleThreadSentinelExecution,
=======
        available_models: Optional[List[Model]] = None,
        allow_bonded_query: Optional[bool] = True,
        allow_conventional_query: Optional[bool] = False,
        allow_model_selection: Optional[bool] = True,
        allow_code_synth: Optional[bool] = True,
        allow_token_reduction: Optional[bool] = True,
        optimization_strategy: OptimizationStrategy = OptimizationStrategy.OPTIMAL,
        execution_engine: ExecutionEngine = PipelinedSingleThreadSentinelExecution,
>>>>>>> 61fad7fe
        *args,
        **kwargs,
    ):
        if available_models is None:
            available_models = []
        return execution_engine(
<<<<<<< HEAD
            datasource=cls.get_datasource(dataset),
=======
            *args,
            **kwargs,
>>>>>>> 61fad7fe
            num_samples=num_samples,
            nocache=nocache,
            include_baselines=include_baselines,
            min_plans=min_plans,
            max_workers=max_workers,
            verbose=verbose,
            available_models=available_models,
            allow_bonded_query=allow_bonded_query,
            allow_conventional_query=allow_conventional_query,
            allow_code_synth=allow_code_synth,
            allow_model_selection=allow_model_selection,
            allow_token_reduction=allow_token_reduction,
            optimization_strategy=optimization_strategy,
        ).execute(dataset=dataset, policy=policy)<|MERGE_RESOLUTION|>--- conflicted
+++ resolved
@@ -1,26 +1,15 @@
-from typing import List, Optional
-
 from palimpzest.constants import Model, OptimizationStrategy
-<<<<<<< HEAD
 from palimpzest.datamanager import DataDirectory
 from palimpzest.datasources import DataSource
-from palimpzest.execution import ExecutionEngine, SequentialSingleThreadSentinelExecution
+from palimpzest.execution.execution_engine import ExecutionEngine
+from palimpzest.execution.nosentinel_execution import SequentialSingleThreadNoSentinelExecution
 from palimpzest.policy import Policy
 from palimpzest.sets import Set
 
-from typing import List, Optional, Union
-
-=======
-from palimpzest.execution.execution_engine import ExecutionEngine
-from palimpzest.execution.sentinel_execution import PipelinedSingleThreadSentinelExecution
-from palimpzest.policy import Policy
-from palimpzest.sets import Set
-
->>>>>>> 61fad7fe
 
 class Execute:
     @classmethod
-    def get_datasource(cls, dataset: Union[Set, DataSource]) -> str:
+    def get_datasource(cls, dataset: Set | DataSource) -> str:
         """
         Gets the DataSource for the given dataset.
         """
@@ -29,7 +18,7 @@
             dataset = dataset._source
 
         # this will throw an exception if datasource is not registered with PZ
-        return DataDirectory().getRegisteredDataset(dataset.dataset_id)
+        return DataDirectory().get_registered_dataset(dataset.dataset_id)
 
     def __new__(
         cls,
@@ -38,40 +27,26 @@
         num_samples: int = 20,
         nocache: bool = False,
         include_baselines: bool = False,
-        min_plans: Optional[int] = None,
+        min_plans: int | None = None,
         max_workers: int = 1,
         verbose: bool = False,
-<<<<<<< HEAD
-        available_models: Optional[List[Model]] = [],
-        allow_bonded_query: Optional[bool]=True,
-        allow_conventional_query: Optional[bool]=False,
-        allow_model_selection: Optional[bool]=True,
-        allow_code_synth: Optional[bool]=True,
-        allow_token_reduction: Optional[bool]=True,
-        optimization_strategy: OptimizationStrategy=OptimizationStrategy.PARETO,
-        execution_engine: ExecutionEngine = SequentialSingleThreadSentinelExecution,
-=======
-        available_models: Optional[List[Model]] = None,
-        allow_bonded_query: Optional[bool] = True,
-        allow_conventional_query: Optional[bool] = False,
-        allow_model_selection: Optional[bool] = True,
-        allow_code_synth: Optional[bool] = True,
-        allow_token_reduction: Optional[bool] = True,
-        optimization_strategy: OptimizationStrategy = OptimizationStrategy.OPTIMAL,
-        execution_engine: ExecutionEngine = PipelinedSingleThreadSentinelExecution,
->>>>>>> 61fad7fe
+        available_models: list[Model] | None = None,
+        allow_bonded_query: bool = True,
+        allow_conventional_query: bool = False,
+        allow_model_selection: bool = True,
+        allow_code_synth: bool = True,
+        allow_token_reduction: bool = True,
+        optimization_strategy: OptimizationStrategy = OptimizationStrategy.PARETO,
+        execution_engine: ExecutionEngine = SequentialSingleThreadNoSentinelExecution,
         *args,
         **kwargs,
     ):
         if available_models is None:
             available_models = []
         return execution_engine(
-<<<<<<< HEAD
-            datasource=cls.get_datasource(dataset),
-=======
             *args,
             **kwargs,
->>>>>>> 61fad7fe
+            datasource=cls.get_datasource(dataset),
             num_samples=num_samples,
             nocache=nocache,
             include_baselines=include_baselines,
