<<<<<<< HEAD
from palimpzest.constants import Model
=======
import json
>>>>>>> 61fad7fe
from typing import Any, Dict

import regex as re  # Use regex instead of re to used variable length lookbehind


<<<<<<< HEAD
def getJsonFromAnswer(answer: str, model: Model) -> Dict[str, Any]:
=======
def get_json_from_answer(answer: str) -> Dict[str, Any]:
>>>>>>> 61fad7fe
    """
    This function parses an LLM response which is supposed to output a JSON object
    and optimistically searches for the substring containing the JSON object.
    """
    # model-specific trimming for LLAMA3 responses
    if model in [Model.LLAMA3, Model.LLAMA3_V]:
        answer = answer.split("---")[0]
        answer = answer.replace("True", "true")
        answer = answer.replace("False", "false")

    # split off context / excess, which models sometimes output after answer
    answer = answer.split("Context:")[0]
    answer = answer.split("# this is the answer")[0]

    if not answer.strip().startswith("{"):
        # Find the start index of the actual JSON string
        # assuming the prefix is followed by the JSON object/array
        start_index = answer.find("{") if "{" in answer else answer.find("[")
        if start_index != -1:
            # Remove the prefix and any leading characters before the JSON starts
            answer = answer[start_index:]

    if not answer.strip().endswith("}"):
        # Find the end index of the actual JSON string
        # assuming the suffix is preceded by the JSON object/array
        end_index = answer.rfind("}") if "}" in answer else answer.rfind("]")
        if end_index != -1:
            # Remove the suffix and any trailing characters after the JSON ends
            answer = answer[: end_index + 1]

    # Handle weird escaped values. I am not sure why the model
    # is returning these, but the JSON parser can't take them
    answer = answer.replace(r"\_", "_")
    answer = answer.replace("\\n", "\n")
    # Remove https and http prefixes to not conflict with comment detection
    # Handle comments in the JSON response. Use regex from // until end of line
    answer = re.sub(r"(?<!https?:)\/\/.*?$", "", answer, flags=re.MULTILINE)
    answer = re.sub(r",\n.*\.\.\.$", "", answer, flags=re.MULTILINE)
    # Sanitize newlines in the JSON response
    answer = answer.replace("\n", " ")

    try:
        response = json.loads(answer)
    except Exception as e:
        if "items" in answer:  # If we are in one to many
            # Find the last dictionary item not closed
            last_idx = answer.rfind("},")
            # Close the last dictionary item
            answer = answer[: last_idx + 1] + "]}"
            response = json.loads(answer)
        else:
            raise e
    return response<|MERGE_RESOLUTION|>--- conflicted
+++ resolved
@@ -1,18 +1,12 @@
-<<<<<<< HEAD
-from palimpzest.constants import Model
-=======
 import json
->>>>>>> 61fad7fe
-from typing import Any, Dict
+from typing import Any
 
 import regex as re  # Use regex instead of re to used variable length lookbehind
 
+from palimpzest.constants import Model
 
-<<<<<<< HEAD
-def getJsonFromAnswer(answer: str, model: Model) -> Dict[str, Any]:
-=======
-def get_json_from_answer(answer: str) -> Dict[str, Any]:
->>>>>>> 61fad7fe
+
+def get_json_from_answer(answer: str, model: Model) -> dict[str, Any]:
     """
     This function parses an LLM response which is supposed to output a JSON object
     and optimistically searches for the substring containing the JSON object.
