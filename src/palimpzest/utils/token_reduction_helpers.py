from typing import List

from fuzzywuzzy import fuzz, process


def find_best_range(values, budget, trim_zeros=False):
    """
    Finds the consecutive range with the biggest sum within a budget.

    Args:
        values: A list of non-negative numbers.
        budget: The maximum number of consecutive elements to consider.

    Returns:
        A tuple containing the start and end indices (inclusive) of the best range,
        or None if the array is empty.
    """
    if not values:
        return None

    n = len(values)
    best_sum, best_start, current_sum, current_start = 0, 0, 0, 0

    # Iterate through the array, keeping track of current and best ranges.
    for i in range(n):
        current_sum += values[i]

        # If the current range exceeds the budget, remove elements from the beginning.
        while current_start + budget - 1 < i and current_start + budget - 1 >= 0:
            current_sum -= values[current_start]
            current_start += 1

        # Update best range if the current sum is bigger.
        if current_sum > best_sum:
            best_sum = current_sum
            best_start = current_start

    best_end = best_start + budget - 1
    print("best_start:", best_start, "best_end:", best_end)
    if trim_zeros:
        # Trim leading/trailing zeros
        while best_start >= 0 and values[best_start] == 0:
            best_start += 1

        while best_end < n and values[best_end] == 0:
            best_end -= 1
    else:
        # balance the zero entries equally on both sides
        leading_zeros = 0
        trailing_zeros = 0
        start_idx = best_start
        end_idx = best_end
        while start_idx >= 0 and values[start_idx] == 0:
            leading_zeros += 1
            start_idx += 1
        while end_idx < n and values[end_idx] == 0:
            trailing_zeros += 1
            end_idx -= 1
        half_zeros = int((leading_zeros + trailing_zeros) / 2)
        print("leading_zeros:", leading_zeros, "trailing_zeros:", trailing_zeros, "half_zeros:", half_zeros)
        best_start = best_start - half_zeros + leading_zeros
        best_end = best_end - trailing_zeros + leading_zeros + trailing_zeros - half_zeros

        if best_start < 0:
            best_end = best_end - best_start
            best_start = 0
        if best_end >= n:
            best_start = best_start - (best_end - n + 1)
            best_end = n - 1

    return best_start, best_end + 1


def get_range_from_hist(file_path, range_budget, resolution=0.001, trim_zeros=True):
    # Load data from csv file and extract he second column as values
    values = []
    with open(file_path) as file:
        for line in file:
            line = line.strip()
            values.append(int(float(line.split(",")[1])))
    index_range = 1 / resolution
    budget = int(range_budget * index_range)
    # Find the best range
    range = find_best_range(values, budget, trim_zeros=trim_zeros)
    if not range:
        raise ValueError("No range found")
    start, end = range
    print("start:", start, "end:", end, "index_range:", index_range)
    return start * 1.0 / index_range, end * 1.0 / index_range


def best_substring_match(query: str, context: str | List[str]):
    # This will extract all substrings of length equal to the query from the string
<<<<<<< HEAD
    candidates = [context[i:i + len(query)] for i in range(len(context) - len(query) + 1)]

=======
    candidates = [context[i : i + len(query)] for i in range(len(context) - len(query) + 1)]
    print("grd:", query)
>>>>>>> 61fad7fe
    # Find the best match among the candidates
    ret = process.extractOne(query, candidates, scorer=fuzz.ratio)
    if ret is None:
        return None

    best_match, score = ret
    positions = [can == best_match for can in candidates]
    start = positions.index(True)
    end = start + len(query)
    # print("best match:", best_match, "score:", score, "start:", start, "end:", end)
    # print("-------", string[start:end])
    return start, end<|MERGE_RESOLUTION|>--- conflicted
+++ resolved
@@ -91,13 +91,8 @@
 
 def best_substring_match(query: str, context: str | List[str]):
     # This will extract all substrings of length equal to the query from the string
-<<<<<<< HEAD
-    candidates = [context[i:i + len(query)] for i in range(len(context) - len(query) + 1)]
+    candidates = [context[i : i + len(query)] for i in range(len(context) - len(query) + 1)]
 
-=======
-    candidates = [context[i : i + len(query)] for i in range(len(context) - len(query) + 1)]
-    print("grd:", query)
->>>>>>> 61fad7fe
     # Find the best match among the candidates
     ret = process.extractOne(query, candidates, scorer=fuzz.ratio)
     if ret is None:
