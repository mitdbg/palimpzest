--- conflicted
+++ resolved
@@ -133,8 +133,6 @@
         """
         Advance the progress bar for the given operator by one. Modify the downstream operators'
         progress bar `total` to reflect the number of outputs produced by this operator.
-<<<<<<< HEAD
-=======
 
         NOTE: The semantics of this function are that every time it is executed we advance the
         progress bar by 1. This is because the progress bar represents what fraction of the inputs
@@ -143,7 +141,6 @@
         filters an input record will advance its progress bar by 1, but the next operator will now
         have 1 fewer inputs to process. Alternatively, a convert which generates 3 `num_outputs` will
         increase the inputs for the next operator by `delta = num_outputs - 1 = 2`.
->>>>>>> 0441a159
         """
         pass
 
