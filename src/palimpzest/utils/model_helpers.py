import os
from typing import List, Optional

from palimpzest.constants import Model


def get_vision_models() -> List[Model]:
    """
    Return the set of vision models which the system has access to based on the set of environment variables.
    """
    models = []
    if os.getenv("OPENAI_API_KEY") is not None:
        models.extend([Model.GPT_4o_V, Model.GPT_4o_MINI_V])

    if os.getenv("TOGETHER_API_KEY") is not None:
        models.extend([Model.LLAMA3_V])

    return models


def get_models(include_vision: Optional[bool] = False) -> List[Model]:
    """
    Return the set of models which the system has access to based on the set environment variables.
    """
    models = []
    if os.getenv("OPENAI_API_KEY") is not None:
        models.extend([Model.GPT_4o, Model.GPT_4o_MINI])

    if os.getenv("TOGETHER_API_KEY") is not None:
        models.extend([Model.LLAMA3, Model.MIXTRAL])

    if include_vision:
        vision_models = get_vision_models()
        models.extend(vision_models)

    return models


<<<<<<< HEAD
def getChampionModel(available_models, vision=False):
=======
def get_champion_model():
>>>>>>> 61fad7fe
    champion_model = None

    # non-vision
    if not vision and Model.GPT_4o in available_models:
        champion_model = Model.GPT_4o
    elif not vision and Model.GPT_4o_MINI in available_models:
        champion_model = Model.GPT_4o_MINI
    elif not vision and Model.LLAMA3 in available_models:
        champion_model = Model.LLAMA3
    elif not vision and Model.MIXTRAL in available_models:
        champion_model = Model.MIXTRAL

    # vision
    elif vision and Model.GPT_4o_V in available_models:
        champion_model = Model.GPT_4o_V
    elif vision and Model.GPT_4o_MINI_V in available_models:
        champion_model = Model.GPT_4o_MINI_V
    elif vision and Model.LLAMA3_V in available_models:
        champion_model = Model.LLAMA3_V

    else:
<<<<<<< HEAD
        raise Exception(f"No models available to create physical plans! available_models: {available_models}")

    return champion_model

=======
        raise Exception(
            (
                "No models available to create physical plans! You must set at least one of the following environment",
                "variables: [OPENAI_API_KEY, TOGETHER_API_KEY, GOOGLE_API_KEY]",
            )
        )

    return champion_model


def get_conventional_fallback_model():
    fallback_model = None
    if os.environ.get("OPENAI_API_KEY", None) is not None:
        fallback_model = Model.GPT_3_5
    elif os.environ.get("TOGETHER_API_KEY", None) is not None:
        fallback_model = Model.MIXTRAL
    elif os.environ.get("GOOGLE_API_KEY", None) is not None:
        fallback_model = Model.GEMINI_1
    else:
        raise Exception(
            (
                "No models available to create physical plans! You must set at least one of the following environment",
                "variables: [OPENAI_API_KEY, TOGETHER_API_KEY, GOOGLE_API_KEY]",
            )
        )
>>>>>>> 61fad7fe

def getConventionalFallbackModel(available_models, vision=False):
    return getChampionModel(available_models, vision)


<<<<<<< HEAD
def getCodeChampionModel(available_models):
    # NOTE: for now, assume same champion as getChampionModel()
    return getChampionModel(available_models, vision=False)


def getChampionModelName(available_models, vision=False):
    return getChampionModel(available_models, vision=vision).value
=======
def get_code_champion_model():
    # NOTE: for now, assume same champion as getChampionModel()
    return get_champion_model()


def get_champion_model_name():
    return get_champion_model().value
>>>>>>> 61fad7fe
<|MERGE_RESOLUTION|>--- conflicted
+++ resolved
@@ -36,11 +36,7 @@
     return models
 
 
-<<<<<<< HEAD
-def getChampionModel(available_models, vision=False):
-=======
-def get_champion_model():
->>>>>>> 61fad7fe
+def get_champion_model(available_models, vision=False):
     champion_model = None
 
     # non-vision
@@ -62,57 +58,23 @@
         champion_model = Model.LLAMA3_V
 
     else:
-<<<<<<< HEAD
-        raise Exception(f"No models available to create physical plans! available_models: {available_models}")
-
-    return champion_model
-
-=======
         raise Exception(
-            (
-                "No models available to create physical plans! You must set at least one of the following environment",
-                "variables: [OPENAI_API_KEY, TOGETHER_API_KEY, GOOGLE_API_KEY]",
-            )
+            "No models available to create physical plans! You must set at least one of the following environment"
+            " variables: [OPENAI_API_KEY, TOGETHER_API_KEY, GOOGLE_API_KEY]\n"
+            f"available_models: {available_models}"
         )
 
     return champion_model
 
 
-def get_conventional_fallback_model():
-    fallback_model = None
-    if os.environ.get("OPENAI_API_KEY", None) is not None:
-        fallback_model = Model.GPT_3_5
-    elif os.environ.get("TOGETHER_API_KEY", None) is not None:
-        fallback_model = Model.MIXTRAL
-    elif os.environ.get("GOOGLE_API_KEY", None) is not None:
-        fallback_model = Model.GEMINI_1
-    else:
-        raise Exception(
-            (
-                "No models available to create physical plans! You must set at least one of the following environment",
-                "variables: [OPENAI_API_KEY, TOGETHER_API_KEY, GOOGLE_API_KEY]",
-            )
-        )
->>>>>>> 61fad7fe
-
-def getConventionalFallbackModel(available_models, vision=False):
-    return getChampionModel(available_models, vision)
+def get_conventional_fallback_model(available_models, vision=False):
+    return get_champion_model(available_models, vision)
 
 
-<<<<<<< HEAD
-def getCodeChampionModel(available_models):
-    # NOTE: for now, assume same champion as getChampionModel()
-    return getChampionModel(available_models, vision=False)
+def get_code_champion_model(available_models):
+    # NOTE: for now, assume same champion as get_champion_model()
+    return get_champion_model(available_models, vision=False)
 
 
-def getChampionModelName(available_models, vision=False):
-    return getChampionModel(available_models, vision=vision).value
-=======
-def get_code_champion_model():
-    # NOTE: for now, assume same champion as getChampionModel()
-    return get_champion_model()
-
-
-def get_champion_model_name():
-    return get_champion_model().value
->>>>>>> 61fad7fe
+def get_champion_model_name(available_models, vision=False):
+    return get_champion_model(available_models, vision).value