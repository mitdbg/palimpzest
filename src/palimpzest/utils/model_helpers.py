--- conflicted
+++ resolved
@@ -34,9 +34,7 @@
 
     return models
 
-
 # The order is the priority of the model
-<<<<<<< HEAD
 TEXT_MODEL_PRIORITY = [
     Model.GPT_4o,
     Model.GPT_4o_MINI,
@@ -50,15 +48,7 @@
     Model.GPT_4o_MINI_V,
     Model.LLAMA3_V,
 ]
-def get_champion_model(available_models, vision=False):    
-=======
-TEXT_MODEL_PRIORITY = [Model.GPT_4o, Model.GPT_4o_MINI, Model.LLAMA3, Model.MIXTRAL]
-
-VISION_MODEL_PRIORITY = [Model.GPT_4o_V, Model.GPT_4o_MINI_V, Model.LLAMA3_V]
-
-
 def get_champion_model(available_models, vision=False):
->>>>>>> 0cb96a7b
     # Select appropriate priority list based on task
     model_priority = VISION_MODEL_PRIORITY if vision else TEXT_MODEL_PRIORITY
 
