--- conflicted
+++ resolved
@@ -16,13 +16,7 @@
 ### ONE TO ONE ###
 ONE_TO_ONE_TARGET_OUTPUT_DESCRIPTOR = "an output JSON object that describes an object of type {doc_type}."
 ONE_TO_ONE_OUTPUT_SINGLE_OR_PLURAL = "the output object"
-<<<<<<< HEAD
 ONE_TO_ONE_APPENDIX_INSTRUCTION = "Be sure to emit a JSON object only. The dictionary should only have the output fields: {fields}.\n\nFor example:\n{fields_example_dict}"
-=======
-ONE_TO_ONE_APPENDIX_INSTRUCTION = (
-    "Be sure to emit a JSON object only. The dictionary should only have the output fields: {fields}."
-)
->>>>>>> 61fad7fe
 
 # TODO: add JSON dict example to ONE_TO_MANY_APPENDIX_INSTRUCTION
 ### ONE_TO_MANY ###
@@ -40,16 +34,10 @@
 Here is every input field name and a description: 
 {multiline_input_field_description}
 Here is every output field name and a description:
-<<<<<<< HEAD
-{multilineOutputFieldDescription}
-{appendixInstruction}
+{multiline_output_field_description}
+{appendix_instruction}
 {optional_desc}
 {model_instruction}"""
-=======
-{multiline_output_field_description}
-{appendix_instruction}
-{optional_desc}"""
->>>>>>> 61fad7fe
 
 IMAGE_CONVERT_PROMPT = """You are an image analysis bot. Analyze the supplied image(s) and create {target_output_descriptor}.
 You will use the information in the image that I will provide. The input image(s) has type {input_type}.
@@ -57,16 +45,10 @@
 {optional_input_desc}
 {optional_output_desc}
 Here is every output field name and a description:
-<<<<<<< HEAD
-{multilineOutputFieldDescription}
-{appendixInstruction}
+{multiline_output_field_description}
+{appendix_instruction}
 {optional_desc}
 {model_instruction}"""
-=======
-{multiline_output_field_description}
-{appendix_instruction}
-{optional_desc}"""
->>>>>>> 61fad7fe
 
 IMAGE_FILTER_PROMPT = """You are an image analysis bot. Analyze the supplied image(s) and:
 - Output TRUE if the given image satisfies the filter condition
