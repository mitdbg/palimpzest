import json
import logging
from datetime import datetime
from pathlib import Path


def setup_logger(name):
    pz_logger = PZLogger()
    logger = pz_logger.get_logger(name)
    logger.setLevel(logging.DEBUG)
    logger.info(f"Initialized logger for {name}")
    return logger


class JsonFormatter(logging.Formatter):
    """Format logs as JSON for easier parsing"""

    def format(self, record):
        log_data = {
            "timestamp": self.formatTime(record),
            "level": record.levelname,
            "logger": record.name,
            "message": record.getMessage(),
        }

        if hasattr(record, "stats"):
            log_data["stats"] = record.stats
        # hasattr(record, "exc_info") will runinto error.
        if record.exc_info:
            log_data["exception"] = self.formatException(record.exc_info)

        return json.dumps(log_data)
<<<<<<< HEAD


LOG_FILE = "logs/palimpzest"

=======
>>>>>>> 4fd7816a

class PZLogger:
    """Central logging class for Palimpzest"""

    _instance = None
    root_log_dir = ".pz_logs"

<<<<<<< HEAD
    def __new__(
        cls,
        file_log_level: str = "ERROR",
        streaming_log_level: str = "ERROR",
        log_file: str | None = None,
        log_format: str = "%(asctime)s - %(name)s - %(levelname)s - %(message)s",
        json_format: bool = True,
    ):
=======
    def __new__(cls,
                file_log_level: str = "ERROR",
                streaming_log_level: str = "ERROR", 
                log_file: str | None = None,
                intermediate_log_dir: str | None = None,
                log_format: str = "%(asctime)s - %(name)s - %(levelname)s - %(message)s",
                json_format: bool = True):
>>>>>>> 4fd7816a
        if cls._instance is None:
            instance = super().__new__(cls)

            # Initialize all attributes
            instance.root_logger = logging.getLogger("palimpzest")
            instance.root_logger.setLevel(logging.DEBUG)  # Set root logger to capture all levels
            instance.streaming_log_level = streaming_log_level
            instance.file_log_level = file_log_level
            instance.intermediate_log_dir = intermediate_log_dir
            if log_file is None:
                # TODO: Save by day for now.
                log_dir = Path(cls.root_log_dir + "/logs")
                log_dir.mkdir(exist_ok=True)
                date_str = datetime.now().strftime("%Y-%m-%d")
                instance.log_file = f"{log_dir}/palimpzest_{date_str}.log"
            else:
                instance.log_file = log_file
            instance.log_format = log_format
            instance.json_format = json_format

<<<<<<< HEAD
=======
            # Setup intermediate results directory
            if intermediate_log_dir is None:
                instance.intermediate_log_dir = Path(f"{cls.root_log_dir}/intermediate_files")
            else:
                instance.intermediate_log_dir = Path(intermediate_log_dir)
            instance.intermediate_log_dir.mkdir(exist_ok=True)
            
>>>>>>> 4fd7816a
            # Setup logging
            instance._setup_root_logging()

            cls._instance = instance
        return cls._instance

    def _setup_root_logging(self):
        """Configure logging based on config"""
        self.root_logger.handlers.clear()

        if self.log_file:
            # TODO: consider to use rotating file handler to prevent huge log files
            self.file_handler = logging.FileHandler(self.log_file)
            self.file_handler.setLevel(self.file_log_level)
            if self.json_format:
                self.file_handler.setFormatter(JsonFormatter())
            else:
                self.file_handler.setFormatter(logging.Formatter(self.log_format))
            self.root_logger.addHandler(self.file_handler)

        self.console_handler = logging.StreamHandler()
        self.console_handler.setLevel(self.streaming_log_level)
        self.console_handler.setFormatter(logging.Formatter(self.log_format))
        self.root_logger.addHandler(self.console_handler)

    # TODO: we save everything into file when verbose is on.
    def set_console_level(self, level: str):
        self.streaming_log_level = level
        self.console_handler.setLevel(level)
        self.file_handler.setLevel(level)

    def get_logger(self, name: str) -> logging.Logger:
        """Get a logger for a specific component"""
        logger = logging.getLogger(f"palimpzest.{name}")
        logger.pz_logger = self
        logger.setLevel(logging.DEBUG)
        return logger<|MERGE_RESOLUTION|>--- conflicted
+++ resolved
@@ -30,13 +30,6 @@
             log_data["exception"] = self.formatException(record.exc_info)
 
         return json.dumps(log_data)
-<<<<<<< HEAD
-
-
-LOG_FILE = "logs/palimpzest"
-
-=======
->>>>>>> 4fd7816a
 
 class PZLogger:
     """Central logging class for Palimpzest"""
@@ -44,16 +37,6 @@
     _instance = None
     root_log_dir = ".pz_logs"
 
-<<<<<<< HEAD
-    def __new__(
-        cls,
-        file_log_level: str = "ERROR",
-        streaming_log_level: str = "ERROR",
-        log_file: str | None = None,
-        log_format: str = "%(asctime)s - %(name)s - %(levelname)s - %(message)s",
-        json_format: bool = True,
-    ):
-=======
     def __new__(cls,
                 file_log_level: str = "ERROR",
                 streaming_log_level: str = "ERROR", 
@@ -61,7 +44,6 @@
                 intermediate_log_dir: str | None = None,
                 log_format: str = "%(asctime)s - %(name)s - %(levelname)s - %(message)s",
                 json_format: bool = True):
->>>>>>> 4fd7816a
         if cls._instance is None:
             instance = super().__new__(cls)
 
@@ -82,8 +64,6 @@
             instance.log_format = log_format
             instance.json_format = json_format
 
-<<<<<<< HEAD
-=======
             # Setup intermediate results directory
             if intermediate_log_dir is None:
                 instance.intermediate_log_dir = Path(f"{cls.root_log_dir}/intermediate_files")
@@ -91,7 +71,6 @@
                 instance.intermediate_log_dir = Path(intermediate_log_dir)
             instance.intermediate_log_dir.mkdir(exist_ok=True)
             
->>>>>>> 4fd7816a
             # Setup logging
             instance._setup_root_logging()
 
