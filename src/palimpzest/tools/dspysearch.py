--- conflicted
+++ resolved
@@ -75,17 +75,13 @@
         #redpajamaModel = 'togethercomputer/RedPajama-INCITE-7B-Base'
         # mixtralModel = 'mistralai/Mixtral-8x7B-Instruct-v0.1'
         mixtralModel = model_name
-<<<<<<< HEAD
-        turbo = TogetherHFAdaptor(mixtralModel, together_key)
-    elif model_name in [Model.GEMINI_1.value, Model.GEMINI_1V.value]:
+        turbo = TogetherHFAdaptor(mixtralModel, together_key, shouldProfile)
+    elif model_name in [Model.GEMINI_1.value]:
         if 'GOOGLE_API_KEY' not in os.environ:
             raise ValueError("GOOGLE_API_KEY not found in environment variables")
         # get google key from environment
         google_key = os.environ['GOOGLE_API_KEY']
         turbo = dspy.Google(model=model_name, api_key=google_key)
-=======
-        turbo = TogetherHFAdaptor(mixtralModel, together_key, shouldProfile)
->>>>>>> 27aa2322
     else:
         raise ValueError("model must be one of those specified in palimpzest.constants.Model")
 
@@ -132,17 +128,13 @@
         #redpajamaModel = 'togethercomputer/RedPajama-INCITE-7B-Base'
         # mixtralModel = 'mistralai/Mixtral-8x7B-Instruct-v0.1'
         mixtralModel = model_name
-<<<<<<< HEAD
-        turbo = TogetherHFAdaptor(mixtralModel, together_key)
-    elif model_name in [Model.GEMINI_1.value, Model.GEMINI_1V.value]:
+        turbo = TogetherHFAdaptor(mixtralModel, together_key, shouldProfile)
+    elif model_name in [Model.GEMINI_1.value]:
         if 'GOOGLE_API_KEY' not in os.environ:
             raise ValueError("GOOGLE_API_KEY not found in environment variables")
         # get google key from environment
         google_key = os.environ['GOOGLE_API_KEY']
         turbo = dspy.Google(model=model_name, api_key=google_key)
-=======
-        turbo = TogetherHFAdaptor(mixtralModel, together_key, shouldProfile)
->>>>>>> 27aa2322
     else:
         raise ValueError("model must be one of those specified in palimpzest.constants.Model")
 
