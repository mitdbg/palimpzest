import os
import modal

stub = modal.Stub()
pipPacks = ["papermage", 
            "tqdm", 
            "transformers", 
            "pdf2image", 
            "pdfplumber==0.7.4", 
            "requests", 
            "numpy>=1.23.2", 
            "scipy>=1.9.0", 
            "pandas<2", 
            "ncls==0.0.68", 
            "necessary>=0.3.2", 
            "grobid-client-python==0.0.5", 
            "charset-normalizer", 
            "torch>=1.10.0", 
            "smashed", 
            "layoutparser", 
            "pysbd",
            "decontext",
            "vila"]
<<<<<<< HEAD
pdfProcessingImage = modal.Image.debian_slim(python_version="3.11").apt_install(["ffmpeg", "pkg-config", "libpoppler-cpp-dev", "poppler-utils"]).pip_install("torch==2.1.1").pip_install("pkgconfig").pip_install(pipPacks).pip_install("python-poppler")
=======
pdfProcessingImage = modal.Image.debian_slim(python_version="3.11").apt_install(
    ["ffmpeg", "pkg-config", "libpoppler-cpp-dev", "poppler-utils"]).pip_install(
    ["torch==2.1.1", "pkgconfig", "python-poppler"] + pipPacks)
#pdfProcessingImage = modal.Image.debian_slim(python_version="3.11").apt_install("ffmpeg").conda_install(["poppler"]).pip_install("torch==2.1.1").pip_install(pipPacks)
 #                                                          "pdfplumber==0.7.4", 
 #                                                          "requests", 
 #                                                          "numpy>=1.23.2",
 #                                                          "scipy>=1.9.0",
 #                                                          "pandas<2",
 #                                                          "ncls==0.0.68",
 #                                                          "necessary>=0.3.2",
 #                                                          "grobid-client-python==0.0.5",
 #                                                          "charset-normalizer",
 #                                                          "torch>=1.10.0")
>>>>>>> 7dc35b83

@stub.function(image=pdfProcessingImage)
def processPdf(pdfBytes):
    """Process a PDF file and return the text contents."""
    import papermage
    import os
    from papermage.recipes import CoreRecipe
    recipe = CoreRecipe()

    os.makedirs("/tmp", exist_ok=True)
    with open("/tmp/papermage.pdf", "wb") as file:
        file.write(pdfBytes)

    doc = recipe.run("/tmp/papermage.pdf")

    os.remove("/tmp/papermage.pdf")

    print("HERE IS THE DOC", doc)

    return str(doc.abstracts[0].sentences[0])



@stub.local_entrypoint()
def main():
    pdfBytes = open("test.pdf", "rb").read()
    text = processPdf.remote(pdfBytes)
    print("TEXT", text)
<|MERGE_RESOLUTION|>--- conflicted
+++ resolved
@@ -21,49 +21,69 @@
             "pysbd",
             "decontext",
             "vila"]
-<<<<<<< HEAD
-pdfProcessingImage = modal.Image.debian_slim(python_version="3.11").apt_install(["ffmpeg", "pkg-config", "libpoppler-cpp-dev", "poppler-utils"]).pip_install("torch==2.1.1").pip_install("pkgconfig").pip_install(pipPacks).pip_install("python-poppler")
-=======
+
 pdfProcessingImage = modal.Image.debian_slim(python_version="3.11").apt_install(
     ["ffmpeg", "pkg-config", "libpoppler-cpp-dev", "poppler-utils"]).pip_install(
     ["torch==2.1.1", "pkgconfig", "python-poppler"] + pipPacks)
-#pdfProcessingImage = modal.Image.debian_slim(python_version="3.11").apt_install("ffmpeg").conda_install(["poppler"]).pip_install("torch==2.1.1").pip_install(pipPacks)
- #                                                          "pdfplumber==0.7.4", 
- #                                                          "requests", 
- #                                                          "numpy>=1.23.2",
- #                                                          "scipy>=1.9.0",
- #                                                          "pandas<2",
- #                                                          "ncls==0.0.68",
- #                                                          "necessary>=0.3.2",
- #                                                          "grobid-client-python==0.0.5",
- #                                                          "charset-normalizer",
- #                                                          "torch>=1.10.0")
->>>>>>> 7dc35b83
 
 @stub.function(image=pdfProcessingImage)
-def processPdf(pdfBytes):
+def processPdf(pdfBytesDocs: list[bytes]):
     """Process a PDF file and return the text contents."""
     import papermage
     import os
+    import json
     from papermage.recipes import CoreRecipe
-    recipe = CoreRecipe()
 
     os.makedirs("/tmp", exist_ok=True)
-    with open("/tmp/papermage.pdf", "wb") as file:
-        file.write(pdfBytes)
+    results = []
+    for pdfBytes in pdfBytesDocs:
+        recipe = CoreRecipe()
 
-    doc = recipe.run("/tmp/papermage.pdf")
+        with open("/tmp/papermage.pdf", "wb") as file:
+            file.write(pdfBytes)
 
-    os.remove("/tmp/papermage.pdf")
+        doc = recipe.run("/tmp/papermage.pdf")
 
-    print("HERE IS THE DOC", doc)
+        os.remove("/tmp/papermage.pdf")
 
-    return str(doc.abstracts[0].sentences[0])
+        # print all the attrs in doc
+        abstracts = []
+        sentences = []
+        titles = []
+        for p in doc.pages:
+            for s in p.sentences:
+                sentences.append(s.text)
+
+        #doc.abstracts
+        for a in doc.abstracts:
+            for s in a.sentences:
+                abstracts.append(s.text)
+
+        #doc.titles
+        for t in doc.titles:
+            for s in t.sentences:
+                titles.append(s.text)
+        #doc.authors
+        #doc.equations
+        #doc.figures
+        #doc.tables
+        #results.append((titles, abstracts, sentences))
+        results.append(json.dumps(doc.to_json()))
+
+    return results
 
 
 
 @stub.local_entrypoint()
 def main():
-    pdfBytes = open("test.pdf", "rb").read()
-    text = processPdf.remote(pdfBytes)
-    print("TEXT", text)
+    import json
+    from papermage import Document
+    pdfBytes1 = open("test.pdf", "rb").read()
+
+    results = processPdf.remote([pdfBytes1])
+    for idx, r in enumerate(results):
+        docdict = json.loads(r)
+        doc = Document.from_json(docdict)
+        print(idx, doc)
+
+
