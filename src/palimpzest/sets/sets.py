--- conflicted
+++ resolved
@@ -41,13 +41,9 @@
     """
     SET_VERSION = 0.1
 
-<<<<<<< HEAD
-    def __init__(self, schema: Schema, source: Union[Set, DataSource], desc: str=None, filter: Filter=None, aggFunc: AggregateFunction=None, limit: int=None):
+    def __init__(self, schema: Schema, source: Union[Set, DataSource], desc: str=None, filter: Filter=None, aggFunc: AggregateFunction=None, limit: int=None, nocache: bool=False):
         self._schema = schema
         self._source = source
-=======
-    def __init__(self, basicElt, input=None, desc=None, filters=[], aggFunc=None, limit=None, nocache=False):
->>>>>>> e9b1a3c3
         self._desc = desc
         self._filter = filter
         self._aggFunc = aggFunc
@@ -58,10 +54,10 @@
         return f"{self.__class__.__name__}(schema={self._schema}, desc={self._desc}, filter={str(self._filter)}, aggFunc={str(self._aggFunc)}, limit={str(self._limit)}, uid={self.universalIdentifier()})"
 
     def serialize(self):
-        d = {"version": Set.SET_VERSION, 
+        d = {"version": Set.SET_VERSION,
              "schema": self._schema.jsonSchema(),
              "source": self._source.serialize(),
-             "desc": self._desc, 
+             "desc": repr(self._desc),
              "filter": None if self._filter is None else self._filter.serialize(),
              "aggFunc": None if self._aggFunc is None else self._aggFunc.serialize(),
              "limit": self._limit}
@@ -127,8 +123,7 @@
         """Return the logical tree of operators on Sets."""
         # first, check to see if this set has previously been cached
         uid = self.universalIdentifier()
-<<<<<<< HEAD
-        if DataDirectory().hasCachedAnswer(uid):
+        if not self._nocache and DataDirectory().hasCachedAnswer(uid):
             return CacheScan(self._schema, uid)
 
         # otherwise, if this Set's source is a DataSource
@@ -143,26 +138,12 @@
         # if the Set's source is another Set, apply the appropriate scan to the Set
         if self._filter is not None:
             return FilteredScan(self._schema, self._source.getLogicalTree(), self._filter, targetCacheId=uid)
-=======
-        if not self._nocache and DataDirectory().hasCachedAnswer(uid):
-            return CacheScan(self._basicElt, uid)
-
-        # The answer isn't cached, so we have to compute it
-        if len(self._filters) > 0:
-            return FilteredScan(self._basicElt, self._input.getLogicalTree(), self._filters, targetCacheId=uid)
->>>>>>> e9b1a3c3
         elif self._aggFunc is not None:
             return ApplyAggregateFunction(self._schema, self._source.getLogicalTree(), self._aggFunc, targetCacheId=uid)
         elif self._limit is not None:
-<<<<<<< HEAD
             return LimitScan(self._schema, self._source.getLogicalTree(), self._limit, targetCacheId=uid)
         elif not self._schema == self._source._schema:
             return ConvertScan(self._schema, self._source.getLogicalTree(), targetCacheId=uid)
-=======
-            return LimitScan(self._basicElt, self._input.getLogicalTree(), self._limit, targetCacheId=uid)
-        elif not self._basicElt == self._input._basicElt:
-            return ConvertScan(self._basicElt, self._input.getLogicalTree(), desc=self._desc, targetCacheId=uid)
->>>>>>> e9b1a3c3
         else:
             return self._source.getLogicalTree()
 
@@ -186,7 +167,7 @@
     provide a Schema for the Dataset. This Schema will be enforced when the Dataset iterates
     over the source in its __iter__ method and constructs DataRecords.
     """
-    def __init__(self, source: Union[str, Set], schema: Schema, desc: str=None, filter: Filter=None, aggFunc: AggregateFunction=None, limit: int=None):
+    def __init__(self, source: Union[str, Set], schema: Schema, desc: str=None, filter: Filter=None, aggFunc: AggregateFunction=None, limit: int=None, nocache: bool=False):
         # convert source (str) -> source (DataSource) if need be
         self.source = (
             DataDirectory().getRegisteredDataset(source)
@@ -194,9 +175,8 @@
             else source
         )
 
-        super().__init__(schema, self.source, desc=desc, filter=filter, aggFunc=aggFunc, limit=limit)
-
-<<<<<<< HEAD
+        super().__init__(schema, self.source, desc=desc, filter=filter, aggFunc=aggFunc, limit=limit, nocache=nocache)
+
     def deserialize(inputObj):
         # TODO: this deserialize operation will not work; I need to finish the deserialize impl. for Schema
         if inputObj["version"] != Set.SET_VERSION:
@@ -206,31 +186,6 @@
         source = None
         if "version" in inputObj["source"]:
             source = Set.deserialize(inputObj["source"])
-=======
-    def jsonSchema(self):
-        """Return the JSON schema for this Set."""
-        return self._basicElt.jsonSchema()
-
-
-def getData(datasetId, basicElt=None, nocache=False):
-    """Return a Set of data from the given dataset."""
-    return ConcreteDataset(datasetId, targetElt=basicElt, nocache=nocache)
-
-class ConcreteDataset(Set):
-    def __init__(self, uniqName, targetElt=None, desc=None, nocache=False):
-        self.uniqName = uniqName
-
-        if not targetElt is None:
-            basicElt = targetElt
-        else:
-            existingDataSet = DataDirectory().getRegisteredDataset(self.uniqName)
-            basicElt = Element
-            for x in existingDataSet:
-                basicElt = x.element
-                break
-
-        super().__init__(basicElt, input=None, desc=desc, filters=[], nocache=nocache)
->>>>>>> e9b1a3c3
 
         elif inputObj["source_type"] == "directory":
             source = DirectorySource(inputObj["schema"])
@@ -238,13 +193,7 @@
         elif inputObj["source_type"] == "file":
             source = FileSource(inputObj["schema"])
 
-<<<<<<< HEAD
         return Dataset(source, inputObj["schema"], desc=inputObj["desc"]) 
-=======
-        uid = self.universalIdentifier()
-        if not self._nocache and DataDirectory().hasCachedAnswer(uid):
-            return CacheScan(self._basicElt, uid)
->>>>>>> e9b1a3c3
 
     def filter(self, f: Filter, desc: str="Apply filter(s)") -> Dataset:
         """
@@ -257,15 +206,7 @@
         """Add a filter to the Set. This filter will possibly restrict the items that are returned later."""
         f = Filter(filterCondition)
 
-<<<<<<< HEAD
         return self.filter(f, desc)
-=======
-    def serialize(self):
-        return {"version": Set.SET_VERSION, 
-                "desc": repr(self._desc), 
-                "basicElt": self._basicElt.jsonSchema(),
-                "uniqName": self.uniqName}
->>>>>>> e9b1a3c3
 
     def convert(self, newSchema: Schema, desc: str="Convert to new schema") -> Dataset:
         """Convert the Set to a new schema."""
