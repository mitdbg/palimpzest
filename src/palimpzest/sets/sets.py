from __future__ import annotations

from palimpzest.datamanager import DataDirectory
from palimpzest.constants import AggFunc
from palimpzest.corelib import Number, Schema
from palimpzest.elements import (
    Filter,
    GroupBySig,
)
from palimpzest.datasources import *

from typing import Callable, List, Optional, Union

import hashlib
import json


#####################################################
#
#####################################################
class Set:
    """
    A Set is the logical abstraction for a set of DataRecords matching some Schema. It is
    also a node in the computation graph of a Dataset.

    Each Dataset consists of one or more Sets. The "initial" Set in a Dataset can be thought
    of as the Set that results from reading each DataRecord unaltered from the source. For each
    filter or transformation that is applied to the Dataset, a new Set is created which defines
    the set of DataRecords that result from applying that filter or transformation. In brief,
    the Sets define a Dataset's computation graph. Sets can also be cached to maximize the reuse
    of past computation.

    Sets are initialized with a dataset_id, a schema, and a source. The source is either an
    existing Set or a raw data source (such as a directory or S3 prefix). Sets may be initialized
    with a Filter (which defines the filtering performed on the source to obtain *this* Set),
    and a description of what this Set is meant to represent.
    """

    SET_VERSION = 0.1

    def __init__(
        self,
        schema: Schema,
        source: Union[Set, DataSource],
        desc: str = None,
        filter: Filter = None,
        udf: Callable = None,
        aggFunc: AggFunc = None,
        groupBy: GroupBySig = None,
        limit: int = None,
        fnid: str = None,
<<<<<<< HEAD
        cardinality: str = Cardinality.ONE_TO_ONE,
=======
        cardinality: Cardinality = Cardinality.ONE_TO_ONE,
>>>>>>> 509856f8
        image_conversion: bool = None,
        depends_on: List[str] = [],
        nocache: bool = False,
    ):
        self.schema = schema
        self._source = source
        self._desc = desc
        self._filter = filter
        self._udf = udf
        self._aggFunc = aggFunc
        self._groupBy = groupBy
        self._limit = limit
        self._fnid = fnid
        self._cardinality = cardinality
        self._image_conversion = image_conversion
        self._depends_on = depends_on
        self._nocache = nocache

    def __str__(self):
        return f"{self.__class__.__name__}(schema={self.schema}, desc={self._desc}, filter={str(self._filter)}, udf={str(self._udf)}, aggFunc={str(self._aggFunc)}, limit={str(self._limit)}, uid={self.universalIdentifier()})"

    def serialize(self):
        d = {
            "version": Set.SET_VERSION,
            "schema": self.schema.jsonSchema(),
            "source": self._source.serialize(),
            "desc": repr(self._desc),
            "filter": None if self._filter is None else self._filter.serialize(),
            "udf": None if self._udf is None else str(self._udf),
            "aggFunc": None if self._aggFunc is None else self._aggFunc.serialize(),
            "fnid": self._fnid,
            "cardinality": self._cardinality,
            "image_conversion": self._image_conversion,
            "depends_on": self._depends_on,
            "limit": self._limit,
            "groupBy": (
                None if self._groupBy is None else self._groupBy.serialize()
            ),
        }

        return d

    def universalIdentifier(self):
        """Return a unique identifier for this Set."""
        d = self.serialize()
        ordered = json.dumps(d, sort_keys=True)
        result = hashlib.sha256(ordered.encode()).hexdigest()
        return result

    def dataSourceId(self) -> Optional[str]:
        """
        Return the dataset_id of the DataSource if this Set's source is a DataSource.
        Otherwise return None.
        """
        return self._source.dataset_id if isinstance(self._source, DataSource) else None

    def jsonSchema(self):
        """Return the JSON schema for this Set."""
        return self.schema.jsonSchema()


class Dataset(Set):
    """
    A Dataset is the intended abstraction for programmers to interact with when manipulating Sets.

    Users instantiate a Dataset by specifying a `source` that either points to a
    DataSource or an existing cached Set. Users can then perform computations on
    the Dataset in an imperative fashion by leveraging functions such as `filter`,
    `convert`, `aggregate`, etc. Underneath the hood, each of these operations creates
    a new Set which is cached by the DataManager. As a result, the Sets define the
    lineage of computation on a Dataset, and this enables programmers to re-use
    previously cached computation by providing it as a `source` to some future Dataset.
    """

    def __init__(self, source: Union[str, DataSource], *args, **kwargs):
        # convert source (str) -> source (DataSource) if need be
        source = (
            DataDirectory().getRegisteredDataset(source)
            if isinstance(source, str)
            else source
        )

        # intialize class
        super().__init__(source=source, *args, **kwargs)

        if type(self._depends_on) == str:
            self._depends_on = [self._depends_on]

    def filter(
        self,
        _filter: Union[str, callable],
        depends_on: Union[str, List[str]] = [],
        desc: str = "Apply filter(s)",
    ) -> Dataset:
        """Add a filter to the Set. This filter will possibly restrict the items that are returned later."""
        f = None
        if type(_filter) == str:
            f = Filter(_filter)
        elif callable(_filter):
            f = Filter(filterFn=_filter)
        else:
            raise Exception("Filter type not supported.", type(_filter))

        return Dataset(
            source=self,
            schema=self.schema,
            desc=desc,
            filter=f,
            depends_on=depends_on,
            nocache=self._nocache,
        )

    def convert(
        self,
        outputSchema: Schema,
        udf: Optional[Callable] = None,
        cardinality: Cardinality = Cardinality.ONE_TO_ONE,
        image_conversion: bool = False,
        depends_on: Union[str, List[str]] = [],
        desc: str = "Convert to new schema",
    ) -> Dataset:
        """Convert the Set to a new schema."""
        return Dataset(
            source=self,
            schema=outputSchema,
            udf=udf,
            cardinality=cardinality,
            image_conversion=image_conversion,
            depends_on=depends_on,
            desc=desc,
            nocache=self._nocache,
        )

    def count(self) -> Dataset:
        """Apply a count aggregation to this set"""
        return Dataset(
            source=self,
            schema=Number,
            desc="Count results",
            aggFunc=AggFunc.COUNT,
            nocache=self._nocache,
        )

    def average(self) -> Dataset:
        """Apply an average aggregation to this set"""
        return Dataset(
            source=self,
            schema=Number,
            desc="Average results",
            aggFunc=AggFunc.AVERAGE,
            nocache=self._nocache,
        )

    def groupby(self, groupBy: GroupBySig) -> Dataset:
        return Dataset(
            source=self,
            schema=groupBy.outputSchema(),
            desc="Group By",
            groupBy=groupBy,
            nocache=self._nocache,
        )

    def limit(self, n: int) -> Dataset:
        """Limit the set size to no more than n rows"""
        return Dataset(
            source=self,
            schema=self.schema,
            desc="LIMIT " + str(n),
            limit=n,
            nocache=self._nocache,
        )<|MERGE_RESOLUTION|>--- conflicted
+++ resolved
@@ -49,11 +49,7 @@
         groupBy: GroupBySig = None,
         limit: int = None,
         fnid: str = None,
-<<<<<<< HEAD
-        cardinality: str = Cardinality.ONE_TO_ONE,
-=======
         cardinality: Cardinality = Cardinality.ONE_TO_ONE,
->>>>>>> 509856f8
         image_conversion: bool = None,
         depends_on: List[str] = [],
         nocache: bool = False,
