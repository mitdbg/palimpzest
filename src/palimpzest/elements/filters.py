from __future__ import annotations

from typing import Any, Callable


#############################
# Filters that can be applied against a particular Schema
#############################
# TODO: think through a way to give filter functions fixed strings that could not be affected by a copy
#       potentially changing the address of a function; I don't think this happens today, but it's worth safeguarding against
class Filter:
    """A filter that can be applied to a Set"""

    def __init__(self, filter_condition: str | None = None, filter_fn: Callable | None = None) -> None:
        self.filter_condition = filter_condition
        self.filter_fn = filter_fn

    def serialize(self) -> dict[str, Any]:
        return {"filter_condition": self.filter_condition, "filter_fn": str(self.filter_fn)}

    def __str__(self) -> str:
        return "Filter(" + self.get_filter_str() + ")"

    def get_filter_str(self) -> str:
        return self.filter_condition if self.filter_condition is not None else str(self.filter_fn)

    def __hash__(self) -> int:
        # custom hash function
        return hash(self.filter_condition) if self.filter_condition is not None else hash(str(self.filter_fn))

    def __eq__(self, other) -> bool:
        # __eq__ should be defined for consistency with __hash__
        return (
            isinstance(other, Filter)
<<<<<<< HEAD
            and self.filterCondition == other.filterCondition
            and self.filterFn == other.filterFn
        )

    def __str__(self) -> str:
        return self.getFilterStr()
=======
            and self.filter_condition == other.filter_condition
            and self.filter_fn == other.filter_fn
        )
>>>>>>> 61fad7fe
<|MERGE_RESOLUTION|>--- conflicted
+++ resolved
@@ -18,11 +18,11 @@
     def serialize(self) -> dict[str, Any]:
         return {"filter_condition": self.filter_condition, "filter_fn": str(self.filter_fn)}
 
-    def __str__(self) -> str:
-        return "Filter(" + self.get_filter_str() + ")"
-
     def get_filter_str(self) -> str:
         return self.filter_condition if self.filter_condition is not None else str(self.filter_fn)
+
+    def __repr__(self) -> str:
+        return "Filter(" + self.get_filter_str() + ")"
 
     def __hash__(self) -> int:
         # custom hash function
@@ -32,15 +32,8 @@
         # __eq__ should be defined for consistency with __hash__
         return (
             isinstance(other, Filter)
-<<<<<<< HEAD
-            and self.filterCondition == other.filterCondition
-            and self.filterFn == other.filterFn
-        )
-
-    def __str__(self) -> str:
-        return self.getFilterStr()
-=======
             and self.filter_condition == other.filter_condition
             and self.filter_fn == other.filter_fn
         )
->>>>>>> 61fad7fe
+    def __str__(self) -> str:
+        return self.get_filter_str()