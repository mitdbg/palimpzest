--- conflicted
+++ resolved
@@ -1,18 +1,11 @@
-<<<<<<< HEAD
 from __future__ import annotations
-from palimpzest.constants import MAX_ID_CHARS
-from palimpzest.dataclasses import RecordOpStats
-from palimpzest.corelib import Schema
-
-from typing import List, Optional, Union
-
-=======
->>>>>>> 61fad7fe
+
 import hashlib
-from typing import Any, Type
+from typing import Any
 
 from palimpzest.constants import MAX_ID_CHARS
 from palimpzest.corelib.schemas import Schema
+from palimpzest.dataclasses import RecordOpStats
 
 
 class DataRecord:
@@ -20,28 +13,25 @@
 
     def __init__(
         self,
-<<<<<<< HEAD
         schema: Schema,
-        source_id: Union[int, str],
-        parent_id: str = None,
-        cardinality_idx: int = None,
-=======
-        schema: Type[Schema],
+        source_id: int | str,
         parent_id: str | None = None,
-        scan_idx: int | None = None,
         cardinality_idx: int | None = None,
->>>>>>> 61fad7fe
     ):
         # check that source_id is provided
         assert source_id is not None, "Every DataRecord must be constructed with a source_id"
 
         # schema for the data record
         self.schema = schema
+
         # dynamic properties
         self._data = {}
 
         # the source record(s) from which this DataRecord is derived
         self._source_id = str(source_id)
+
+        # the id of the parent record(s) from which this DataRecord is derived
+        self._parent_id = parent_id
 
         # store the cardinality index
         self._cardinality_idx = cardinality_idx
@@ -61,19 +51,45 @@
         id_str = (
             str(schema) + (parent_id if parent_id is not None else self._source_id)
             if cardinality_idx is None
-<<<<<<< HEAD
-            else str(schema)
-            + str(cardinality_idx)
-            + (parent_id if parent_id is not None else self._source_id)
-=======
-            else str(schema) + str(cardinality_idx) + (parent_id if parent_id is not None else str(scan_idx))
->>>>>>> 61fad7fe
+            else str(schema) + str(cardinality_idx) + (parent_id if parent_id is not None else self._source_id)
         )
         self._id = hashlib.sha256(id_str.encode("utf-8")).hexdigest()[:MAX_ID_CHARS]
-        self._parent_id = parent_id
-
-<<<<<<< HEAD
-    def _copy(self, include_bytes: bool = True, project_cols: List[str] | None = None):
+
+
+    def __setattr__(self, name: str, value: Any, /) -> None:
+        if name in ["schema", "_data"]:
+            super().__setattr__(name, value)
+        else:
+            self._data[name] = value
+
+
+    def __getattr__(self, name: str) -> Any:
+        if name == "_data":
+            pass
+        elif name in self._data:
+            return self._data[name]
+        else:
+            raise AttributeError(f"'{type(self).__name__}' object has no attribute '{name}'")
+
+
+    def __getitem__(self, key):
+        return self.__getattr__(key)
+
+
+    def __str__(self):
+        items = (f"{k}={str(v)[:15]!r}..." for k, v in sorted(self._data.items()))
+        return "{}({})".format(type(self).__name__, ", ".join(items))
+
+
+    def __eq__(self, other):
+        return isinstance(other, DataRecord) and self._data == other._data and self.schema == other.schema
+
+
+    def __hash__(self):
+        return hash(self.as_json_str())
+
+
+    def _copy(self, include_bytes: bool = True, project_cols: list[str] | None = None):
         # make new record which has parent_record as its parent (and the same source_id)
         new_dr = DataRecord(
             self.schema,
@@ -83,7 +99,7 @@
         )
 
         # get the set of fields to copy from the parent record
-        copy_fields = project_cols if project_cols is not None else self._getFields()
+        copy_fields = project_cols if project_cols is not None else self.get_fields()
 
         # copy fields from the parent
         for field in copy_fields:
@@ -99,12 +115,13 @@
 
         return new_dr
 
+
     @staticmethod
-    def fromParent(
+    def from_parent(
         schema: Schema,
         parent_record: DataRecord,
-        project_cols: Optional[List[str]] = None,
-        cardinality_idx: Optional[int] = None,
+        project_cols: list[str] | None = None,
+        cardinality_idx: int | None = None,
     ) -> DataRecord:
         # make new record which has parent_record as its parent (and the same source_id)
         new_dr = DataRecord(
@@ -115,7 +132,7 @@
         )
 
         # get the set of fields to copy from the parent record
-        copy_fields = project_cols if project_cols is not None else parent_record._getFields()
+        copy_fields = project_cols if project_cols is not None else parent_record.get_fields()
 
         # copy fields from the parent
         for field in copy_fields:
@@ -123,96 +140,54 @@
 
         return new_dr
 
+
     @staticmethod
-    def fromAggParents(
+    def from_agg_parents(
         schema: Schema,
         parent_records: DataRecordSet,
-        project_cols: Optional[List[str]] = None,
-        cardinality_idx: Optional[int] = None,
+        project_cols: list[str] | None = None,
+        cardinality_idx: int | None = None,
     ) -> DataRecord:
         # TODO: we can implement this once we support having multiple parent ids
         pass
 
+
     @staticmethod
-    def fromJoinParents(
+    def from_join_parents(
         left_schema: Schema,
         right_schema: Schema,
         left_parent_record: DataRecord,
         right_parent_record: DataRecord,
-        project_cols: Optional[List[str]] = None,
-        cardinality_idx: Optional[int] = None,
+        project_cols: list[str] | None = None,
+        cardinality_idx: int = None,
     ) -> DataRecord:
         # TODO: we can implement this method if/when we add joins
         pass
 
-    def _asJSONStr(self, include_bytes: bool = True, project_cols: Optional[List[str]] = None, *args, **kwargs):
+
+    def as_json_str(self, include_bytes: bool = True, project_cols: list[str] | None = None, *args, **kwargs):
         """Return a JSON representation of this DataRecord"""
-        record_dict = self._asDict(include_bytes, project_cols)
-        return self.schema().asJSONStr(record_dict, *args, **kwargs)
-
-    def _asDict(self, include_bytes: bool = True, project_cols: Optional[List[str]] = None):
+        record_dict = self.as_dict(include_bytes, project_cols)
+        return self.schema().as_json_str(record_dict, *args, **kwargs)
+
+
+    def as_dict(self, include_bytes: bool = True, project_cols: list[str] | None = None):
         """Return a dictionary representation of this DataRecord"""
-        dct = {k: self.__dict__[k] for k in self._getFields()}
+        dct = self._data.copy()
 
         if project_cols is not None and len(project_cols) > 0:
             project_fields = set(field.split(".")[-1] for field in project_cols)
             dct = {k: v for k, v in dct.items() if k in project_fields}
 
-        if not include_bytes:
-            for k in dct:
-                if isinstance(dct[k], bytes) or (
-                    isinstance(dct[k], list) and len(dct[k]) > 0 and isinstance(dct[k][0], bytes)
-                ):
-                    dct[k] = "<bytes>"
-        return dct
-=======
-    def __setattr__(self, name: str, value: Any, /) -> None:
-        if name in ["schema", "_data"]:
-            super().__setattr__(name, value)
-        else:
-            self._data[name] = value
-
-    def __getattr__(self, name: str) -> Any:
-        if name == "_data":
-            pass
-        elif name in self._data:
-            return self._data[name]
-        else:
-            raise AttributeError(f"'{type(self).__name__}' object has no attribute '{name}'")
-
-    def __getitem__(self, key):
-        return self.__getattr__(key)
->>>>>>> 61fad7fe
-
-    def __str__(self):
-        items = (f"{k}={str(v)[:15]!r}..." for k, v in sorted(self._data.items()))
-        return "{}({})".format(type(self).__name__, ", ".join(items))
-
-    def __eq__(self, other):
-        return isinstance(other, DataRecord) and self._data == other._data and self.schema == other.schema
-
-    def as_json_str(self, include_bytes: bool = True, *args, **kwargs):
-        """Return a JSON representation of this DataRecord"""
-        record_dict = self.as_dict(include_bytes)
-        return self.schema().as_json_str(record_dict, *args, **kwargs)
-
-    def as_dict(self, include_bytes: bool = True):
-        """Return a dictionary representation of this DataRecord"""
-        dct = self._data.copy()
         if not include_bytes:
             for k, v in dct.items():
                 if isinstance(v, bytes) or (isinstance(v, list) and len(v) > 0 and isinstance(v[0], bytes)):
                     dct[k] = "<bytes>"
         return dct
 
-<<<<<<< HEAD
-    def __hash__(self):
-        return hash(self._asJSONStr())
-
-    # NOTE: the method is called _getFields instead of getFields to avoid it being picked up as a data record attribute;
-    #       in the future we will come up with a less ugly fix -- but for now do not remove the _ even though it's not private
-    def _getFields(self):
-        return [k for k in self.__dict__.keys() if not k.startswith("_") and k != "schema"]
+
+    def get_fields(self):
+        return list(self._data.keys())
 
 
 class DataRecordSet:
@@ -227,7 +202,7 @@
     We explicitly check that this is True, by making sure that the records passed into
     the DataRecordSet all share the same parent_id.
     """
-    def __init__(self, data_records: List[DataRecord], record_op_stats: List[RecordOpStats]):
+    def __init__(self, data_records: list[DataRecord], record_op_stats: list[RecordOpStats]):
         # check that all data_records are derived from the same parent record
         if len(data_records) > 0:
             parent_id = data_records[0]._parent_id
@@ -243,16 +218,14 @@
         # set statistics for generating these records
         self.record_op_stats = record_op_stats
 
+
     def __getitem__(self, slice):
         return self.data_records[slice]
 
+
     def __len__(self):
         return len(self.data_records)
 
+
     def __iter__(self):
-        for dr in self.data_records:
-            yield dr
-=======
-    def get_fields(self):
-        return list(self._data.keys())
->>>>>>> 61fad7fe
+        yield from self.data_records