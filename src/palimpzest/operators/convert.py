from __future__ import annotations

<<<<<<< HEAD
from palimpzest import prompts
from palimpzest.constants import *
from palimpzest.corelib import *
from palimpzest.dataclasses import GenerationStats, OperatorCostEstimates, RecordOpStats
from palimpzest.elements import *
from palimpzest.generators import DSPyGenerator, ImageTextGenerator
from palimpzest.operators import PhysicalOperator
from palimpzest.utils import getJsonFromAnswer

from io import BytesIO
from PIL import Image
from typing import Any, Callable, Dict, List, Optional, Tuple, Union

=======
>>>>>>> 61fad7fe
import base64
import time
from typing import Any, Callable

from palimpzest import prompts
from palimpzest.constants import (
    MODEL_CARDS,
    NAIVE_EST_NUM_INPUT_TOKENS,
    NAIVE_EST_NUM_OUTPUT_TOKENS,
    NAIVE_EST_ONE_TO_MANY_SELECTIVITY,
    Cardinality,
    Model,
    PromptStrategy,
)
from palimpzest.corelib.schemas import Schema
from palimpzest.dataclasses import GenerationStats, OperatorCostEstimates, RecordOpStats
from palimpzest.elements.records import DataRecord
from palimpzest.generators.generators import DSPyGenerator, ImageTextGenerator
from palimpzest.operators.physical import DataRecordsWithStats, PhysicalOperator
from palimpzest.utils.generation_helpers import get_json_from_answer

# TYPE DEFINITIONS
FieldName = str


class ConvertOp(PhysicalOperator):
    def __init__(
        self,
        cardinality: Cardinality = Cardinality.ONE_TO_ONE,
<<<<<<< HEAD
        udf: Optional[Callable] = None,
        desc: Optional[str] = None,
        depends_on: Optional[List[str]] = None,
=======
        udf: Callable | None = None,
        desc: str | None = None,
>>>>>>> 61fad7fe
        *args,
        **kwargs,
    ):
        super().__init__(*args, **kwargs)
        self.cardinality = cardinality
        self.udf = udf
        self.desc = desc
        self.depends_on = depends_on if depends_on is None else sorted(depends_on)
        self.heatmap_json_obj = None

    def get_copy_kwargs(self):
        copy_kwargs = super().get_copy_kwargs()
<<<<<<< HEAD
        return {
            "cardinality": self.cardinality,
            "udf": self.udf,
            "desc": self.desc,
            "depends_on": self.depends_on,
            **copy_kwargs
        }
=======
        return {"cardinality": self.cardinality, "udf": self.udf, "desc": self.desc, **copy_kwargs}
>>>>>>> 61fad7fe

    def get_op_params(self):
        return {
            "input_schema": self.input_schema,
            "output_schema": self.output_schema,
            "cardinality": self.cardinality.value,
            "udf": self.udf,
            "depends_on": self.depends_on,
        }

<<<<<<< HEAD
    def __call__(self, candidate: DataRecord) -> DataRecordSet:
=======
    def __call__(self, candidate: DataRecord) -> list[DataRecordsWithStats]:
>>>>>>> 61fad7fe
        raise NotImplementedError("This is an abstract class. Use a subclass instead.")


class NonLLMConvert(ConvertOp):
    def __eq__(self, other):
        return (
            isinstance(other, self.__class__)
            and self.output_schema == other.output_schema
            and self.input_schema == other.input_schema
            and self.cardinality == other.cardinality
            and self.udf == other.udf
            and self.max_workers == other.max_workers
        )

    def __str__(self):
        op = super().__str__()
        op += f"    UDF: {str(self.udf)}\n"
        return op

    def naive_cost_estimates(self, source_op_cost_estimates: OperatorCostEstimates) -> OperatorCostEstimates:
        """
        Compute naive cost estimates for the NonLLMConvert operation. These estimates assume
        that the UDF convert (1) has no cost and (2) has perfect quality.
        """
        # estimate cardinality and selectivity given the "cardinality" set by the user
        selectivity = 1.0 if self.cardinality == Cardinality.ONE_TO_ONE else NAIVE_EST_ONE_TO_MANY_SELECTIVITY
        cardinality = selectivity * source_op_cost_estimates.cardinality

        # estimate 1 ms single-threaded execution for udf function
        time_per_record = 0.001 / self.max_workers

        # assume filter fn has perfect quality
        return OperatorCostEstimates(
            cardinality=cardinality,
            time_per_record=time_per_record,
            cost_per_record=0.0,
            quality=1.0,
        )

<<<<<<< HEAD
    def __call__(self, candidate: DataRecord) -> DataRecordSet:
        """
        NOTE: if the UDF throws an exception we immediately raise it to the user. This way computation
              (and money) are not wasted on a workload which will fail to execute correctly.

              If the UDF outputs None or an empty list, then we will treat this as a failed convert.
        """
=======
    def __call__(self, candidate: DataRecord) -> list[DataRecordsWithStats]:
>>>>>>> 61fad7fe
        # apply UDF to input record
        start_time = time.time()
        try:
            drs = self.udf(candidate)
        except Exception as e:
            print(f"Error invoking user-defined function for convert: {e}")
            raise e

        # time spent executing the UDF function
        fn_call_duration_secs = time.time() - start_time

        # determine whether or not the convert was successful
        successful_convert = drs is not None and (isinstance(drs, DataRecord) or len(drs) > 0)

        # if drs is a single record output, wrap it in a list
        if successful_convert and isinstance(drs, DataRecord):
            drs = [drs]

        # compute the total number of records we need to create RecordOpStats for;
        # we still create an object even if the convert fails
        num_records = len(drs) if successful_convert else 1

        # construct RecordOpStats
        record_op_stats_lst = []
        for idx in range(num_records):
            # compute variables which depend on data record
            record_id, record_parent_id, record_source_id, record_state, answer = None, candidate._id, candidate._source_id, None, None
            if successful_convert:
                dr = drs[idx]
                record_id = dr._id
                record_parent_id = dr._parent_id
                record_source_id = dr._source_id
                record_state = dr._asDict(include_bytes=False)
                answer = {field_name: getattr(dr, field_name) for field_name in self.outputSchema.fieldNames()},

            record_op_stats = RecordOpStats(
<<<<<<< HEAD
                record_id=record_id,
                record_parent_id=record_parent_id,
                record_source_id=record_source_id,
                record_state=record_state,
=======
                record_id=dr._id,
                record_parent_id=dr._parent_id,
                record_state=dr.as_dict(include_bytes=False),
>>>>>>> 61fad7fe
                op_id=self.get_op_id(),
                logical_op_id=self.logical_op_id,
                op_name=self.op_name(),
                time_per_record=fn_call_duration_secs / len(drs),
                cost_per_record=0.0,
<<<<<<< HEAD
                answer=answer,
                input_fields=self.inputSchema.fieldNames(),
                generated_fields=self.outputSchema.fieldNames(),
=======
                answer={field_name: getattr(dr, field_name) for field_name in self.output_schema.field_names()},
                input_fields=self.input_schema.field_names(),
                generated_fields=self.output_schema.field_names(),
>>>>>>> 61fad7fe
                fn_call_duration_secs=fn_call_duration_secs / len(drs),
                failed_convert=(not successful_convert),
                op_details={k: str(v) for k, v in self.get_op_params().items()},
            )
            record_op_stats_lst.append(record_op_stats)

        # construct record set
        record_set = DataRecordSet(drs, record_op_stats_lst)

        return record_set


class LLMConvert(ConvertOp):
    def __init__(
        self,
        model: Model,
        prompt_strategy: PromptStrategy = PromptStrategy.DSPY_COT_QA,
        image_conversion: bool = False,
        *args,
        **kwargs,
    ):
        super().__init__(*args, **kwargs)
        self.model = model
        self.prompt_strategy = prompt_strategy
        self.image_conversion = image_conversion

<<<<<<< HEAD
        # create DSPy generator
        if self.model is not None:
            doc_schema = str(self.outputSchema)
            doc_type = self.outputSchema.className()
            if self.image_conversion:
                self.generator = ImageTextGenerator(self.model, self.verbose)
            else:
                self.generator = DSPyGenerator(
                    self.model, self.prompt_strategy, doc_schema, doc_type, self.verbose
                )

    def __eq__(self, other: PhysicalOperator):
=======
    def __eq__(self, other):
>>>>>>> 61fad7fe
        return (
            isinstance(other, self.__class__)
            and self.model == other.model
            and self.cardinality == other.cardinality
            and self.image_conversion == other.image_conversion
            and self.prompt_strategy == other.prompt_strategy
            and self.output_schema == other.output_schema
            and self.input_schema == other.input_schema
            and self.max_workers == other.max_workers
        )

    def __str__(self):
        op = super().__str__()
        op += f"    Prompt Strategy: {self.prompt_strategy}\n"
        return op

    def get_copy_kwargs(self):
        copy_kwargs = super().get_copy_kwargs()
        return {
            "model": self.model,
            "prompt_strategy": self.prompt_strategy,
            "image_conversion": self.image_conversion,
            **copy_kwargs,
        }

    def get_op_params(self):
        op_params = super().get_op_params()
        op_params = {
            "model": self.model,
            "prompt_strategy": self.prompt_strategy,
            "image_conversion": self.image_conversion,
            **op_params,
        }

        return op_params

    def naive_cost_estimates(self, source_op_cost_estimates: OperatorCostEstimates) -> OperatorCostEstimates:
        """
        Compute naive cost estimates for the LLMConvert operation. Implicitly, these estimates
        assume the use of a single LLM call for each input record. Child classes of LLMConvert
        may call this function through super() and adjust these estimates as needed (or they can
        completely override this function).
        """
        # estimate number of input and output tokens from source
        est_num_input_tokens = NAIVE_EST_NUM_INPUT_TOKENS
        est_num_output_tokens = NAIVE_EST_NUM_OUTPUT_TOKENS

        if self.image_conversion:
            est_num_input_tokens = 765 / 10  # 1024x1024 image is 765 tokens

        # get est. of conversion time per record from model card;
        # NOTE: model will only be None for code synthesis, which uses GPT-3.5 as fallback
        model_name = self.model.value if getattr(self, "model", None) is not None else Model.GPT_4o_MINI.value
        model_conversion_time_per_record = (
            MODEL_CARDS[model_name]["seconds_per_output_token"] * est_num_output_tokens
        ) / self.max_workers

        # get est. of conversion cost (in USD) per record from model card
        model_conversion_usd_per_record = (
            MODEL_CARDS[model_name]["usd_per_input_token"] * est_num_input_tokens
            + MODEL_CARDS[model_name]["usd_per_output_token"] * est_num_output_tokens
        )

        # estimate cardinality and selectivity given the "cardinality" set by the user
        selectivity = 1.0 if self.cardinality == Cardinality.ONE_TO_ONE else NAIVE_EST_ONE_TO_MANY_SELECTIVITY
        cardinality = selectivity * source_op_cost_estimates.cardinality

        # estimate quality of output based on the strength of the model being used
        quality = (MODEL_CARDS[model_name]["overall"] / 100.0) * source_op_cost_estimates.quality

        return OperatorCostEstimates(
            cardinality=cardinality,
            time_per_record=model_conversion_time_per_record,
            cost_per_record=model_conversion_usd_per_record,
            quality=quality,
        )

<<<<<<< HEAD
    def _construct_query_prompt(
        self,
        fields_to_generate: List[str],
        model: Model,
=======
    def _generate_field_names(self, candidate: DataRecord, input_schema: Schema, output_schema: Schema) -> list[str]:
        """
        Creates the list of field names that the convert operation needs to generate.
        """
        # construct the list of fields in output_schema which will need to be generated;
        # specifically, this is the set of fields which are:
        # 1. not declared in the input schema, and
        # 2. not present in the candidate's attributes
        #    a. if the field is present, but its value is None --> we will try to generate it
        fields_to_generate = []
        for field_name in output_schema.field_names():
            if field_name not in input_schema.field_names() and getattr(candidate, field_name, None) is None:
                fields_to_generate.append(field_name)

        return fields_to_generate

    def _construct_query_prompt(
        self,
        fields_to_generate: list[str],
>>>>>>> 61fad7fe
    ) -> str:
        """
        This function constructs the prompt for a bonded query.
        """
        # set defaults
        doc_type = self.output_schema.class_name()
        # build string of input fields and their descriptions
<<<<<<< HEAD
        multilineInputFieldDescription = ""
        depends_on_fields = (
            [field.split(".")[-1] for field in self.depends_on]
            if self.depends_on is not None and len(self.depends_on) > 0
            else None
        )
        input_fields = (
            self.inputSchema.fieldNames()
            if depends_on_fields is None
            else [field for field in self.inputSchema.fieldNames() if field in depends_on_fields]
        )
        for field_name in input_fields:
            field_desc = getattr(self.inputSchema, field_name).desc
            multilineInputFieldDescription += prompts.INPUT_FIELD.format(
=======
        multiline_input_field_description = ""
        for field_name in self.input_schema.field_names():
            field_desc = getattr(self.input_schema, field_name).desc
            multiline_input_field_description += prompts.INPUT_FIELD.format(
>>>>>>> 61fad7fe
                field_name=field_name, field_desc=field_desc
            )

        # build string of output fields and their descriptions
        multiline_output_field_description = ""
        for field_name in fields_to_generate:
            field_desc = getattr(self.output_schema, field_name).desc
            multiline_output_field_description += prompts.OUTPUT_FIELD.format(
                field_name=field_name, field_desc=field_desc
            )

        # add input/output schema descriptions (if they have a docstring)
        optional_input_desc = (
            ""
            if self.input_schema.__doc__ is None
            else prompts.OPTIONAL_INPUT_DESC.format(desc=self.input_schema.__doc__)
        )
        optional_output_desc = (
            ""
            if self.output_schema.__doc__ is None
            else prompts.OPTIONAL_OUTPUT_DESC.format(desc=self.output_schema.__doc__)
        )

<<<<<<< HEAD
        # add optional model instruction
        model_instruction = prompts.LLAMA_INSTRUCTION if model in [Model.LLAMA3, Model.LLAMA3_V] else ""

        # construct sentence fragments which depend on cardinality of conversion ("oneToOne" or "oneToMany")
=======
        # construct sentence fragments which depend on cardinality of conversion
        # (pz.Cardinality.ONE_TO_ONE or pz.Cardinality.ONE_TO_MANY)
>>>>>>> 61fad7fe
        if self.cardinality == Cardinality.ONE_TO_MANY:
            target_output_descriptor = prompts.ONE_TO_MANY_TARGET_OUTPUT_DESCRIPTOR.format(doc_type=doc_type)
            output_single_or_plural = prompts.ONE_TO_MANY_OUTPUT_SINGLE_OR_PLURAL
            appendix_instruction = prompts.ONE_TO_MANY_APPENDIX_INSTRUCTION.format(fields=fields_to_generate)
        else:
<<<<<<< HEAD
            targetOutputDescriptor = prompts.ONE_TO_ONE_TARGET_OUTPUT_DESCRIPTOR.format(doc_type=doc_type)
            outputSingleOrPlural = prompts.ONE_TO_ONE_OUTPUT_SINGLE_OR_PLURAL

            fields_example_dict = {}
            for field in fields_to_generate:
                type_str = self.outputSchema.jsonSchema()['properties'][field]['type']
                if type_str == "string":
                    fields_example_dict[field] = "abc"
                elif type_str == "numeric":
                    fields_example_dict[field] = 123
                elif type_str == "boolean":
                    fields_example_dict[field] = True
                elif type_str == "List[string]":
                    fields_example_dict[field] = ["<str>", "<str>", "..."]
                elif type_str == "List[numeric]":
                    fields_example_dict[field] = ["<int | float>", "<int | float>", "..."]
                elif type_str == "List[boolean]":
                    fields_example_dict[field] = ["<bool>", "<bool>", "..."]

            fields_example_dict_str = json.dumps(fields_example_dict, indent=2)
            appendixInstruction = prompts.ONE_TO_ONE_APPENDIX_INSTRUCTION.format(fields=fields_to_generate, fields_example_dict=fields_example_dict_str)
=======
            target_output_descriptor = prompts.ONE_TO_ONE_TARGET_OUTPUT_DESCRIPTOR.format(doc_type=doc_type)
            output_single_or_plural = prompts.ONE_TO_ONE_OUTPUT_SINGLE_OR_PLURAL
            appendix_instruction = prompts.ONE_TO_ONE_APPENDIX_INSTRUCTION.format(fields=fields_to_generate)
>>>>>>> 61fad7fe

        # construct promptQuestion
        optional_desc = "" if self.desc is None else prompts.OPTIONAL_DESC.format(desc=self.desc)
        if not self.image_conversion:
            prompt_question = prompts.STRUCTURED_CONVERT_PROMPT
        else:
            prompt_question = prompts.IMAGE_CONVERT_PROMPT

        prompt_question = prompt_question.format(
<<<<<<< HEAD
            targetOutputDescriptor=targetOutputDescriptor,
            input_type = self.inputSchema.className(),
            outputSingleOrPlural = outputSingleOrPlural,
            optionalInputDesc = optionalInputDesc,
            optionalOutputDesc = optionalOutputDesc,
            multilineInputFieldDescription = multilineInputFieldDescription,
            multilineOutputFieldDescription = multilineOutputFieldDescription,
            appendixInstruction = appendixInstruction,
            optional_desc = optional_desc,
            model_instruction = model_instruction,
=======
            target_output_descriptor=target_output_descriptor,
            input_type=self.input_schema.class_name(),
            output_single_or_plural=output_single_or_plural,
            optional_input_desc=optional_input_desc,
            optional_output_desc=optional_output_desc,
            multiline_input_field_description=multiline_input_field_description,
            multiline_output_field_description=multiline_output_field_description,
            appendix_instruction=appendix_instruction,
            optional_desc=optional_desc,
>>>>>>> 61fad7fe
        )
        # TODO: add this for boolean questions?
        # if prompt_strategy == PromptStrategy.DSPY_COT_BOOL:
        #     promptQuestion += "\nRemember, your output MUST be one of TRUE or FALSE."

        return prompt_question

    def _create_record_set(
        self,
        records: list[DataRecord],
        fields: list[str],
        generation_stats: GenerationStats,
        total_time: float,
<<<<<<< HEAD
        successful_convert: bool,
    ) -> DataRecordSet:
=======
        parent_id: str | None = None,
    ) -> list[RecordOpStats]:
>>>>>>> 61fad7fe
        """
        Construct list of RecordOpStats objects (one for each DataRecord).
        """
        record_op_stats_lst = []

        # compute variables
<<<<<<< HEAD
        num_records = len(records)
=======
        successful_convert = len(records) > 0
        num_records = len(records) if successful_convert else 1
>>>>>>> 61fad7fe
        per_record_stats = generation_stats / num_records
        model = getattr(self, "model", None)

        # NOTE: in some cases, we may generate outputs which fail to parse correctly,
        #       thus `record_set` contains an empty list, but we still want to capture the
        #       the cost of the failed generation; in this case, we set num_records = 1
        #       and compute a RecordOpStats with some fields None'd out and failed_convert=True
        for idx in range(num_records):
            # compute variables which depend on data record
<<<<<<< HEAD
            dr = records[idx]
            record_id = dr._id
            record_parent_id = dr._parent_id
            record_source_id = dr._source_id
            record_state = dr._asDict(include_bytes=False)
            answer = {field_name: getattr(dr, field_name) for field_name in fields}
=======
            record_id, record_parent_id, record_state, answer = None, parent_id, None, None
            if successful_convert:
                dr = records[idx]
                record_id = dr._id
                record_parent_id = dr._parent_id
                record_state = dr.as_dict(include_bytes=False)
                answer = {field_name: getattr(dr, field_name) for field_name in fields}
>>>>>>> 61fad7fe

            record_op_stats = RecordOpStats(
                record_id=record_id,
                record_parent_id=record_parent_id,
                record_source_id=record_source_id,
                record_state=record_state,
                op_id=self.get_op_id(),
                logical_op_id=self.logical_op_id,
                op_name=self.op_name(),
                time_per_record=total_time / num_records,
                cost_per_record=per_record_stats.cost_per_record,
                model_name=model.value if model else None,
                answer=answer,
                input_fields=self.input_schema.field_names(),
                generated_fields=fields,
                total_input_tokens=per_record_stats.total_input_tokens,
                total_output_tokens=per_record_stats.total_output_tokens,
                total_input_cost=per_record_stats.total_input_cost,
                total_output_cost=per_record_stats.total_output_cost,
                llm_call_duration_secs=per_record_stats.llm_call_duration_secs,
                fn_call_duration_secs=per_record_stats.fn_call_duration_secs,
                failed_convert=(not successful_convert),
                image_operation=self.image_conversion,
                op_details={k: str(v) for k, v in self.get_op_params().items()},
            )
            record_op_stats_lst.append(record_op_stats)

        # create and return the DataRecordSet
        record_set = DataRecordSet(records, record_op_stats_lst)

        return record_set

    def _create_data_record_from_json(
        self,
        json_obj: Any,
        candidate: DataRecord,
        cardinality_idx: int | None = None,
    ) -> DataRecord:
        # initialize data record
<<<<<<< HEAD
        dr = DataRecord.fromParent(self.outputSchema, parent_record=candidate, cardinality_idx=cardinality_idx)
=======
        dr = DataRecord(self.output_schema, parent_id=candidate._id, cardinality_idx=cardinality_idx)
>>>>>>> 61fad7fe

        # TODO: This inherits all pre-computed fields in an incremental fashion. The positive / pros of this approach is that it enables incremental schema computation, which tends to feel more natural for the end-user. The downside is it requires us to support an explicit projection to eliminate unwanted input / intermediate computation.
        #
        # first, copy all fields from input schema
        for field_name in candidate.get_fields():
            setattr(dr, field_name, getattr(candidate, field_name, None))

        # get input field names and output field names
        input_fields = self.input_schema.field_names()
        output_fields = self.output_schema.field_names()

        # parse newly generated fields from the generated jsonObj
        for field_name in output_fields:
            if field_name not in input_fields:
                # parse the json object and set the DataRecord's fields with their generated values
                setattr(
                    dr, field_name, json_obj.get(field_name, None)
                )  # the use of get prevents a KeyError if an individual field is missing.

        return dr

<<<<<<< HEAD
    def parse_answer(
        self, answer: str, fields_to_generate: List[str], model: Model,
    ) -> Dict[FieldName, List[Any]]:
        """ 
=======
    def parse_answer(self, answer: str, fields_to_generate: list[str]) -> dict[FieldName, list[Any]]:
        """
>>>>>>> 61fad7fe
        This functions gets a string answer and parses it into an iterable format of [{"field1": value1, "field2": value2}, {...}, ...]
        """
        try:
            # parse json from answer string
<<<<<<< HEAD
            json_answer = getJsonFromAnswer(answer, model)
=======
            json_answer = get_json_from_answer(answer)
>>>>>>> 61fad7fe

            # sanity check validity of parsed json
            assert json_answer != {}, "No output was found!"
            if self.cardinality == Cardinality.ONE_TO_MANY:
                assert "items" in json_answer, '"items" key missing from one-to-many JSON'
                assert (
                    isinstance(json_answer["items"], list) and len(json_answer["items"]) > 0
                ), "No output objects were generated for one-to-many query"
            else:
                assert all([field in json_answer for field in fields_to_generate]), "Not all fields were generated!"

        except Exception as e:
            print(f"Error parsing LLM answer: {e}")
            print(f"\tAnswer: {answer}")
            # msg = str(e)
            # if "line" in msg:
            #     line = int(str(msg).split("line ")[1].split(" ")[0])
            #     print(f"\tAnswer snippet: {answer.splitlines()[line]}")
            return {field_name: [] for field_name in fields_to_generate}

        field_answers = {}
        if self.cardinality == Cardinality.ONE_TO_MANY:
            # json_answer["items"] is a list of dictionaries, each of which contains the generated fields
            for field in fields_to_generate:
                field_answers[field] = []
                for item in json_answer["items"]:
                    try:
                        field_answers[field].append(item[field])
                    except Exception:
                        print(f"Error parsing field {field} in one-to-many answer: {item}")

        else:
            field_answers = {field: [json_answer[field]] for field in fields_to_generate}

        return field_answers

    def _get_candidate_content(self, model: Model, candidate: DataRecord):
        # get text or image content depending on prompt strategy
        if self.image_conversion:
            base64_images = []
            if hasattr(candidate, "contents"):
                # TODO: should address this now; we need a way to infer (or have the programmer declare) what fields contain image content
                base64_images = [
                    base64.b64encode(candidate.contents).decode("utf-8")  
                ]
            elif model in [Model.GPT_4o_V, Model.GPT_4o_MINI_V]:
                for image_file in candidate.image_filepaths:  # TODO: (see note above)
                    image = Image.open(image_file)
                    buffered = BytesIO()
                    image.save(buffered, format=image.format)
                    base64_image = base64.b64encode(buffered.getvalue()).decode("utf-8")
                    base64_images.append(base64_image)

            # for LLAMA vision model, we must concatenate images into a single image
            elif model in [Model.LLAMA3_V]:
                # # load images, get their dimensions, and create new image to fit them horizontally
                # images = [Image.open(image_file) for image_file in candidate.image_filepaths]
                # widths, heights = zip(*(img.size for img in images))
                # total_width, max_height = sum(widths), max(heights)
                # new_image = Image.new(images[0].mode, (total_width, max_height))

                # # construct new image by pasting images side-by-side
                # x_offset = 0
                # for img in images:
                #     new_image.paste(img, (x_offset,0))
                #     x_offset += img.size[0]

                # # crop new image to adhere to max size processed by LLAMA; I'm not sure
                # # what the exact max size allowed by Together is, but 900x900 seems to work
                # crop_height = 900
                # crop_width = 900
                # new_image = new_image.crop((0, 0, crop_width, crop_height))

                # # encode new image in base64
                # buffered = BytesIO()
                # new_image.save(buffered, format=images[0].format)
                # base64_image = base64.b64encode(buffered.getvalue()).decode("utf-8")
                # base64_images.append(base64_image)
                
                # NOTE: Together stopped accepting uploaded images, so we now point them to public s3 urls
                listing_idx = int(candidate.listing.split("listing")[-1])
                url = f"https://palimpzest-workloads.s3.amazonaws.com/real-estate-eval-concat-images/img{listing_idx}.png"
                base64_images.append(url)

            content = base64_images
        else:
            content = candidate._asJSONStr(include_bytes=False, project_cols=self.depends_on)

        return content

    def _dspy_generate_fields(
        self,
        prompt: str,
<<<<<<< HEAD
        content: Optional[Union[str, List[bytes]]] = None, #either text or image
    ) -> Tuple[str, GenerationStats]:
        """ This functions wraps the call to the generator method to actually perform the field generation. Returns an answer which is a string and a query_stats which is a GenerationStats object.
        """
        # generate LLM response and capture statistics
        answer:str
        query_stats:GenerationStats
        try:
            answer, _, query_stats = self.generator.generate(context=content, question=prompt)
        except Exception as e:
            print(f"DSPy generation error: {e}")
            return "", GenerationStats()

        return answer, query_stats

    def convert(self, candidate: DataRecord, fields: List[str]) -> Tuple[Dict[FieldName, List[Any]], GenerationStats]:
        """ This function is responsible for the LLM conversion process. 
=======
        content: str | list[str] | None = None,  # either text or image
        verbose: bool = False,
    ) -> tuple[str, GenerationStats]:
        """This functions wraps the call to the generator method to actually perform the field generation. Returns an answer which is a string and a query_stats which is a GenerationStats object."""
        # create DSPy generator and generate
        doc_schema = str(self.output_schema)
        doc_type = self.output_schema.class_name()

        # generate LLM response and capture statistics
        if self.image_conversion:
            generator = ImageTextGenerator(self.model.value, verbose)
        else:
            generator = DSPyGenerator(self.model.value, self.prompt_strategy, doc_schema, doc_type, verbose)

        if isinstance(generator, ImageTextGenerator) and isinstance(content, list) and isinstance(prompt, str):  # noqa
            answer, query_stats = generator.generate(context=content, prompt=prompt)
        elif isinstance(generator, DSPyGenerator) and isinstance(content, str) and isinstance(prompt, str):  # noqa
            answer, query_stats = generator.generate(context=content, prompt=prompt)
        else:
            raise ValueError("Invalid input types for generating fields.")

        return answer, query_stats

    def convert(
        self, candidate_content: str | list[str], fields: list[str]
    ) -> tuple[dict[FieldName, list[Any]], GenerationStats]:
        """This function is responsible for the LLM conversion process.
>>>>>>> 61fad7fe
        Different strategies may/should reimplement this function and leave the __call__ function untouched.
        The input is ...
        Outputs:
         - field_outputs: a dictionary where keys are the fields and values are lists of JSON corresponding to the value of the field in that record.
         - query_stats
        """
        raise NotImplementedError("This is an abstract class. Use a subclass instead!")

<<<<<<< HEAD
    def __call__(self, candidate: DataRecord) -> DataRecordSet:
        start_time = time.time()

        # get fields to generate with this convert
        fields_to_generate = self._generate_field_names(candidate, self.inputSchema, self.outputSchema)

        # # get the content to be fed into the model
        # content = self._get_candidate_content(self.model, candidate)

        # execute the convert
        field_answers: Dict[str, List]
        field_answers, generation_stats = self.convert(candidate=candidate, fields=fields_to_generate)
=======
    def __call__(self, candidate: DataRecord) -> list[DataRecordsWithStats]:
        start_time = time.time()
        fields_to_generate = self._generate_field_names(candidate, self.input_schema, self.output_schema)

        # get text or image content depending on prompt strategy
        if self.image_conversion:
            base64_images = []
            if hasattr(candidate, "contents"):
                # TODO: should address this now; we need a way to infer (or have the programmer declare) what fields contain image content
                base64_images = [base64.b64encode(candidate.contents).decode("utf-8")]
            else:
                base64_images = [
                    base64.b64encode(image).decode("utf-8")
                    for image in candidate.image_contents  # TODO: (see note above)
                ]
            content = base64_images
        else:
            content = candidate.as_json_str(include_bytes=False)

        field_answers: dict[str, list]
        field_answers, generation_stats = self.convert(fields=fields_to_generate, candidate_content=content)
>>>>>>> 61fad7fe

        # construct list of dictionaries where each dict. has the (field, value) pairs for each generated field
        # list is indexed per record
        try:
            n_records = max([len(lst) for lst in field_answers.values()])
        except Exception:
            print(f"Error in field answers: {field_answers}. Returning empty records.")
<<<<<<< HEAD
            n_records = 0
            field_answers = {}

        drs = []
        if n_records > 0:
            # build up list of final record dictionaries
            records_json = [{field: None for field in fields_to_generate} for _ in range(n_records)]
            for field_name, answer_list in field_answers.items():
                for idx, output in enumerate(answer_list):
                    records_json[idx][field_name] = output

            # construct list of data records
            drs = [
                self._create_data_record_from_json(
                    jsonObj=js, candidate=candidate, cardinality_idx=idx
                )
                for idx, js in enumerate(records_json)
            ]
        else:
            null_js = {field: None for field in fields_to_generate}
            drs = [self._create_data_record_from_json(jsonObj=null_js, candidate=candidate, cardinality_idx=0)]
=======
            breakpoint()
            return [], []
        records_json = [{field: None for field in fields_to_generate} for _ in range(n_records)]

        for field_name, answer_list in field_answers.items():
            for idx, output in enumerate(answer_list):
                record = records_json[idx]
                record[field_name] = output

        drs = [
            self._create_data_record_from_json(json_obj=js, candidate=candidate, cardinality_idx=idx)
            for idx, js in enumerate(records_json)
        ]
>>>>>>> 61fad7fe

        # construct and return DataRecordSet
        record_set = self._create_record_set(
            records=drs,
            fields=fields_to_generate,
            generation_stats=generation_stats,
            total_time=time.time() - start_time,
            successful_convert=(n_records > 0),
        )

        return record_set


class LLMConvertConventional(LLMConvert):
    def naive_cost_estimates(self, source_op_cost_estimates: OperatorCostEstimates) -> OperatorCostEstimates:
        """
        Update the cost per record and time per record estimates to account for the additional
        LLM calls we incur by executing one query per-field.
        """
        # get naive cost estimates from LLMConvert
        naive_op_cost_estimates = super().naive_cost_estimates(source_op_cost_estimates)

        # re-compute cost per record assuming we use fewer input tokens
        est_num_input_tokens = NAIVE_EST_NUM_INPUT_TOKENS
        est_num_output_tokens = NAIVE_EST_NUM_OUTPUT_TOKENS

        # increase estimates of the input and output tokens by the number of fields generated
        # NOTE: this may over-estimate the number of fields that need to be generated
        generate_field_names = []
        for field_name in self.output_schema.field_names():
            if field_name not in self.input_schema.field_names():
                generate_field_names.append(field_name)

        num_fields_to_generate = len(generate_field_names)
        est_num_input_tokens *= num_fields_to_generate
        est_num_output_tokens *= num_fields_to_generate

        if self.image_conversion:
            est_num_input_tokens = 765 / 10  # 1024x1024 image is 765 tokens

        # get est. of conversion time per record from model card;
        model_conversion_time_per_record = (
            MODEL_CARDS[self.model.value]["seconds_per_output_token"] * est_num_output_tokens
        ) / self.max_workers

        # get est. of conversion cost (in USD) per record from model card
        model_conversion_usd_per_record = (
            MODEL_CARDS[self.model.value]["usd_per_input_token"] * est_num_input_tokens
            + MODEL_CARDS[self.model.value]["usd_per_output_token"] * est_num_output_tokens
        )

        # set refined estimate of time and cost per record
        naive_op_cost_estimates.time_per_record = model_conversion_time_per_record
        naive_op_cost_estimates.time_per_record_lower_bound = naive_op_cost_estimates.time_per_record
        naive_op_cost_estimates.time_per_record_upper_bound = naive_op_cost_estimates.time_per_record
        naive_op_cost_estimates.cost_per_record = model_conversion_usd_per_record
        naive_op_cost_estimates.cost_per_record_lower_bound = naive_op_cost_estimates.cost_per_record
        naive_op_cost_estimates.cost_per_record_upper_bound = naive_op_cost_estimates.cost_per_record

        return naive_op_cost_estimates

    def convert(
<<<<<<< HEAD
        self, candidate: DataRecord, fields: List[str]
    ) -> Tuple[Dict[FieldName, List[Any]], GenerationStats]:
=======
        self, candidate_content: str | list[str], fields: list[str]
    ) -> tuple[dict[FieldName, list[Any]], GenerationStats]:
>>>>>>> 61fad7fe
        fields_answers = {}
        fields_stats = {}
        candidate_content = self._get_candidate_content(self.model, candidate)
        for field_name in fields:
            prompt = self._construct_query_prompt(fields_to_generate=[field_name], model=self.model)
            answer, stats = self._dspy_generate_fields(content=candidate_content, prompt=prompt)
            json_answer = self.parse_answer(answer, [field_name], self.model)
            fields_answers.update(json_answer)
            fields_stats[field_name] = stats

        generation_stats = sum(fields_stats.values())
        return fields_answers, generation_stats


class LLMConvertBonded(LLMConvert):
<<<<<<< HEAD

    def convert(self,
                candidate,
                fields) -> Tuple[Dict[FieldName, List[Any]], GenerationStats]:
        prompt = self._construct_query_prompt(fields_to_generate=fields, model=self.model)
        candidate_content = self._get_candidate_content(self.model, candidate)
=======
    def convert(self, candidate_content, fields) -> tuple[dict[FieldName, list[Any]], GenerationStats]:
        prompt = self._construct_query_prompt(fields_to_generate=fields)
>>>>>>> 61fad7fe

        # generate all fields in a single query
        answer, generation_stats = self._dspy_generate_fields(content=candidate_content, prompt=prompt)
        json_answers = self.parse_answer(answer, fields, self.model)

        # if there was an error for any field, execute a conventional query on that field
        for field, values in json_answers.items():
            if values == []:
<<<<<<< HEAD
                conventional_op = LLMConvertConventional(**self.get_copy_kwargs())
=======
                conventional_op = LLMConvertConventional(
                    input_schema=self.input_schema,
                    output_schema=self.output_schema,
                    model=self.model,
                    prompt_strategy=self.prompt_strategy,
                    verbose=self.verbose,
                )
>>>>>>> 61fad7fe

                field_answer, field_stats = conventional_op.convert(candidate, [field])
                json_answers[field] = field_answer[field]
                generation_stats += field_stats

        return json_answers, generation_stats<|MERGE_RESOLUTION|>--- conflicted
+++ resolved
@@ -1,24 +1,12 @@
 from __future__ import annotations
 
-<<<<<<< HEAD
-from palimpzest import prompts
-from palimpzest.constants import *
-from palimpzest.corelib import *
-from palimpzest.dataclasses import GenerationStats, OperatorCostEstimates, RecordOpStats
-from palimpzest.elements import *
-from palimpzest.generators import DSPyGenerator, ImageTextGenerator
-from palimpzest.operators import PhysicalOperator
-from palimpzest.utils import getJsonFromAnswer
-
+import base64
+import json
+import time
 from io import BytesIO
+from typing import Any, Callable
+
 from PIL import Image
-from typing import Any, Callable, Dict, List, Optional, Tuple, Union
-
-=======
->>>>>>> 61fad7fe
-import base64
-import time
-from typing import Any, Callable
 
 from palimpzest import prompts
 from palimpzest.constants import (
@@ -32,9 +20,9 @@
 )
 from palimpzest.corelib.schemas import Schema
 from palimpzest.dataclasses import GenerationStats, OperatorCostEstimates, RecordOpStats
-from palimpzest.elements.records import DataRecord
+from palimpzest.elements.records import DataRecord, DataRecordSet
 from palimpzest.generators.generators import DSPyGenerator, ImageTextGenerator
-from palimpzest.operators.physical import DataRecordsWithStats, PhysicalOperator
+from palimpzest.operators.physical import PhysicalOperator
 from palimpzest.utils.generation_helpers import get_json_from_answer
 
 # TYPE DEFINITIONS
@@ -45,14 +33,9 @@
     def __init__(
         self,
         cardinality: Cardinality = Cardinality.ONE_TO_ONE,
-<<<<<<< HEAD
-        udf: Optional[Callable] = None,
-        desc: Optional[str] = None,
-        depends_on: Optional[List[str]] = None,
-=======
         udf: Callable | None = None,
         desc: str | None = None,
->>>>>>> 61fad7fe
+        depends_on: list[str] | None = None,
         *args,
         **kwargs,
     ):
@@ -65,7 +48,6 @@
 
     def get_copy_kwargs(self):
         copy_kwargs = super().get_copy_kwargs()
-<<<<<<< HEAD
         return {
             "cardinality": self.cardinality,
             "udf": self.udf,
@@ -73,9 +55,6 @@
             "depends_on": self.depends_on,
             **copy_kwargs
         }
-=======
-        return {"cardinality": self.cardinality, "udf": self.udf, "desc": self.desc, **copy_kwargs}
->>>>>>> 61fad7fe
 
     def get_op_params(self):
         return {
@@ -86,11 +65,7 @@
             "depends_on": self.depends_on,
         }
 
-<<<<<<< HEAD
     def __call__(self, candidate: DataRecord) -> DataRecordSet:
-=======
-    def __call__(self, candidate: DataRecord) -> list[DataRecordsWithStats]:
->>>>>>> 61fad7fe
         raise NotImplementedError("This is an abstract class. Use a subclass instead.")
 
 
@@ -130,7 +105,6 @@
             quality=1.0,
         )
 
-<<<<<<< HEAD
     def __call__(self, candidate: DataRecord) -> DataRecordSet:
         """
         NOTE: if the UDF throws an exception we immediately raise it to the user. This way computation
@@ -138,9 +112,6 @@
 
               If the UDF outputs None or an empty list, then we will treat this as a failed convert.
         """
-=======
-    def __call__(self, candidate: DataRecord) -> list[DataRecordsWithStats]:
->>>>>>> 61fad7fe
         # apply UDF to input record
         start_time = time.time()
         try:
@@ -173,34 +144,22 @@
                 record_id = dr._id
                 record_parent_id = dr._parent_id
                 record_source_id = dr._source_id
-                record_state = dr._asDict(include_bytes=False)
-                answer = {field_name: getattr(dr, field_name) for field_name in self.outputSchema.fieldNames()},
+                record_state = dr.as_dict(include_bytes=False)
+                answer = {field_name: getattr(dr, field_name) for field_name in self.output_schema.field_names()},
 
             record_op_stats = RecordOpStats(
-<<<<<<< HEAD
                 record_id=record_id,
                 record_parent_id=record_parent_id,
                 record_source_id=record_source_id,
                 record_state=record_state,
-=======
-                record_id=dr._id,
-                record_parent_id=dr._parent_id,
-                record_state=dr.as_dict(include_bytes=False),
->>>>>>> 61fad7fe
                 op_id=self.get_op_id(),
                 logical_op_id=self.logical_op_id,
                 op_name=self.op_name(),
                 time_per_record=fn_call_duration_secs / len(drs),
                 cost_per_record=0.0,
-<<<<<<< HEAD
                 answer=answer,
-                input_fields=self.inputSchema.fieldNames(),
-                generated_fields=self.outputSchema.fieldNames(),
-=======
-                answer={field_name: getattr(dr, field_name) for field_name in self.output_schema.field_names()},
                 input_fields=self.input_schema.field_names(),
                 generated_fields=self.output_schema.field_names(),
->>>>>>> 61fad7fe
                 fn_call_duration_secs=fn_call_duration_secs / len(drs),
                 failed_convert=(not successful_convert),
                 op_details={k: str(v) for k, v in self.get_op_params().items()},
@@ -227,11 +186,10 @@
         self.prompt_strategy = prompt_strategy
         self.image_conversion = image_conversion
 
-<<<<<<< HEAD
         # create DSPy generator
         if self.model is not None:
-            doc_schema = str(self.outputSchema)
-            doc_type = self.outputSchema.className()
+            doc_schema = str(self.output_schema)
+            doc_type = self.output_schema.class_name()
             if self.image_conversion:
                 self.generator = ImageTextGenerator(self.model, self.verbose)
             else:
@@ -239,10 +197,7 @@
                     self.model, self.prompt_strategy, doc_schema, doc_type, self.verbose
                 )
 
-    def __eq__(self, other: PhysicalOperator):
-=======
     def __eq__(self, other):
->>>>>>> 61fad7fe
         return (
             isinstance(other, self.__class__)
             and self.model == other.model
@@ -320,32 +275,10 @@
             quality=quality,
         )
 
-<<<<<<< HEAD
-    def _construct_query_prompt(
-        self,
-        fields_to_generate: List[str],
-        model: Model,
-=======
-    def _generate_field_names(self, candidate: DataRecord, input_schema: Schema, output_schema: Schema) -> list[str]:
-        """
-        Creates the list of field names that the convert operation needs to generate.
-        """
-        # construct the list of fields in output_schema which will need to be generated;
-        # specifically, this is the set of fields which are:
-        # 1. not declared in the input schema, and
-        # 2. not present in the candidate's attributes
-        #    a. if the field is present, but its value is None --> we will try to generate it
-        fields_to_generate = []
-        for field_name in output_schema.field_names():
-            if field_name not in input_schema.field_names() and getattr(candidate, field_name, None) is None:
-                fields_to_generate.append(field_name)
-
-        return fields_to_generate
-
     def _construct_query_prompt(
         self,
         fields_to_generate: list[str],
->>>>>>> 61fad7fe
+        model: Model,
     ) -> str:
         """
         This function constructs the prompt for a bonded query.
@@ -353,27 +286,20 @@
         # set defaults
         doc_type = self.output_schema.class_name()
         # build string of input fields and their descriptions
-<<<<<<< HEAD
-        multilineInputFieldDescription = ""
+        multiline_input_field_description = ""
         depends_on_fields = (
             [field.split(".")[-1] for field in self.depends_on]
             if self.depends_on is not None and len(self.depends_on) > 0
             else None
         )
         input_fields = (
-            self.inputSchema.fieldNames()
+            self.input_schema.field_names()
             if depends_on_fields is None
-            else [field for field in self.inputSchema.fieldNames() if field in depends_on_fields]
+            else [field for field in self.input_schema.field_names() if field in depends_on_fields]
         )
         for field_name in input_fields:
-            field_desc = getattr(self.inputSchema, field_name).desc
-            multilineInputFieldDescription += prompts.INPUT_FIELD.format(
-=======
-        multiline_input_field_description = ""
-        for field_name in self.input_schema.field_names():
             field_desc = getattr(self.input_schema, field_name).desc
             multiline_input_field_description += prompts.INPUT_FIELD.format(
->>>>>>> 61fad7fe
                 field_name=field_name, field_desc=field_desc
             )
 
@@ -397,27 +323,21 @@
             else prompts.OPTIONAL_OUTPUT_DESC.format(desc=self.output_schema.__doc__)
         )
 
-<<<<<<< HEAD
         # add optional model instruction
         model_instruction = prompts.LLAMA_INSTRUCTION if model in [Model.LLAMA3, Model.LLAMA3_V] else ""
 
-        # construct sentence fragments which depend on cardinality of conversion ("oneToOne" or "oneToMany")
-=======
-        # construct sentence fragments which depend on cardinality of conversion
-        # (pz.Cardinality.ONE_TO_ONE or pz.Cardinality.ONE_TO_MANY)
->>>>>>> 61fad7fe
+        # construct sentence fragments which depend on cardinality of conversion (pz.Cardinality.ONE_TO_ONE or pz.Cardinality.ONE_TO_MANY)
         if self.cardinality == Cardinality.ONE_TO_MANY:
             target_output_descriptor = prompts.ONE_TO_MANY_TARGET_OUTPUT_DESCRIPTOR.format(doc_type=doc_type)
             output_single_or_plural = prompts.ONE_TO_MANY_OUTPUT_SINGLE_OR_PLURAL
             appendix_instruction = prompts.ONE_TO_MANY_APPENDIX_INSTRUCTION.format(fields=fields_to_generate)
         else:
-<<<<<<< HEAD
-            targetOutputDescriptor = prompts.ONE_TO_ONE_TARGET_OUTPUT_DESCRIPTOR.format(doc_type=doc_type)
-            outputSingleOrPlural = prompts.ONE_TO_ONE_OUTPUT_SINGLE_OR_PLURAL
+            target_output_descriptor = prompts.ONE_TO_ONE_TARGET_OUTPUT_DESCRIPTOR.format(doc_type=doc_type)
+            output_single_or_plural = prompts.ONE_TO_ONE_OUTPUT_SINGLE_OR_PLURAL
 
             fields_example_dict = {}
             for field in fields_to_generate:
-                type_str = self.outputSchema.jsonSchema()['properties'][field]['type']
+                type_str = self.output_schema.json_schema()['properties'][field]['type']
                 if type_str == "string":
                     fields_example_dict[field] = "abc"
                 elif type_str == "numeric":
@@ -432,12 +352,7 @@
                     fields_example_dict[field] = ["<bool>", "<bool>", "..."]
 
             fields_example_dict_str = json.dumps(fields_example_dict, indent=2)
-            appendixInstruction = prompts.ONE_TO_ONE_APPENDIX_INSTRUCTION.format(fields=fields_to_generate, fields_example_dict=fields_example_dict_str)
-=======
-            target_output_descriptor = prompts.ONE_TO_ONE_TARGET_OUTPUT_DESCRIPTOR.format(doc_type=doc_type)
-            output_single_or_plural = prompts.ONE_TO_ONE_OUTPUT_SINGLE_OR_PLURAL
-            appendix_instruction = prompts.ONE_TO_ONE_APPENDIX_INSTRUCTION.format(fields=fields_to_generate)
->>>>>>> 61fad7fe
+            appendix_instruction = prompts.ONE_TO_ONE_APPENDIX_INSTRUCTION.format(fields=fields_to_generate, fields_example_dict=fields_example_dict_str)
 
         # construct promptQuestion
         optional_desc = "" if self.desc is None else prompts.OPTIONAL_DESC.format(desc=self.desc)
@@ -447,18 +362,6 @@
             prompt_question = prompts.IMAGE_CONVERT_PROMPT
 
         prompt_question = prompt_question.format(
-<<<<<<< HEAD
-            targetOutputDescriptor=targetOutputDescriptor,
-            input_type = self.inputSchema.className(),
-            outputSingleOrPlural = outputSingleOrPlural,
-            optionalInputDesc = optionalInputDesc,
-            optionalOutputDesc = optionalOutputDesc,
-            multilineInputFieldDescription = multilineInputFieldDescription,
-            multilineOutputFieldDescription = multilineOutputFieldDescription,
-            appendixInstruction = appendixInstruction,
-            optional_desc = optional_desc,
-            model_instruction = model_instruction,
-=======
             target_output_descriptor=target_output_descriptor,
             input_type=self.input_schema.class_name(),
             output_single_or_plural=output_single_or_plural,
@@ -468,7 +371,7 @@
             multiline_output_field_description=multiline_output_field_description,
             appendix_instruction=appendix_instruction,
             optional_desc=optional_desc,
->>>>>>> 61fad7fe
+            model_instruction = model_instruction,
         )
         # TODO: add this for boolean questions?
         # if prompt_strategy == PromptStrategy.DSPY_COT_BOOL:
@@ -482,25 +385,15 @@
         fields: list[str],
         generation_stats: GenerationStats,
         total_time: float,
-<<<<<<< HEAD
         successful_convert: bool,
     ) -> DataRecordSet:
-=======
-        parent_id: str | None = None,
-    ) -> list[RecordOpStats]:
->>>>>>> 61fad7fe
         """
         Construct list of RecordOpStats objects (one for each DataRecord).
         """
         record_op_stats_lst = []
 
         # compute variables
-<<<<<<< HEAD
         num_records = len(records)
-=======
-        successful_convert = len(records) > 0
-        num_records = len(records) if successful_convert else 1
->>>>>>> 61fad7fe
         per_record_stats = generation_stats / num_records
         model = getattr(self, "model", None)
 
@@ -510,22 +403,12 @@
         #       and compute a RecordOpStats with some fields None'd out and failed_convert=True
         for idx in range(num_records):
             # compute variables which depend on data record
-<<<<<<< HEAD
             dr = records[idx]
             record_id = dr._id
             record_parent_id = dr._parent_id
             record_source_id = dr._source_id
-            record_state = dr._asDict(include_bytes=False)
+            record_state = dr.as_dict(include_bytes=False)
             answer = {field_name: getattr(dr, field_name) for field_name in fields}
-=======
-            record_id, record_parent_id, record_state, answer = None, parent_id, None, None
-            if successful_convert:
-                dr = records[idx]
-                record_id = dr._id
-                record_parent_id = dr._parent_id
-                record_state = dr.as_dict(include_bytes=False)
-                answer = {field_name: getattr(dr, field_name) for field_name in fields}
->>>>>>> 61fad7fe
 
             record_op_stats = RecordOpStats(
                 record_id=record_id,
@@ -565,11 +448,7 @@
         cardinality_idx: int | None = None,
     ) -> DataRecord:
         # initialize data record
-<<<<<<< HEAD
-        dr = DataRecord.fromParent(self.outputSchema, parent_record=candidate, cardinality_idx=cardinality_idx)
-=======
-        dr = DataRecord(self.output_schema, parent_id=candidate._id, cardinality_idx=cardinality_idx)
->>>>>>> 61fad7fe
+        dr = DataRecord.from_parent(self.output_schema, parent_record=candidate, cardinality_idx=cardinality_idx)
 
         # TODO: This inherits all pre-computed fields in an incremental fashion. The positive / pros of this approach is that it enables incremental schema computation, which tends to feel more natural for the end-user. The downside is it requires us to support an explicit projection to eliminate unwanted input / intermediate computation.
         #
@@ -591,24 +470,13 @@
 
         return dr
 
-<<<<<<< HEAD
-    def parse_answer(
-        self, answer: str, fields_to_generate: List[str], model: Model,
-    ) -> Dict[FieldName, List[Any]]:
+    def parse_answer(self, answer: str, fields_to_generate: list[str], model: Model) -> dict[FieldName, list[Any]]:
         """ 
-=======
-    def parse_answer(self, answer: str, fields_to_generate: list[str]) -> dict[FieldName, list[Any]]:
-        """
->>>>>>> 61fad7fe
         This functions gets a string answer and parses it into an iterable format of [{"field1": value1, "field2": value2}, {...}, ...]
         """
         try:
             # parse json from answer string
-<<<<<<< HEAD
-            json_answer = getJsonFromAnswer(answer, model)
-=======
-            json_answer = get_json_from_answer(answer)
->>>>>>> 61fad7fe
+            json_answer = get_json_from_answer(answer, model)
 
             # sanity check validity of parsed json
             assert json_answer != {}, "No output was found!"
@@ -664,6 +532,7 @@
 
             # for LLAMA vision model, we must concatenate images into a single image
             elif model in [Model.LLAMA3_V]:
+                # TODO: revert after paper submission
                 # # load images, get their dimensions, and create new image to fit them horizontally
                 # images = [Image.open(image_file) for image_file in candidate.image_filepaths]
                 # widths, heights = zip(*(img.size for img in images))
@@ -695,60 +564,33 @@
 
             content = base64_images
         else:
-            content = candidate._asJSONStr(include_bytes=False, project_cols=self.depends_on)
+            content = candidate.as_json_str(include_bytes=False, project_cols=self.depends_on)
 
         return content
 
     def _dspy_generate_fields(
         self,
         prompt: str,
-<<<<<<< HEAD
-        content: Optional[Union[str, List[bytes]]] = None, #either text or image
-    ) -> Tuple[str, GenerationStats]:
-        """ This functions wraps the call to the generator method to actually perform the field generation. Returns an answer which is a string and a query_stats which is a GenerationStats object.
+        content: str | list[bytes] | None = None,  # either text or image
+    ) -> tuple[str, GenerationStats]:
+        """
+        This functions wraps the call to the generator method to actually perform the field generation.
+        Returns an answer which is a string and a query_stats which is a GenerationStats object.
         """
         # generate LLM response and capture statistics
         answer:str
         query_stats:GenerationStats
         try:
-            answer, _, query_stats = self.generator.generate(context=content, question=prompt)
+            answer, _, query_stats = self.generator.generate(context=content, prompt=prompt)
+
         except Exception as e:
             print(f"DSPy generation error: {e}")
             return "", GenerationStats()
 
         return answer, query_stats
 
-    def convert(self, candidate: DataRecord, fields: List[str]) -> Tuple[Dict[FieldName, List[Any]], GenerationStats]:
+    def convert(self, candidate: DataRecord, fields: list[str]) -> tuple[dict[FieldName, list[Any]], GenerationStats]:
         """ This function is responsible for the LLM conversion process. 
-=======
-        content: str | list[str] | None = None,  # either text or image
-        verbose: bool = False,
-    ) -> tuple[str, GenerationStats]:
-        """This functions wraps the call to the generator method to actually perform the field generation. Returns an answer which is a string and a query_stats which is a GenerationStats object."""
-        # create DSPy generator and generate
-        doc_schema = str(self.output_schema)
-        doc_type = self.output_schema.class_name()
-
-        # generate LLM response and capture statistics
-        if self.image_conversion:
-            generator = ImageTextGenerator(self.model.value, verbose)
-        else:
-            generator = DSPyGenerator(self.model.value, self.prompt_strategy, doc_schema, doc_type, verbose)
-
-        if isinstance(generator, ImageTextGenerator) and isinstance(content, list) and isinstance(prompt, str):  # noqa
-            answer, query_stats = generator.generate(context=content, prompt=prompt)
-        elif isinstance(generator, DSPyGenerator) and isinstance(content, str) and isinstance(prompt, str):  # noqa
-            answer, query_stats = generator.generate(context=content, prompt=prompt)
-        else:
-            raise ValueError("Invalid input types for generating fields.")
-
-        return answer, query_stats
-
-    def convert(
-        self, candidate_content: str | list[str], fields: list[str]
-    ) -> tuple[dict[FieldName, list[Any]], GenerationStats]:
-        """This function is responsible for the LLM conversion process.
->>>>>>> 61fad7fe
         Different strategies may/should reimplement this function and leave the __call__ function untouched.
         The input is ...
         Outputs:
@@ -757,42 +599,15 @@
         """
         raise NotImplementedError("This is an abstract class. Use a subclass instead!")
 
-<<<<<<< HEAD
     def __call__(self, candidate: DataRecord) -> DataRecordSet:
         start_time = time.time()
 
         # get fields to generate with this convert
-        fields_to_generate = self._generate_field_names(candidate, self.inputSchema, self.outputSchema)
-
-        # # get the content to be fed into the model
-        # content = self._get_candidate_content(self.model, candidate)
+        fields_to_generate = self._generate_field_names(candidate, self.input_schema, self.output_schema)
 
         # execute the convert
-        field_answers: Dict[str, List]
+        field_answers: dict[str, list]
         field_answers, generation_stats = self.convert(candidate=candidate, fields=fields_to_generate)
-=======
-    def __call__(self, candidate: DataRecord) -> list[DataRecordsWithStats]:
-        start_time = time.time()
-        fields_to_generate = self._generate_field_names(candidate, self.input_schema, self.output_schema)
-
-        # get text or image content depending on prompt strategy
-        if self.image_conversion:
-            base64_images = []
-            if hasattr(candidate, "contents"):
-                # TODO: should address this now; we need a way to infer (or have the programmer declare) what fields contain image content
-                base64_images = [base64.b64encode(candidate.contents).decode("utf-8")]
-            else:
-                base64_images = [
-                    base64.b64encode(image).decode("utf-8")
-                    for image in candidate.image_contents  # TODO: (see note above)
-                ]
-            content = base64_images
-        else:
-            content = candidate.as_json_str(include_bytes=False)
-
-        field_answers: dict[str, list]
-        field_answers, generation_stats = self.convert(fields=fields_to_generate, candidate_content=content)
->>>>>>> 61fad7fe
 
         # construct list of dictionaries where each dict. has the (field, value) pairs for each generated field
         # list is indexed per record
@@ -800,7 +615,6 @@
             n_records = max([len(lst) for lst in field_answers.values()])
         except Exception:
             print(f"Error in field answers: {field_answers}. Returning empty records.")
-<<<<<<< HEAD
             n_records = 0
             field_answers = {}
 
@@ -814,29 +628,12 @@
 
             # construct list of data records
             drs = [
-                self._create_data_record_from_json(
-                    jsonObj=js, candidate=candidate, cardinality_idx=idx
-                )
+                self._create_data_record_from_json(json_obj=js, candidate=candidate, cardinality_idx=idx)
                 for idx, js in enumerate(records_json)
             ]
         else:
             null_js = {field: None for field in fields_to_generate}
-            drs = [self._create_data_record_from_json(jsonObj=null_js, candidate=candidate, cardinality_idx=0)]
-=======
-            breakpoint()
-            return [], []
-        records_json = [{field: None for field in fields_to_generate} for _ in range(n_records)]
-
-        for field_name, answer_list in field_answers.items():
-            for idx, output in enumerate(answer_list):
-                record = records_json[idx]
-                record[field_name] = output
-
-        drs = [
-            self._create_data_record_from_json(json_obj=js, candidate=candidate, cardinality_idx=idx)
-            for idx, js in enumerate(records_json)
-        ]
->>>>>>> 61fad7fe
+            drs = [self._create_data_record_from_json(json_obj=null_js, candidate=candidate, cardinality_idx=0)]
 
         # construct and return DataRecordSet
         record_set = self._create_record_set(
@@ -898,14 +695,7 @@
 
         return naive_op_cost_estimates
 
-    def convert(
-<<<<<<< HEAD
-        self, candidate: DataRecord, fields: List[str]
-    ) -> Tuple[Dict[FieldName, List[Any]], GenerationStats]:
-=======
-        self, candidate_content: str | list[str], fields: list[str]
-    ) -> tuple[dict[FieldName, list[Any]], GenerationStats]:
->>>>>>> 61fad7fe
+    def convert(self, candidate: DataRecord, fields: list[str]) -> tuple[dict[FieldName, list[Any]], GenerationStats]:
         fields_answers = {}
         fields_stats = {}
         candidate_content = self._get_candidate_content(self.model, candidate)
@@ -921,17 +711,10 @@
 
 
 class LLMConvertBonded(LLMConvert):
-<<<<<<< HEAD
-
-    def convert(self,
-                candidate,
-                fields) -> Tuple[Dict[FieldName, List[Any]], GenerationStats]:
+
+    def convert(self, candidate: DataRecord, fields: list[str]) -> tuple[dict[FieldName, list[Any]], GenerationStats]:
         prompt = self._construct_query_prompt(fields_to_generate=fields, model=self.model)
         candidate_content = self._get_candidate_content(self.model, candidate)
-=======
-    def convert(self, candidate_content, fields) -> tuple[dict[FieldName, list[Any]], GenerationStats]:
-        prompt = self._construct_query_prompt(fields_to_generate=fields)
->>>>>>> 61fad7fe
 
         # generate all fields in a single query
         answer, generation_stats = self._dspy_generate_fields(content=candidate_content, prompt=prompt)
@@ -940,17 +723,7 @@
         # if there was an error for any field, execute a conventional query on that field
         for field, values in json_answers.items():
             if values == []:
-<<<<<<< HEAD
                 conventional_op = LLMConvertConventional(**self.get_copy_kwargs())
-=======
-                conventional_op = LLMConvertConventional(
-                    input_schema=self.input_schema,
-                    output_schema=self.output_schema,
-                    model=self.model,
-                    prompt_strategy=self.prompt_strategy,
-                    verbose=self.verbose,
-                )
->>>>>>> 61fad7fe
 
                 field_answer, field_stats = conventional_op.convert(candidate, [field])
                 json_answers[field] = field_answer[field]
