--- conflicted
+++ resolved
@@ -10,7 +10,6 @@
     PromptStrategy,
 )
 from palimpzest.dataclasses import OperatorCostEstimates
-from palimpzest.generators.generators import DSPyGenerator
 from palimpzest.operators.convert import LLMConvert, LLMConvertBonded, LLMConvertConventional
 from palimpzest.utils.token_reduction_helpers import best_substring_match, find_best_range
 
@@ -78,7 +77,6 @@
         # set refined estimate of cost per record and, for now,
         # assume quality multiplier is proportional to sqrt(sqrt(token_budget))
         naive_op_cost_estimates.cost_per_record = model_conversion_usd_per_record
-<<<<<<< HEAD
         naive_op_cost_estimates.cost_per_record_lower_bound = naive_op_cost_estimates.cost_per_record
         naive_op_cost_estimates.cost_per_record_upper_bound = naive_op_cost_estimates.cost_per_record
         naive_op_cost_estimates.quality = (naive_op_cost_estimates.quality) * math.sqrt(math.sqrt(self.token_budget))
@@ -91,16 +89,6 @@
         if self.prompt_strategy == PromptStrategy.DSPY_COT_QA:
             si, ei = find_best_range(
                 self.heatmap,
-=======
-        naive_op_cost_estimates.quality = (naive_op_cost_estimates.quality) * math.sqrt(math.sqrt(self.token_budget))
-
-        return naive_op_cost_estimates
-
-    def reduce_context(self, heatmap: list[int], full_context: str | list[str]) -> str:
-        if self.prompt_strategy == PromptStrategy.DSPY_COT_QA:
-            range = find_best_range(
-                heatmap,
->>>>>>> 61fad7fe
                 int(self.token_budget / self.TOKEN_REDUCTION_GRANULARITY),
                 trim_zeros=False,
             )
@@ -124,53 +112,24 @@
         else:
             raise NotImplementedError("Token reduction is only supported for DSPY_COT_QA prompts")
 
-<<<<<<< HEAD
-    def _dspy_generate_fields(self, prompt: str, content: str | List[bytes] | None = None, verbose: bool = False) -> Tuple[List[Dict[str, List]] | Any]:
-        full_context = content
-        if self.first_execution or self.count < self.MAX_HEATMAP_UPDATES:
-            if self.verbose:
-                print(f"Warming up heatmap: {0 if self.first_execution else self.count}")
-            answer, query_stats = super()._dspy_generate_fields(prompt, full_context)
-=======
-    def _dspy_generate_fields(
-        self, prompt: str, content: str | list[str], verbose: bool = False
-    ) -> tuple[list[dict[str, list]] | Any]:
+    def _dspy_generate_fields(self, prompt: str, content: str | list[str]) -> tuple[list[dict[str, list]] | Any]:
         answer, query_stats = None, None
         if self.first_execution or self.heatmap_dict["count"] < self.MAX_HEATMAP_UPDATES:
-            print("Warming up heatmap")
-            answer, query_stats = super()._dspy_generate_fields(prompt, content, verbose)
->>>>>>> 61fad7fe
+            if self.verbose:
+                print("Warming up heatmap")
+            answer, query_stats = super()._dspy_generate_fields(prompt, content)
             self.first_execution = False
 
         else:
-<<<<<<< HEAD
             if self.verbose:
                 print("Using heatmap")
 
             # only refer to the heatmap if the count is greater than a enough sample size
             # TODO: only trim the context if the attention is clustered in a small region
             if self.count >= self.TOKEN_REDUCTION_SAMPLE:
-                context = self.reduce_context(full_context)
+                context = self.reduce_context(content)
                 try:
-                    answer, _, query_stats = self.generator.generate(context=context, question=prompt)
-=======
-            doc_schema = str(self.output_schema)
-            doc_type = self.output_schema.class_name()
-
-            if self.prompt_strategy == PromptStrategy.DSPY_COT_QA:
-                generator = DSPyGenerator(self.model.value, self.prompt_strategy, doc_schema, doc_type, verbose)
-            else:
-                raise Exception(f"Token reduction not implemented for {self.prompt_strategy}")
-
-            heatmap = self.heatmap_dict["heatmap"]
-            count = self.heatmap_dict["count"]
-            # only refer to the heatmap if the count is greater than a enough sample size
-            # TODO: only trim the context if the attention is clustered in a small region
-            if count >= self.TOKEN_REDUCTION_SAMPLE:
-                context = self.reduce_context(heatmap, content)
-                try:
-                    answer, query_stats = generator.generate(context=context, prompt=prompt)
->>>>>>> 61fad7fe
+                    answer, _, query_stats = self.generator.generate(context=context, prompt=prompt)
                 except Exception as e:
                     print(f"DSPy generation error: {e}, falling back to unreduced generation")
                     answer, query_stats = super()._dspy_generate_fields(prompt, content)
@@ -191,23 +150,12 @@
             gsi, gei = 0, len(content)
         context_len = len(content)
         gsr, ger = gsi / context_len, gei / context_len
-<<<<<<< HEAD
-        norm_si, norm_ei = int(gsr/self.resolution), int(ger/self.resolution)
+        norm_si, norm_ei = int(gsr / self.resolution), int(ger / self.resolution)
         if self.verbose:
             print(f"best_start: {gsi} -- best_end: {gei}")
 
         self.count += 1
-        self.heatmap[norm_si:norm_ei] = map(lambda x: x+1, self.heatmap[norm_si:norm_ei])
-=======
-        norm_si, norm_ei = int(gsr / self.resolution), int(ger / self.resolution)
-        if verbose:
-            print(f"best_start: {gsi} -- best_end: {gei}")
-
-        self.heatmap_dict["count"] += 1
-        self.heatmap_dict["heatmap"][norm_si:norm_ei] = map(
-            lambda x: x + 1, self.heatmap_dict["heatmap"][norm_si:norm_ei]
-        )
->>>>>>> 61fad7fe
+        self.heatmap[norm_si:norm_ei] = map(lambda x: x + 1, self.heatmap[norm_si:norm_ei])
 
         return answer, query_stats
 
