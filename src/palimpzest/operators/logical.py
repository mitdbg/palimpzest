--- conflicted
+++ resolved
@@ -1,16 +1,5 @@
 from __future__ import annotations
 
-<<<<<<< HEAD
-from palimpzest.constants import AggFunc, Cardinality, MAX_ID_CHARS
-from palimpzest.corelib import ImageFile, File, Schema
-from palimpzest.datamanager import DataDirectory
-from palimpzest.elements import *
-from palimpzest.utils import get_index_str
-
-from typing import Callable, List, Optional
-
-=======
->>>>>>> 61fad7fe
 import hashlib
 import json
 from typing import Callable
@@ -19,6 +8,7 @@
 from palimpzest.corelib.schemas import ImageFile, Schema
 from palimpzest.elements.filters import Filter
 from palimpzest.elements.groupbysig import GroupBySig
+from palimpzest.utils.index_helpers import get_index_str
 
 
 class LogicalOperator:
@@ -33,6 +23,7 @@
     - LimitScan (scans up to N records from a Set)
     - GroupByAggregate (applies a group by on the Set)
     - Aggregate (applies an aggregation on the Set)
+    - RetrieveScan (fetches documents from a provided input for a given query)
 
     Every logical operator must declare the get_op_params() method, which returns
     a dictionary of parameters that are used to implement its physical operator.
@@ -40,8 +31,8 @@
 
     def __init__(
         self,
-        output_schema: type[Schema],
-        input_schema: type[Schema] | None = None,
+        output_schema: Schema,
+        input_schema: Schema | None = None,
     ):
         self.output_schema = output_schema
         self.input_schema = input_schema
@@ -97,7 +88,6 @@
             raise ValueError("op_id not set, unable to hash")
         return int(self.op_id, 16)
 
-
 class Aggregate(LogicalOperator):
     """
     Aggregate is a logical operator that applies an aggregation to the input set and yields a single result.
@@ -210,15 +200,11 @@
         )
 
     def get_op_params(self):
-        return {
-            "output_schema": self.output_schema,
-            "dataset_id": self.dataset_id,
-        }
+        return {"output_schema": self.output_schema, "dataset_id": self.dataset_id}
 
 
 class ConvertScan(LogicalOperator):
-    """A ConvertScan is a logical operator that represents a scan of a particular data source,
-    with conversion applied."""
+    """A ConvertScan is a logical operator that represents a scan of a particular data source, with conversion applied."""
 
     def __init__(
         self,
@@ -234,13 +220,8 @@
         super().__init__(*args, **kwargs)
         self.cardinality = cardinality
         self.udf = udf
-<<<<<<< HEAD
-        self.image_conversion = image_conversion or (self.inputSchema == ImageFile)
-        self.depends_on = sorted(depends_on)
-=======
         self.image_conversion = image_conversion or (self.input_schema == ImageFile)
-        self.depends_on = [] if depends_on is None else depends_on
->>>>>>> 61fad7fe
+        self.depends_on = [] if depends_on is None else sorted(depends_on)
         self.desc = desc
         self.target_cache_id = target_cache_id
 
@@ -297,15 +278,9 @@
     ):
         super().__init__(*args, **kwargs)
         self.filter = filter
-<<<<<<< HEAD
-        self.image_filter = image_filter or (self.inputSchema == ImageFile)
-        self.depends_on = sorted(depends_on)
-        self.targetCacheId = targetCacheId
-=======
         self.image_filter = image_filter or (self.input_schema == ImageFile)
-        self.depends_on = [] if depends_on is None else depends_on
-        self.target_cache_id = target_cache_id
->>>>>>> 61fad7fe
+        self.depends_on = [] if depends_on is None else sorted(depends_on)
+        self.target_cache_id = target_cache_id
 
     def __str__(self):
         return f"FilteredScan({str(self.output_schema)}, {str(self.filter)})"
@@ -335,46 +310,8 @@
             "output_schema": self.output_schema,
             "filter": self.filter,
             "image_filter": self.image_filter,
-<<<<<<< HEAD
             "depends_on": self.depends_on,
-            "targetCacheId": self.targetCacheId,
-        }
-
-
-class LimitScan(LogicalOperator):
-    def __init__(self, limit: int, targetCacheId: str = None, *args, **kwargs):
-        super().__init__(*args, **kwargs)
-        self.limit = limit
-        self.targetCacheId = targetCacheId
-
-    def __str__(self):
-        return f"LimitScan({str(self.inputSchema)}, {str(self.outputSchema)})"
-
-    def copy(self):
-        return LimitScan(
-            inputSchema=self.inputSchema,
-            outputSchema=self.outputSchema,
-            limit=self.limit,
-            targetCacheId=self.targetCacheId,
-        )
-
-    def __eq__(self, other: LogicalOperator) -> bool:
-        return (
-            isinstance(other, LimitScan)
-            and self.inputSchema == other.inputSchema
-            and self.outputSchema == other.outputSchema
-            and self.limit == other.limit
-        )
-
-    def get_op_params(self) -> dict:
-        return {
-            "inputSchema": self.inputSchema,
-            "outputSchema": self.outputSchema,
-            "limit": self.limit,
-            "targetCacheId": self.targetCacheId,
-=======
-            "target_cache_id": self.target_cache_id,
->>>>>>> 61fad7fe
+            "target_cache_id": self.target_cache_id,
         }
 
 
@@ -450,11 +387,10 @@
 
     def get_op_params(self) -> dict:
         return {
-<<<<<<< HEAD
-            "inputSchema": self.inputSchema,
-            "outputSchema": self.outputSchema,
-            "aggFunc": self.aggFunc,
-            "targetCacheId": self.targetCacheId,
+            "input_schema": self.input_schema,
+            "output_schema": self.output_schema,
+            "limit": self.limit,
+            "target_cache_id": self.target_cache_id,
         }
 
 # TODO(Siva): Currently, retrieve is pretty much a convert!
@@ -467,7 +403,7 @@
         search_attr,
         output_attr,
         k,
-        targetCacheId: str = None,
+        target_cache_id: str = None,
         *args,
         **kwargs,
     ):
@@ -476,16 +412,16 @@
         self.search_attr = search_attr
         self.output_attr = output_attr  
         self.k = k
-        self.targetCacheId = targetCacheId
-
-    def __str__(self):
-        return f"RetrieveScan({self.inputSchema} -> {str(self.outputSchema)},{str(self.desc)})"
+        self.target_cache_id = target_cache_id
+
+    def __str__(self):
+        return f"RetrieveScan({self.input_schema} -> {str(self.output_schema)},{str(self.desc)})"
 
     def __eq__(self, other: LogicalOperator) -> bool:
         return (
             isinstance(other, RetrieveScan)
-            and self.inputSchema == other.inputSchema
-            and self.outputSchema == other.outputSchema
+            and self.input_schema == other.input_schema
+            and self.output_schema == other.output_schema
             and self.index == other.index
             and self.search_attr == other.search_attr
             and self.output_attr == other.output_attr
@@ -494,28 +430,22 @@
 
     def copy(self):
         return RetrieveScan(
-            inputSchema=self.inputSchema,
-            outputSchema=self.outputSchema,
+            input_schema=self.input_schema,
+            output_schema=self.output_schema,
             index=self.index,
             search_attr=self.search_attr,
             output_attr=self.output_attr,
             k=self.k,
-            targetCacheId=self.targetCacheId,
+            target_cache_id=self.target_cache_id,
         )
 
     def get_op_params(self):
         return {
-            "inputSchema": self.inputSchema,
-            "outputSchema": self.outputSchema,
+            "input_schema": self.input_schema,
+            "output_schema": self.output_schema,
             "index": self.index,
             "search_attr": self.search_attr,
             "output_attr": self.output_attr,
             "k": self.k,
-            "targetCacheId": self.targetCacheId,
-=======
-            "input_schema": self.input_schema,
-            "output_schema": self.output_schema,
-            "limit": self.limit,
-            "target_cache_id": self.target_cache_id,
->>>>>>> 61fad7fe
+            "target_cache_id": self.target_cache_id,
         }