from __future__ import annotations

import math

from palimpzest.constants import *
from palimpzest.corelib.schemas import ImageFile
from palimpzest.datamanager import DataDirectory
from palimpzest.elements import *
from palimpzest.solver.solver import Solver
from palimpzest.solver.task_descriptors import TaskDescriptor
from palimpzest.profiler import OperatorStats, Profiler, StatsProcessor

from typing import Any, Callable, Dict, Tuple, Union

import concurrent
import hashlib
import sys

# DEFINITIONS
MAX_ID_CHARS = 10
IteratorFn = Callable[[], DataRecord]


class PhysicalOp:
    LOCAL_PLAN = "LOCAL"
    REMOTE_PLAN = "REMOTE"

    synthesizedFns = {}
    solver = Solver(verbose=LOG_LLM_OUTPUT)

    def __init__(self, outputSchema: Schema, source: PhysicalOp=None, shouldProfile=False) -> None:
        self.outputSchema = outputSchema
        self.source = source
        self.datadir = DataDirectory()
        self.shouldProfile = shouldProfile

        # NOTE: this must be overridden in each physical operator's __init__ method;
        #       we have to do it their b/c the opId() (which is an argument to the
        #       profiler's constructor) may not be valid until the physical operator
        #       has initialized all of its member fields
        self.profiler = None

    def opId(self) -> str:
        raise NotImplementedError("Abstract method")
    
    def is_hardcoded(self) -> bool:
        if self.source is None:
            return True
        in_schema = self.source.outputSchema
        out_schema = self.outputSchema
        return (out_schema, in_schema) in self.solver._hardcodedFns

    def copy(self) -> PhysicalOp:
        raise NotImplementedError

    def copy(self) -> PhysicalOp:
        raise NotImplementedError

    def dumpPhysicalTree(self) -> Tuple[PhysicalOp, Union[PhysicalOp, None]]:
        """Return the physical tree of operators."""
        if self.source is None:
            return (self, None)

        return (self, self.source.dumpPhysicalTree())

    def getProfilingData(self) -> OperatorStats:
        # simply return stats for this operator if there is no source
        if self.shouldProfile and self.source is None:
            return self.profiler.get_data()

        # otherwise, fetch the source operator's stats first, and then return
        # the current operator's stats w/a copy of its sources' stats
        elif self.shouldProfile:
            source_operator_stats = self.source.getProfilingData()
            operator_stats = self.profiler.get_data()
            operator_stats.source_op_stats = source_operator_stats
            return operator_stats

        # raise an exception if this method is called w/out profiling turned on
        else:
            raise Exception("Profiling was not turned on; please ensure shouldProfile=True when executing plan.")

    def estimateCost(self, cost_estimate_sample_data: List[Dict[str, Any]]=None) -> Dict[str, Any]:
        """Returns dict of time, cost, and quality metrics."""
        raise NotImplementedError("Abstract method")

class MarshalAndScanDataOp(PhysicalOp):
    def __init__(self, outputSchema: Schema, datasetIdentifier: str, num_samples: int=None, scan_start_idx: int=0, shouldProfile=False):
        super().__init__(outputSchema=outputSchema, shouldProfile=shouldProfile)
        self.datasetIdentifier = datasetIdentifier
        self.num_samples = num_samples
        self.scan_start_idx = scan_start_idx

        # NOTE: need to construct profiler after all fields used by self.opId() are set
        self.profiler = Profiler(op_id=self.opId())
        self.profile = self.profiler.iter_profiler

    def __str__(self):
        return "MarshalAndScanDataOp(" + str(self.outputSchema) + ", " + self.datasetIdentifier + ")"

    def copy(self):
<<<<<<< HEAD
        return MarshalAndScanDataOp(self.outputSchema, self.datasetIdentifier, self.num_samples, self.scan_start_idx, self.shouldProfile)
=======
        return MarshalAndScanDataOp(self.outputSchema, self.datasetIdentifier, self.shouldProfile)
>>>>>>> b22a3687

    def opId(self):
        d = {
            "operator": "MarshalAndScanDataOp",
            "outputSchema": str(self.outputSchema),
            "datasetIdentifier": self.datasetIdentifier,
        }
        ordered = json.dumps(d, sort_keys=True)
        return hashlib.sha256(ordered.encode()).hexdigest()[:MAX_ID_CHARS]

    def estimateCost(self, cost_estimate_sample_data: List[Dict[str, Any]]=None):
        cardinality = self.datadir.getCardinality(self.datasetIdentifier) + 1
        size = self.datadir.getSize(self.datasetIdentifier)
        perElementSizeInKb = (size / float(cardinality)) / 1024.0

        # if we have sample data, use it to get a better estimate of the timePerElement
        # and the output tokens per element
        timePerElement = None
        if cost_estimate_sample_data is not None:
            timePerElement = StatsProcessor._est_time_per_record(cost_estimate_sample_data, filter="op_name == 'base_scan'")
        else:
            # estimate time spent reading each record
            datasetType = self.datadir.getRegisteredDatasetType(self.datasetIdentifier)
            timePerElement = (
                LOCAL_SCAN_TIME_PER_KB * perElementSizeInKb
                if datasetType in ["dir", "file"]
                else MEMORY_SCAN_TIME_PER_KB * perElementSizeInKb
            )

        # NOTE: downstream operators will ignore this estimate if they have a cost_estimate dict.
        # estimate per-element number of tokens output by this operator
        estOutputTokensPerElement = (
            (size / float(cardinality)) # per-element size in bytes
            * ELEMENT_FRAC_IN_CONTEXT   # fraction of the element which is provided in context
            * BYTES_TO_TOKENS           # convert bytes to tokens
        )

        # assume no cost for reading data
        usdPerElement = 0

        costEst = {
            "cardinality": cardinality,
            "timePerElement": timePerElement,
            "usdPerElement": usdPerElement,
            "cumulativeTimePerElement": timePerElement,
            "cumulativeUSDPerElement": usdPerElement,
            "totalTime": timePerElement * cardinality,
            "totalUSD": usdPerElement * cardinality,
            "estOutputTokensPerElement": estOutputTokensPerElement,
            "quality": 1.0,
        }
    
        return costEst, {"cumulative": costEst, "thisPlan": costEst, "subPlan": None}

    def __iter__(self) -> IteratorFn:
        @self.profile(name="base_scan", shouldProfile=self.shouldProfile)
        def iteratorFn():
            counter = 0
            for idx, nextCandidate in enumerate(self.datadir.getRegisteredDataset(self.datasetIdentifier)):
                if idx < self.scan_start_idx:
                    continue

                yield nextCandidate

                if self.num_samples:
                    counter += 1
                    if counter >= self.num_samples:
                        break

        return iteratorFn()

class CacheScanDataOp(PhysicalOp):
    def __init__(self, outputSchema: Schema, cacheIdentifier: str, num_samples: int=None, scan_start_idx: int=0, shouldProfile=False):
        super().__init__(outputSchema=outputSchema, shouldProfile=shouldProfile)
        self.cacheIdentifier = cacheIdentifier
        self.num_samples = num_samples
        self.scan_start_idx = scan_start_idx

        # NOTE: need to construct profiler after all fields used by self.opId() are set
        self.profiler = Profiler(op_id=self.opId())
        self.profile = self.profiler.iter_profiler

    def __str__(self):
        return "CacheScanDataOp(" + str(self.outputSchema) + ", " + self.cacheIdentifier + ")"

    def copy(self):
<<<<<<< HEAD
        return CacheScanDataOp(self.outputSchema, self.cacheIdentifier, self.num_samples, self.shouldProfile)
=======
        return CacheScanDataOp(self.outputSchema, self.cacheIdentifier, self.shouldProfile)
>>>>>>> b22a3687

    def opId(self):
        d = {
            "operator": "CacheScanDataOp",
            "outputSchema": str(self.outputSchema),
            "cacheIdentifier": self.cacheIdentifier,
        }
        ordered = json.dumps(d, sort_keys=True)
        return hashlib.sha256(ordered.encode()).hexdigest()[:MAX_ID_CHARS]

    def estimateCost(self, cost_estimate_sample_data: List[Dict[str, Any]]=None):
        # TODO: at the moment, getCachedResult() looks up a pickled file that stores
        #       the cached data specified by self.cacheIdentifier, opens the file,
        #       and then returns an iterator over records in the pickled file.
        #
        #       I'm guessing that in the future we may want to load the cached data into
        #       the DataDirectory._cache object on __init__ (or in the background) so
        #       that this operation doesn't require a read from disk. If that happens, be
        #       sure to switch LOCAL_SCAN_TIME_PER_KB --> MEMORY_SCAN_TIME_PER_KB; and store
        #       metadata about the cardinality and size of cached data upfront so that we
        #       can access it in constant time.
        #
        #       At a minimum, we could use this function call to load the data into DataManager._cache
        #       since we have to iterate over it anyways; which would cache the data before the __iter__
        #       method below gets called.
        cached_data_info = [(1, sys.getsizeof(data)) for data in self.datadir.getCachedResult(self.cacheIdentifier)]
        cardinality = sum(list(map(lambda tup: tup[0], cached_data_info))) + 1
        size = sum(list(map(lambda tup: tup[1], cached_data_info)))
        perElementSizeInKb = (size / float(cardinality)) / 1024.0

        # if we have sample data, use it to get a better estimate of the timePerElement
        # and the output tokens per element
        timePerElement = None
        if cost_estimate_sample_data is not None:
            timePerElement = StatsProcessor._est_time_per_record(cost_estimate_sample_data, filter="op_name == 'cache_scan'")
        else:
            # estimate time spent reading each record
            timePerElement = LOCAL_SCAN_TIME_PER_KB * perElementSizeInKb

        # assume no cost for reading data
        usdPerElement = 0

        # NOTE: downstream operators will ignore this estimate if they have a cost_estimate dict.
        # estimate per-element number of tokens output by this operator
        estOutputTokensPerElement = (
            (size / float(cardinality)) # per-element size in bytes
            * ELEMENT_FRAC_IN_CONTEXT   # fraction of the element which is provided in context
            * BYTES_TO_TOKENS           # convert bytes to tokens
        )

        costEst = {
            "cardinality": cardinality,
            "timePerElement": timePerElement,
            "usdPerElement": usdPerElement,
            "cumulativeTimePerElement": timePerElement,
            "cumulativeUSDPerElement": usdPerElement,
            "totalTime": timePerElement * cardinality,
            "totalUSD": usdPerElement * cardinality,
            "estOutputTokensPerElement": estOutputTokensPerElement,
            "quality": 1.0,
        }

        return costEst, {"cumulative": costEst, "thisPlan": costEst, "subPlan": None}

    def __iter__(self) -> IteratorFn:
        @self.profile(name="cache_scan", shouldProfile=self.shouldProfile)
        def iteratorFn():
            # NOTE: see comment in `estimateCost()` 
            counter = 0
            for idx, nextCandidate in enumerate(self.datadir.getCachedResult(self.cacheIdentifier)):
                if idx < self.scan_start_idx:
                    continue

                yield nextCandidate

                if self.num_samples:
                    counter += 1
                    if counter >= self.num_samples:
                        break

        return iteratorFn()


class InduceFromCandidateOp(PhysicalOp):
<<<<<<< HEAD
    def __init__(self, outputSchema: Schema, source: PhysicalOp, model: Model, cardinality: str, image_conversion: bool=False, prompt_strategy: PromptStrategy=PromptStrategy.DSPY_COT_QA, query_strategy: QueryStrategy=QueryStrategy.DEFAULT, desc: str=None, targetCacheId: str=None, shouldProfile=False):
=======
    def __init__(self, outputSchema: Schema, source: PhysicalOp, model: Model, cardinality: str, image_conversion: bool=False, prompt_strategy: PromptStrategy=PromptStrategy.DSPY_COT_QA, query_strategy: QueryStrategy=QueryStrategy.BONDED_WITH_FALLBACK, token_budget: float=None, desc: str=None, targetCacheId: str=None, shouldProfile=False):
>>>>>>> b22a3687
        super().__init__(outputSchema=outputSchema, source=source, shouldProfile=shouldProfile)
        self.model = model
        self.cardinality = cardinality
        self.image_conversion = image_conversion
        self.prompt_strategy = prompt_strategy
        self.query_strategy = query_strategy
        self.token_budget = token_budget
        self.desc = desc
        self.targetCacheId = targetCacheId

        if outputSchema == ImageFile and source.outputSchema == File or self.image_conversion:
            # TODO : find a more general way by llm provider 
            # TODO : which module is responsible of setting PromptStrategy.IMAGE_TO_TEXT? 
            if self.model in [Model.GPT_3_5, Model.GPT_4]:
                self.model = Model.GPT_4V
            if self.model == Model.GEMINI_1:
                self.model = Model.GEMINI_1V
            if self.model in [Model.MIXTRAL, Model.LLAMA2]:
                import random
                self.model = random.choice([Model.GPT_4V, Model.GEMINI_1V])
            
            # TODO: remove; for evaluations just use GPT_4V
            self.model = Model.GPT_4V
            self.prompt_strategy = PromptStrategy.IMAGE_TO_TEXT

        # NOTE: need to construct profiler after all fields used by self.opId() are set
        self.profiler = Profiler(op_id=self.opId())
        self.profile = self.profiler.iter_profiler

        # construct TaskDescriptor
        taskDescriptor = self._makeTaskDescriptor()

        # synthesize task function
        if not taskDescriptor.op_id in PhysicalOp.synthesizedFns:
            PhysicalOp.synthesizedFns[taskDescriptor.op_id] = PhysicalOp.solver.synthesize(taskDescriptor, shouldProfile=self.shouldProfile)

    def __str__(self):
        return "InduceFromCandidateOp(" + f"{str(self.outputSchema):10s}" + ", Model: " + str(self.model.value) + ", Query Strategy: " + str(self.query_strategy.value) + ")"

    def _makeTaskDescriptor(self):
        td = TaskDescriptor(
            physical_op="InduceFromCandidateOp",
            inputSchema=self.source.outputSchema,
            outputSchema=self.outputSchema,
            op_id=self.opId(),
            model=self.model,
            cardinality=self.cardinality,
            image_conversion=self.image_conversion,
            prompt_strategy=self.prompt_strategy,
            query_strategy=self.query_strategy,
            token_budget=self.token_budget,
            conversionDesc=self.desc,
            pdfprocessor=self.datadir.current_config.get("pdfprocessing"),
        )
        # This code checks if the function has been synthesized before, and if so, whether it is hardcoded. If so, set model and prompt_strategy to None.
        if td.op_id in PhysicalOp.synthesizedFns:
            if self.is_hardcoded():
                td.model = None
                td.prompt_strategy = None

        return td

    def _is_quick_conversion(self):
        td = self._makeTaskDescriptor()
        is_file_to_text_file = (td.outputSchema == TextFile and td.inputSchema == File)

        return PhysicalOp.solver.isSimpleConversion(td) or is_file_to_text_file

    def copy(self):
        return InduceFromCandidateOp(
            self.outputSchema, self.source, self.model, self.cardinality,
            self.image_conversion, self.prompt_strategy, self.query_strategy,
<<<<<<< HEAD
            self.desc, self.targetCacheId, self.shouldProfile
=======
            self.token_budget, self.desc, self.targetCacheId, self.shouldProfile
>>>>>>> b22a3687
        )

    def opId(self):
        d = {
            "operator": "InduceFromCandidateOp",
            "outputSchema": str(self.outputSchema),
            "source": self.source.opId(),
            # "model": self.model.value,
            "prompt_strategy": self.prompt_strategy.value,
            "desc": self.desc,
            "targetCacheId": self.targetCacheId,
        }
        ordered = json.dumps(d, sort_keys=True)
        return hashlib.sha256(ordered.encode()).hexdigest()[:MAX_ID_CHARS]

    def estimateCost(self, cost_estimate_sample_data: List[Dict[str, Any]]=None):
        # fetch cost estimates from source operation
        inputEstimates, subPlanCostEst = self.source.estimateCost(cost_estimate_sample_data)

        # if induce has a quick conversion; set "no-op" cost estimates
        if self._is_quick_conversion():
            # we assume time cost of these conversions is negligible
            outputEstimates = {**inputEstimates}
            outputEstimates["timePerElement"] = 0.0
            outputEstimates["usdPerElement"] = 0.0
            return outputEstimates, {"cumulative": outputEstimates, "thisPlan": {}, "subPlan": subPlanCostEst}

        # if we have sample estimates, let's use those instead of our prescriptive estimates
        # TODO: for re-optimization w/token reduction, let's think through this
        if cost_estimate_sample_data is not None:
            # get state variables
            input_fields = self.source.outputSchema.fieldNames()
            generated_fields = [field for field in self.outputSchema.fieldNames() if field not in input_fields]
            input_fields_str = "-".join(sorted(input_fields))
            generated_fields_str = "-".join(sorted(generated_fields))

            # compute estimates
            all_model_filter = f"(input_fields == '{input_fields_str}') & (generated_fields == '{generated_fields_str}') & (op_name == 'induce')"
            # all_model_filter = f"op_id == '{str(self.opId())}'"
            time_per_record = StatsProcessor._est_time_per_record(cost_estimate_sample_data, all_model_filter, model_name=self.model.value)
            usd_per_record = StatsProcessor._est_usd_per_record(cost_estimate_sample_data, all_model_filter, model_name=self.model.value)
            _, est_num_output_tokens = StatsProcessor._est_num_input_output_tokens(cost_estimate_sample_data, all_model_filter, model_name=self.model.value)
            selectivity = StatsProcessor._est_selectivity(cost_estimate_sample_data, all_model_filter)
            quality = StatsProcessor._est_quality(cost_estimate_sample_data, "induce", all_model_filter, self.model.value)

            # estimate cardinality using sample selectivity and input cardinality est.
            cardinality = inputEstimates['cardinality'] * selectivity

            # apply quality for this filter to overall quality est.
            quality = inputEstimates['quality'] * quality

            thisCostEst = {
                "time_per_record": time_per_record,
                "usd_per_record": usd_per_record,
                "est_num_output_tokens": est_num_output_tokens,
                "selectivity": selectivity,
                "quality": quality,
            }

            costEst = {
                "cardinality": cardinality,
                "timePerElement": time_per_record,
                "usdPerElement": usd_per_record,
                "cumulativeTimePerElement": inputEstimates['cumulativeTimePerElement'] + time_per_record,
                "cumulativeUSDPerElement": inputEstimates['cumulativeUSDPerElement'] + usd_per_record,
                "totalTime": cardinality * time_per_record + inputEstimates['totalTime'],
                "totalUSD": cardinality * usd_per_record + inputEstimates['totalUSD'],
                "estOutputTokensPerElement": est_num_output_tokens,
                "quality": quality,
            }

            return costEst, {"cumulative": costEst, "thisPlan": thisCostEst, "subPlan": subPlanCostEst}

        # estimate number of input tokens from source
        est_num_input_tokens = inputEstimates["estOutputTokensPerElement"]

        if self.token_budget is not None:
            est_num_input_tokens = self.token_budget * est_num_input_tokens

        # estimate number of output tokens as constant multiple of input tokens (for now)
        est_num_output_tokens = OUTPUT_TOKENS_MULTIPLE * est_num_input_tokens

        # override for GPT-4V image conversion
        if self.model == Model.GPT_4V:
            # 1024x1024 image is 765 tokens
            # TODO: revert / 10 after running real-estate demo
            est_num_input_tokens = 765/10
            est_num_output_tokens = inputEstimates["estOutputTokensPerElement"] / 10

        # if we're using a few-shot prompt strategy, the est_num_input_tokens will increase
        # by a small factor due to the added examples; we multiply after computing the
        # est_num_output_tokens b/c the few-shot examples likely won't affect the output length
        if self.prompt_strategy == PromptStrategy.FEW_SHOT:
            est_num_input_tokens *= FEW_SHOT_PROMPT_INFLATION

        # get est. of conversion time per record from model card;
        model_conversion_time_per_record = MODEL_CARDS[self.model.value]["seconds_per_output_token"] * est_num_output_tokens

        # get est. of conversion cost (in USD) per record from model card
        model_conversion_usd_per_record = (
            MODEL_CARDS[self.model.value]["usd_per_input_token"] * est_num_input_tokens
            + MODEL_CARDS[self.model.value]["usd_per_output_token"] * est_num_output_tokens
        )

        # If we're using DSPy, use a crude estimate of the inflation caused by DSPy's extra API calls
        if self.prompt_strategy == PromptStrategy.DSPY_COT_QA:
            model_conversion_time_per_record *= DSPY_TIME_INFLATION
            model_conversion_usd_per_record *= DSPY_COST_INFLATION

        # TODO: make this better after arxiv; right now codegen is hard-coded to use GPT-4
        # if we're using code generation, assume that model conversion time and cost are low
        if self.query_strategy in [QueryStrategy.CODE_GEN_WITH_FALLBACK, QueryStrategy.CODE_GEN]:
            model_conversion_time_per_record = 1e-5
            model_conversion_usd_per_record = 1e-4  # amortize code gen cost across records

        # estimate cardinality and selectivity given the "cardinality" set by the user
        selectivity = 1.0 if self.cardinality != "oneToMany" else 2.0
        cardinality = selectivity * inputEstimates["cardinality"]

        # estimate cumulative time per element
        cumulativeTimePerElement = model_conversion_time_per_record + inputEstimates["cumulativeTimePerElement"]
        cumulativeUSDPerElement = model_conversion_usd_per_record + inputEstimates["cumulativeUSDPerElement"]

        # NOTE: the following estimate assumes that nested Python generators effectively
        #       execute a single record at a time in sequence. I.e., there is no time
        #       overlap for execution in two different stages of the chain of generators.
        #
        # compute total time and cost for preceding operations + this operation;
        # make sure to use input cardinality (not output cardinality)
        totalTime = model_conversion_time_per_record * inputEstimates["cardinality"] + inputEstimates["totalTime"]
        totalUSD = model_conversion_usd_per_record * inputEstimates["cardinality"] + inputEstimates["totalUSD"]

        # estimate quality of output based on the strength of the model being used
        quality = (MODEL_CARDS[self.model.value]["MMLU"] / 100.0) * inputEstimates["quality"]

        # TODO: make this better after arxiv; right now codegen is hard-coded to use GPT-4
        # if we're using code generation, assume that quality goes down (or view it as E[Quality] = (p=gpt4[code])*1.0 + (p=0.25)*0.0))
        if self.query_strategy in [QueryStrategy.CODE_GEN_WITH_FALLBACK, QueryStrategy.CODE_GEN]:
            quality = quality * GPT_4_MODEL_CARD["code"]

<<<<<<< HEAD
        costEst = {
=======
        if self.token_budget is not None:
            quality = quality * math.sqrt(self.token_budget) # now assume quality is proportional to sqrt(token_budget)

        return {
>>>>>>> b22a3687
            "cardinality": cardinality,
            "timePerElement": model_conversion_time_per_record,
            "usdPerElement": model_conversion_usd_per_record,
            "cumulativeTimePerElement": cumulativeTimePerElement,
            "cumulativeUSDPerElement": cumulativeUSDPerElement,
            "totalTime": totalTime,
            "totalUSD": totalUSD,
            "estOutputTokensPerElement": est_num_output_tokens,
            "quality": quality,
        }

        return costEst, None

    def __iter__(self) -> IteratorFn:
        shouldCache = self.datadir.openCache(self.targetCacheId)

        @self.profile(name="induce", shouldProfile=self.shouldProfile)
        def iteratorFn():    
            for nextCandidate in self.source:
                resultRecordList = self._attemptMapping(nextCandidate)
                if resultRecordList is not None:
                    for resultRecord in resultRecordList:
                        if resultRecord is not None:
                            if shouldCache:
                                self.datadir.appendCache(self.targetCacheId, resultRecord)
                            yield resultRecord
            if shouldCache:
                self.datadir.closeCache(self.targetCacheId)

        return iteratorFn()

    def _attemptMapping(self, candidate: DataRecord):
        """Attempt to map the candidate to the outputSchema. Return None if it fails."""
        taskDescriptor = self._makeTaskDescriptor()
        if not taskDescriptor.op_id in PhysicalOp.synthesizedFns:
            raise Exception("This function should have been synthesized during init():", taskDescriptor.op_id)
        return PhysicalOp.synthesizedFns[taskDescriptor.op_id](candidate)


class ParallelInduceFromCandidateOp(PhysicalOp):
<<<<<<< HEAD
    def __init__(self, outputSchema: Schema, source: PhysicalOp, model: Model, cardinality: str, image_conversion: bool=False, prompt_strategy: PromptStrategy=PromptStrategy.DSPY_COT_QA, query_strategy: QueryStrategy=QueryStrategy.DEFAULT, desc: str=None, targetCacheId: str=None, streaming=False, shouldProfile=False):
=======
    def __init__(self, outputSchema: Schema, source: PhysicalOp, model: Model, cardinality: str, image_conversion: bool=False, prompt_strategy: PromptStrategy=PromptStrategy.DSPY_COT_QA, query_strategy: QueryStrategy=QueryStrategy.BONDED_WITH_FALLBACK, token_budget: float=None, desc: str=None, targetCacheId: str=None, streaming=False, shouldProfile=False):
>>>>>>> b22a3687
        super().__init__(outputSchema=outputSchema, shouldProfile=shouldProfile)
        self.source = source
        self.model = model
        self.cardinality = cardinality
        self.image_conversion = image_conversion
        self.prompt_strategy = prompt_strategy
        self.query_strategy = query_strategy
        self.token_budget = token_budget
        self.desc = desc
        self.targetCacheId = targetCacheId
        self.max_workers = 20
        self.streaming = streaming

        if outputSchema == ImageFile and source.outputSchema == File or self.image_conversion:
            # TODO : find a more general way by llm provider 
            # TODO : which module is responsible of setting PromptStrategy.IMAGE_TO_TEXT? 
            if self.model in [Model.GPT_3_5, Model.GPT_4]:
                self.model = Model.GPT_4V
            if self.model == Model.GEMINI_1:
                self.model = Model.GEMINI_1V
            if self.model in [Model.MIXTRAL, Model.LLAMA2]:
                import random
                self.model = random.choice([Model.GPT_4V, Model.GEMINI_1V])

            # TODO: remove; for evaluations just use GPT_4V
            self.model = Model.GPT_4V
            self.prompt_strategy = PromptStrategy.IMAGE_TO_TEXT

        # NOTE: need to construct profiler after all fields used by self.opId() are set
        self.profiler = Profiler(op_id=self.opId())
        self.profile = self.profiler.iter_profiler

        # construct TaskDescriptor
        taskDescriptor = self._makeTaskDescriptor()

        # synthesize task function
        if not taskDescriptor.op_id in PhysicalOp.synthesizedFns:
            PhysicalOp.synthesizedFns[taskDescriptor.op_id] = PhysicalOp.solver.synthesize(taskDescriptor, shouldProfile=self.shouldProfile)

    def __str__(self):
        return "ParallelInduceFromCandidateOp(" + f"{str(self.outputSchema):10s}" + ", Model: " + str(self.model.value) + ", Query Strategy: " + str(self.query_strategy.value) + ")"

    def _makeTaskDescriptor(self):
        return TaskDescriptor(
            physical_op="ParallelInduceFromCandidateOp",
            inputSchema=self.source.outputSchema,
            outputSchema=self.outputSchema,
            op_id=self.opId(),
            model=self.model,
            cardinality=self.cardinality,
            image_conversion=self.image_conversion,
            prompt_strategy=self.prompt_strategy,
            query_strategy=self.query_strategy,
            token_budget=self.token_budget,
            conversionDesc=self.desc,
            pdfprocessor=self.datadir.current_config.get("pdfprocessing"),
        )

    def _is_quick_conversion(self):
        td = self._makeTaskDescriptor()
        is_file_to_text_file = td.outputSchema == TextFile and td.inputSchema == File

        return PhysicalOp.solver.isSimpleConversion(td) or is_file_to_text_file

    def copy(self):
        return ParallelInduceFromCandidateOp(
            self.outputSchema, self.source, self.model, self.cardinality,
            self.image_conversion, self.prompt_strategy, self.query_strategy,
<<<<<<< HEAD
            self.desc, self.targetCacheId, self.streaming, self.shouldProfile,
=======
            self.token_budget, self.desc, self.targetCacheId, self.streaming, self.shouldProfile,
>>>>>>> b22a3687
        )

    def opId(self):
        d = {
            "operator": "ParallelInduceFromCandidateOp",
            "outputSchema": str(self.outputSchema),
            "source": self.source.opId(),
            "model": self.model.value,
            "prompt_strategy": self.prompt_strategy.value,
            "desc": self.desc,
            "targetCacheId": self.targetCacheId,
        }
        ordered = json.dumps(d, sort_keys=True)
        return hashlib.sha256(ordered.encode()).hexdigest()[:MAX_ID_CHARS]

    def estimateCost(self, cost_estimate_sample_data: List[Dict[str, Any]]=None):
        """
        See InduceFromCandidateOp.estimateCost() for NOTEs and TODOs on how to improve this method.
        """
        # fetch cost estimates from source operation
        inputEstimates, subPlanCostEst = self.source.estimateCost(cost_estimate_sample_data)

        # if induce has a quick conversion; set "no-op" cost estimates
        if self._is_quick_conversion():
            # we assume time cost of these conversions is negligible
            outputEstimates = {**inputEstimates}
            outputEstimates["timePerElement"] = 0.0
            outputEstimates["usdPerElement"] = 0.0
            return outputEstimates, {"cumulative": outputEstimates, "thisPlan": {}, "subPlan": subPlanCostEst}

        # if we have sample estimates, let's use those instead of our prescriptive estimates
        if cost_estimate_sample_data is not None:
            # get state variables
            input_fields = self.source.outputSchema.fieldNames()
            generated_fields = [field for field in self.outputSchema.fieldNames() if field not in input_fields]
            input_fields_str = "-".join(sorted(input_fields))
            generated_fields_str = "-".join(sorted(generated_fields))

            # compute estimates
            all_model_filter = f"(input_fields == '{input_fields_str}') & (generated_fields == '{generated_fields_str}') & (op_name == 'p_induce')"
            # all_model_filter = f"op_id == '{str(self.opId())}'"
            time_per_record = StatsProcessor._est_time_per_record(cost_estimate_sample_data, all_model_filter, model_name=self.model.value)
            usd_per_record = StatsProcessor._est_usd_per_record(cost_estimate_sample_data, all_model_filter, model_name=self.model.value)
            _, est_num_output_tokens = StatsProcessor._est_num_input_output_tokens(cost_estimate_sample_data, all_model_filter, model_name=self.model.value)
            selectivity = StatsProcessor._est_selectivity(cost_estimate_sample_data, all_model_filter)
            quality = StatsProcessor._est_quality(cost_estimate_sample_data, "induce", all_model_filter, self.model.value)

            # estimate cardinality using sample selectivity and input cardinality est.
            cardinality = inputEstimates['cardinality'] * selectivity

            # apply quality for this filter to overall quality est.
            quality = inputEstimates['quality'] * quality

            thisCostEst = {
                "time_per_record": time_per_record,
                "usd_per_record": usd_per_record,
                "est_num_output_tokens": est_num_output_tokens,
                "selectivity": selectivity,
                "quality": quality,
            }

            costEst = {
                "cardinality": cardinality,
                "timePerElement": time_per_record,
                "usdPerElement": usd_per_record,
                "cumulativeTimePerElement": inputEstimates['cumulativeTimePerElement'] + time_per_record,
                "cumulativeUSDPerElement": inputEstimates['cumulativeUSDPerElement'] + usd_per_record,
                "totalTime": cardinality * time_per_record + inputEstimates['totalTime'],
                "totalUSD": cardinality * usd_per_record + inputEstimates['totalUSD'],
                "estOutputTokensPerElement": est_num_output_tokens,
                "quality": quality,
            }

            return costEst, {"cumulative": costEst, "thisPlan": thisCostEst, "subPlan": subPlanCostEst}

        # estimate number of input tokens from source
        est_num_input_tokens = inputEstimates["estOutputTokensPerElement"]

        if self.token_budget is not None:
            est_num_input_tokens = self.token_budget * est_num_input_tokens

        # estimate number of output tokens as constant multiple of input tokens (for now)
        est_num_output_tokens = OUTPUT_TOKENS_MULTIPLE * est_num_input_tokens

        # override for GPT-4V image conversion
        if self.model == Model.GPT_4V:
            # 1024x1024 image is 765 tokens
            est_num_input_tokens = 765
            est_num_output_tokens = inputEstimates["estOutputTokensPerElement"]

        # if we're using a few-shot prompt strategy, the est_num_input_tokens will increase
        # by a small factor due to the added examples; we multiply after computing the
        # est_num_output_tokens b/c the few-shot examples likely won't affect the output length
        if self.prompt_strategy == PromptStrategy.FEW_SHOT:
            est_num_input_tokens *= FEW_SHOT_PROMPT_INFLATION

        # get est. of conversion time per record from model card;
        model_conversion_time_per_record = MODEL_CARDS[self.model.value]["seconds_per_output_token"] * est_num_output_tokens

        # get est. of conversion cost (in USD) per record from model card
        model_conversion_usd_per_record = (
            MODEL_CARDS[self.model.value]["usd_per_input_token"] * est_num_input_tokens
            + MODEL_CARDS[self.model.value]["usd_per_output_token"] * est_num_output_tokens
        )

        # If we're using DSPy, use a crude estimate of the inflation caused by DSPy's extra API calls
        if self.prompt_strategy == PromptStrategy.DSPY_COT_QA:
            model_conversion_time_per_record *= DSPY_TIME_INFLATION
            model_conversion_usd_per_record *= DSPY_COST_INFLATION

        # TODO: make this better after arxiv; right now codegen is hard-coded to use GPT-4
        # if we're using code generation, assume that model conversion time and cost are low
        if self.query_strategy in [QueryStrategy.CODE_GEN_WITH_FALLBACK, QueryStrategy.CODE_GEN]:
            model_conversion_time_per_record = 1e-5
            model_conversion_usd_per_record = 1e-4  # amortize code gen cost across records

        # estimate cardinality and selectivity given the "cardinality" set by the user
        selectivity = 1.0 if self.cardinality != "oneToMany" else 2.0
        cardinality = selectivity * inputEstimates["cardinality"]

        # estimate cumulative time per element
        cumulativeTimePerElement = model_conversion_time_per_record + inputEstimates["cumulativeTimePerElement"]
        cumulativeUSDPerElement = model_conversion_usd_per_record + inputEstimates["cumulativeUSDPerElement"]

        # compute total time and cost for preceding operations + this operation;
        # make sure to use input cardinality (not output cardinality)
        totalTime = model_conversion_time_per_record * (inputEstimates["cardinality"] / self.max_workers) + inputEstimates["totalTime"]
        totalUSD = model_conversion_usd_per_record * inputEstimates["cardinality"] + inputEstimates["totalUSD"]

        # estimate quality of output based on the strength of the model being used
        quality = (MODEL_CARDS[self.model.value]["MMLU"] / 100.0) * inputEstimates["quality"]

        # TODO: make this better after arxiv; right now codegen is hard-coded to use GPT-4
        # if we're using code generation, assume that quality goes down (or view it as E[Quality] = (p=gpt4[code])*1.0 + (p=0.25)*0.0))
        if self.query_strategy in [QueryStrategy.CODE_GEN_WITH_FALLBACK, QueryStrategy.CODE_GEN]:
            quality = quality * GPT_4_MODEL_CARD["code"]

<<<<<<< HEAD
        costEst = {
=======
        if self.token_budget is not None:
            quality = quality * math.sqrt(self.token_budget) # now assume quality is proportional to sqrt(token_budget)


        return {
>>>>>>> b22a3687
            "cardinality": cardinality,
            "timePerElement": model_conversion_time_per_record,
            "usdPerElement": model_conversion_usd_per_record,
            "cumulativeTimePerElement": cumulativeTimePerElement,
            "cumulativeUSDPerElement": cumulativeUSDPerElement,
            "totalTime": totalTime,
            "totalUSD": totalUSD,
            "estOutputTokensPerElement": est_num_output_tokens,
            "quality": quality,
        }

        return costEst, None

    def __iter__(self):
        # This is very crudely implemented right now, since we materialize everything
        shouldCache = self.datadir.openCache(self.targetCacheId)

        @self.profile(name="p_induce", shouldProfile=self.shouldProfile)
        def iteratorFn():
            inputs = []
            results = []

            for nextCandidate in self.source:
                inputs.append(nextCandidate)

            # Grab items from the list inputs in chunks using self.max_workers
            if self.streaming:                
                chunksize =self.max_workers
            else:
                chunksize = len(inputs)

            if chunksize == 0:
                return
            
            for i in range(0, len(inputs), chunksize):
                with concurrent.futures.ThreadPoolExecutor(max_workers=self.max_workers) as executor:
                    results = list(executor.map(self._attemptMapping, inputs[i:i+chunksize]))

                    for resultRecordList in results:
                        if resultRecordList is not None:
                            for resultRecord in resultRecordList:
                                if resultRecord is not None:
                                    if shouldCache:
                                        self.datadir.appendCache(self.targetCacheId, resultRecord)
                                    yield resultRecord
            if shouldCache:
                self.datadir.closeCache(self.targetCacheId)

        return iteratorFn()

    def _attemptMapping(self, candidate: DataRecord):
        """Attempt to map the candidate to the outputSchema. Return None if it fails."""
        taskDescriptor = self._makeTaskDescriptor()
        if not taskDescriptor.op_id in PhysicalOp.synthesizedFns:
            raise Exception("This function should have been synthesized during init():", taskDescriptor.op_id)
        return PhysicalOp.synthesizedFns[taskDescriptor.op_id](candidate)


class FilterCandidateOp(PhysicalOp):
    def __init__(self, outputSchema: Schema, source: PhysicalOp, filter: Filter, model: Model, prompt_strategy: PromptStrategy=PromptStrategy.DSPY_COT_BOOL, targetCacheId: str=None, shouldProfile=False):
        super().__init__(outputSchema=outputSchema, shouldProfile=shouldProfile)
        self.source = source
        self.filter = filter
        self.model = model
        self.prompt_strategy = prompt_strategy
        self.targetCacheId = targetCacheId

        # NOTE: need to construct profiler after all fields used by self.opId() are set
        self.profiler = Profiler(op_id=self.opId())
        self.profile = self.profiler.iter_profiler

        # construct TaskDescriptor
        taskDescriptor = self._makeTaskDescriptor()

        # synthesize task function
        if not taskDescriptor.op_id in PhysicalOp.synthesizedFns:
            PhysicalOp.synthesizedFns[taskDescriptor.op_id] = PhysicalOp.solver.synthesize(taskDescriptor, shouldProfile=self.shouldProfile)

    def __str__(self):
        return "FilterCandidateOp(" + str(self.outputSchema) + ", " + "Filter: " + str(self.filter) + ", Model: " + str(self.model.value) + ", Prompt Strategy: " + str(self.prompt_strategy.value) + ")"

    def _makeTaskDescriptor(self):
        return TaskDescriptor(
            physical_op="FilterCandidateOp",
            inputSchema=self.source.outputSchema,
            op_id=self.opId(),
            filter=self.filter,
            model=self.model,
            prompt_strategy=self.prompt_strategy,
        )

    def copy(self):
        return FilterCandidateOp(self.outputSchema, self.source, self.filter, self.model, self.prompt_strategy, self.targetCacheId, self.shouldProfile)

    def opId(self):
        d = {
            "operator": "FilterCandidateOp",
            "outputSchema": str(self.outputSchema),
            "source": self.source.opId(),
            "filter": str(self.filter),
            # "model": self.model.value,
            "prompt_strategy": self.prompt_strategy.value,
            "targetCacheId": self.targetCacheId,
        }
        ordered = json.dumps(d, sort_keys=True)
        return hashlib.sha256(ordered.encode()).hexdigest()[:MAX_ID_CHARS]

    def estimateCost(self, cost_estimate_sample_data: List[Dict[str, Any]]=None):
        """
        See InduceFromCandidateOp.estimateCost() for NOTEs and TODOs on how to improve this method.
        """
        # fetch cost estimates from source operation
        inputEstimates, subPlanCostEst = self.source.estimateCost(cost_estimate_sample_data)

        if cost_estimate_sample_data is not None:
            # compute estimates
            filter_str = self.filter.filterCondition if self.filter.filterCondition is not None else str(self.filter.filterFn)
            all_model_filter = f"(filter == '{str(filter_str)}') & (op_name == 'filter')"
            # all_model_filter = f"op_id == '{str(self.opId())}'"
            time_per_record = StatsProcessor._est_time_per_record(cost_estimate_sample_data, all_model_filter, model_name=self.model.value)
            usd_per_record = StatsProcessor._est_usd_per_record(cost_estimate_sample_data, all_model_filter, model_name=self.model.value)
            _, est_num_output_tokens = StatsProcessor._est_num_input_output_tokens(cost_estimate_sample_data, all_model_filter, model_name=self.model.value)
            selectivity = StatsProcessor._est_selectivity(cost_estimate_sample_data, all_model_filter)
            quality = StatsProcessor._est_quality(cost_estimate_sample_data, "filter", all_model_filter, self.model.value)

            # estimate cardinality using sample selectivity and input cardinality est.
            cardinality = inputEstimates['cardinality'] * selectivity

            # apply quality for this filter to overall quality est.
            quality = inputEstimates['quality'] * quality

            thisCostEst = {
                "time_per_record": time_per_record,
                "usd_per_record": usd_per_record,
                "est_num_output_tokens": est_num_output_tokens,
                "selectivity": selectivity,
                "quality": quality,
            }

            costEst = {
                "cardinality": cardinality,
                "timePerElement": time_per_record,
                "usdPerElement": usd_per_record,
                "cumulativeTimePerElement": inputEstimates['cumulativeTimePerElement'] + time_per_record,
                "cumulativeUSDPerElement": inputEstimates['cumulativeUSDPerElement'] + usd_per_record,
                "totalTime": cardinality * time_per_record + inputEstimates['totalTime'],
                "totalUSD": cardinality * usd_per_record + inputEstimates['totalUSD'],
                "estOutputTokensPerElement": est_num_output_tokens,
                "quality": quality,
            }

<<<<<<< HEAD
            return costEst, {"cumulative": costEst, "thisPlan": thisCostEst, "subPlan": subPlanCostEst}

=======
>>>>>>> b22a3687
        # otherwise, if this filter is a function call (not an LLM call) estimate accordingly
        if self.filter.filterFn is not None:
            # estimate output cardinality using a constant assumption of the filter selectivity
            selectivity = EST_FILTER_SELECTIVITY
            cardinality = selectivity * inputEstimates["cardinality"]

            # estimate 1 ms execution for filter function
            time_per_record = 0.001

            # estimate quality of output based on the strength of the model being used
            quality = (MODEL_CARDS[self.model.value]["reasoning"] / 100.0) * inputEstimates["quality"]

            return {
                "cardinality": cardinality,
                "timePerElement": time_per_record,
                "usdPerElement": 0.0,
                "cumulativeTimePerElement": inputEstimates['cumulativeTimePerElement'] + time_per_record,
                "cumulativeUSDPerElement": inputEstimates['cumulativeUSDPerElement'],
                "totalTime": cardinality * time_per_record + inputEstimates['totalTime'],
                "totalUSD": inputEstimates['totalUSD'],
                # next operator processes input based on contents, not T/F output by this operator
                "estOutputTokensPerElement": inputEstimates["estOutputTokensPerElement"],
                "quality": quality,
            }

        # estimate number of input tokens from source
        est_num_input_tokens = inputEstimates["estOutputTokensPerElement"]

        # the filter operation's LLM call should only output TRUE or FALSE, thus we expect its
        # number of output tokens to be ~1.25
        est_num_output_tokens = 1.25

        # if we're using a few-shot prompt strategy, the est_num_input_tokens will increase
        # by a small factor due to the added examples; we multiply after computing the
        # est_num_output_tokens b/c the few-shot examples likely won't affect the output length
        if self.prompt_strategy == PromptStrategy.FEW_SHOT:
            est_num_input_tokens *= FEW_SHOT_PROMPT_INFLATION

        # get est. of conversion time per record from model card;
        model_conversion_time_per_record = MODEL_CARDS[self.model.value]["seconds_per_output_token"] * est_num_output_tokens

        # get est. of conversion cost (in USD) per record from model card
        model_conversion_usd_per_record = (
            MODEL_CARDS[self.model.value]["usd_per_input_token"] * est_num_input_tokens
            + MODEL_CARDS[self.model.value]["usd_per_output_token"] * est_num_output_tokens
        )

        # If we're using DSPy, use a crude estimate of the inflation caused by DSPy's extra API calls
        if self.prompt_strategy == PromptStrategy.DSPY_COT_BOOL:
            model_conversion_time_per_record *= DSPY_TIME_INFLATION
            model_conversion_usd_per_record *= DSPY_COST_INFLATION

        # estimate output cardinality using a constant assumption of the filter selectivity
        selectivity = EST_FILTER_SELECTIVITY
        cardinality = selectivity * inputEstimates["cardinality"]
        cumulativeTimePerElement = model_conversion_time_per_record + inputEstimates["cumulativeTimePerElement"]
        cumulativeUSDPerElement = model_conversion_usd_per_record + inputEstimates["cumulativeUSDPerElement"]

        # compute total time and cost for preceding operations + this operation;
        # make sure to use input cardinality (not output cardinality)
        totalTime = model_conversion_time_per_record * inputEstimates["cardinality"] + inputEstimates["totalTime"]
        totalUSD = model_conversion_usd_per_record * inputEstimates["cardinality"] + inputEstimates["totalUSD"]

        # estimate quality of output based on the strength of the model being used
        quality = (MODEL_CARDS[self.model.value]["reasoning"] / 100.0) * inputEstimates["quality"]

        costEst = {
            "cardinality": cardinality,
            "timePerElement": model_conversion_time_per_record,
            "usdPerElement": model_conversion_usd_per_record,
            "cumulativeTimePerElement": cumulativeTimePerElement,
            "cumulativeUSDPerElement": cumulativeUSDPerElement,
            "totalTime": totalTime,
            "totalUSD": totalUSD,
            # next operator processes input based on contents, not T/F output by this operator
            "estOutputTokensPerElement": inputEstimates["estOutputTokensPerElement"],
            "quality": quality,
        }

        return costEst, None

    def __iter__(self):
        shouldCache = self.datadir.openCache(self.targetCacheId)

        @self.profile(name="filter", shouldProfile=self.shouldProfile)
        def iteratorFn():
            for nextCandidate in self.source:
                resultRecord = self._passesFilter(nextCandidate)
                if resultRecord._passed_filter:
                    if shouldCache:
                        self.datadir.appendCache(self.targetCacheId, resultRecord)
                    yield resultRecord

                # if we're profiling, then we still need to yield candidate for the profiler to compute its stats;
                # the profiler will check the resultRecord._passed_filter field to see if it needs to be dropped
                elif self.shouldProfile:
                    yield resultRecord

            if shouldCache:
                self.datadir.closeCache(self.targetCacheId)

        return iteratorFn()

    def _passesFilter(self, candidate):
        """Return True if the candidate passes all filters, False otherwise."""
        taskDescriptor = self._makeTaskDescriptor()
        if not taskDescriptor.op_id in PhysicalOp.synthesizedFns:
            raise Exception("This function should have been synthesized during init():", taskDescriptor.op_id)
        return PhysicalOp.synthesizedFns[taskDescriptor.op_id](candidate)


class ParallelFilterCandidateOp(PhysicalOp):
    def __init__(self, outputSchema: Schema, source: PhysicalOp, filter: Filter, model: Model, prompt_strategy: PromptStrategy=PromptStrategy.DSPY_COT_BOOL, targetCacheId: str=None, streaming=False, shouldProfile=False):
        super().__init__(outputSchema=outputSchema, shouldProfile=shouldProfile)
        self.source = source
        self.filter = filter
        self.model = model
        self.prompt_strategy = prompt_strategy
        self.targetCacheId = targetCacheId
        self.max_workers = 20
        self.streaming = streaming

        # NOTE: need to construct profiler after all fields used by self.opId() are set
        self.profiler = Profiler(op_id=self.opId())
        self.profile = self.profiler.iter_profiler

        # construct TaskDescriptor
        taskDescriptor = self._makeTaskDescriptor()

        # synthesize task function
        if not taskDescriptor.op_id in PhysicalOp.synthesizedFns:
            PhysicalOp.synthesizedFns[taskDescriptor.op_id] = PhysicalOp.solver.synthesize(taskDescriptor, shouldProfile=self.shouldProfile)

    def __str__(self):
        return "ParallelFilterCandidateOp(" + str(self.outputSchema) + ", " + "Filter: " + str(self.filter) + ", Model: " + str(self.model.value) + ", Prompt Strategy: " + str(self.prompt_strategy.value) + ")"

    def _makeTaskDescriptor(self):
        return TaskDescriptor(
            physical_op="ParallelFilterCandidateOp",
            inputSchema=self.source.outputSchema,
            op_id=self.opId(),
            filter=self.filter,
            model=self.model,
            prompt_strategy=self.prompt_strategy,
        )

    def copy(self):
        return ParallelFilterCandidateOp(self.outputSchema, self.source, self.filter, self.model, self.prompt_strategy, self.targetCacheId, self.streaming, self.shouldProfile)

    def opId(self):
        d = {
            "operator": "ParallelFilterCandidateOp",
            "outputSchema": str(self.outputSchema),
            "source": self.source.opId(),
            "filter": str(self.filter),
            "model": self.model.value,
            "prompt_strategy": self.prompt_strategy.value,
            "targetCacheId": self.targetCacheId,
        }
        ordered = json.dumps(d, sort_keys=True)
        return hashlib.sha256(ordered.encode()).hexdigest()[:MAX_ID_CHARS]

    def estimateCost(self, cost_estimate_sample_data: List[Dict[str, Any]]=None):
        # fetch cost estimates from source operation
        inputEstimates, subPlanCostEst = self.source.estimateCost(cost_estimate_sample_data)

        if cost_estimate_sample_data is not None:
            # compute estimates
            all_model_filter = f"(filter == '{str(self.filter)}') & (op_name == 'p_filter')"
            # all_model_filter = f"op_id == '{str(self.opId())}'"
            time_per_record = StatsProcessor._est_time_per_record(cost_estimate_sample_data, all_model_filter, model_name=self.model.value)
            usd_per_record = StatsProcessor._est_usd_per_record(cost_estimate_sample_data, all_model_filter, model_name=self.model.value)
            _, est_num_output_tokens = StatsProcessor._est_num_input_output_tokens(cost_estimate_sample_data, all_model_filter, model_name=self.model.value)
            selectivity = StatsProcessor._est_selectivity(cost_estimate_sample_data, all_model_filter)
            quality = StatsProcessor._est_quality(cost_estimate_sample_data, "filter", all_model_filter, self.model.value)

            # estimate cardinality using sample selectivity and input cardinality est.
            cardinality = inputEstimates['cardinality'] * selectivity

            # apply quality for this filter to overall quality est.
            quality = inputEstimates['quality'] * quality

            thisCostEst = {
                "time_per_record": time_per_record,
                "usd_per_record": usd_per_record,
                "est_num_output_tokens": est_num_output_tokens,
                "selectivity": selectivity,
                "quality": quality,
            }

            costEst = {
                "cardinality": cardinality,
                "timePerElement": time_per_record,
                "usdPerElement": usd_per_record,
                "cumulativeTimePerElement": inputEstimates['cumulativeTimePerElement'] + time_per_record,
                "cumulativeUSDPerElement": inputEstimates['cumulativeUSDPerElement'] + usd_per_record,
                "totalTime": cardinality * time_per_record + inputEstimates['totalTime'],
                "totalUSD": cardinality * usd_per_record + inputEstimates['totalUSD'],
                "estOutputTokensPerElement": est_num_output_tokens,
                "quality": quality,
            }

<<<<<<< HEAD
            return costEst, {"cumulative": costEst, "thisPlan": thisCostEst, "subPlan": subPlanCostEst}

=======
>>>>>>> b22a3687
        # otherwise, if this filter is a function call (not an LLM call) estimate accordingly
        if self.filter.filterFn is not None:
            # estimate output cardinality using a constant assumption of the filter selectivity
            selectivity = EST_FILTER_SELECTIVITY
            cardinality = selectivity * inputEstimates["cardinality"]

            # estimate 0.1 ms execution for filter function (divide non-parallel est. by 10x for parallelism speed-up)
            time_per_record = 0.0001

            # estimate quality of output based on the strength of the model being used
            quality = (MODEL_CARDS[self.model.value]["reasoning"] / 100.0) * inputEstimates["quality"]

            return {
                "cardinality": cardinality,
                "timePerElement": time_per_record,
                "usdPerElement": 0.0,
                "cumulativeTimePerElement": inputEstimates['cumulativeTimePerElement'] + time_per_record,
                "cumulativeUSDPerElement": inputEstimates['cumulativeUSDPerElement'],
                "totalTime": cardinality * time_per_record + inputEstimates['totalTime'],
                "totalUSD": inputEstimates['totalUSD'],
                # next operator processes input based on contents, not T/F output by this operator
                "estOutputTokensPerElement": inputEstimates["estOutputTokensPerElement"],
                "quality": quality,
            }

        # estimate number of input tokens from source
        est_num_input_tokens = inputEstimates["estOutputTokensPerElement"]

        # the filter operation's LLM call should only output TRUE or FALSE, thus we expect its
        # number of output tokens to be ~1.25
        est_num_output_tokens = 1.25

        # if we're using a few-shot prompt strategy, the est_num_input_tokens will increase
        # by a small factor due to the added examples; we multiply after computing the
        # est_num_output_tokens b/c the few-shot examples likely won't affect the output length
        if self.prompt_strategy == PromptStrategy.FEW_SHOT:
            est_num_input_tokens *= FEW_SHOT_PROMPT_INFLATION

        # get est. of conversion time per record from model card;
        model_conversion_time_per_record = MODEL_CARDS[self.model.value]["seconds_per_output_token"] * est_num_output_tokens

        # get est. of conversion cost (in USD) per record from model card
        model_conversion_usd_per_record = (
            MODEL_CARDS[self.model.value]["usd_per_input_token"] * est_num_input_tokens
            + MODEL_CARDS[self.model.value]["usd_per_output_token"] * est_num_output_tokens
        )

        # If we're using DSPy, use a crude estimate of the inflation caused by DSPy's extra API calls
        if self.prompt_strategy == PromptStrategy.DSPY_COT_BOOL:
            model_conversion_time_per_record *= DSPY_TIME_INFLATION
            model_conversion_usd_per_record *= DSPY_COST_INFLATION

        # estimate output cardinality using a constant assumption of the filter selectivity
        selectivity = EST_FILTER_SELECTIVITY
        cardinality = selectivity * inputEstimates["cardinality"]
        cumulativeTimePerElement = model_conversion_time_per_record + inputEstimates["cumulativeTimePerElement"]
        cumulativeUSDPerElement = model_conversion_usd_per_record + inputEstimates["cumulativeUSDPerElement"]

        # compute total time and cost for preceding operations + this operation;
        # make sure to use input cardinality (not output cardinality)
        totalTime = model_conversion_time_per_record * (inputEstimates["cardinality"] / self.max_workers) + inputEstimates["totalTime"]
        totalUSD = model_conversion_usd_per_record * inputEstimates["cardinality"] + inputEstimates["totalUSD"]

        # estimate quality of output based on the strength of the model being used
        quality = (MODEL_CARDS[self.model.value]["reasoning"] / 100.0) * inputEstimates["quality"]

        costEst = {
            "cardinality": cardinality,
            "timePerElement": model_conversion_time_per_record,
            "usdPerElement": model_conversion_usd_per_record,
            "cumulativeTimePerElement": cumulativeTimePerElement,
            "cumulativeUSDPerElement": cumulativeUSDPerElement,
            "totalTime": totalTime,
            "totalUSD": totalUSD,
            # next operator processes input based on contents, not T/F output by this operator
            "estOutputTokensPerElement": inputEstimates["estOutputTokensPerElement"],
            "quality": quality,
        }

        return costEst, None

    def __iter__(self):
        shouldCache = self.datadir.openCache(self.targetCacheId)

        @self.profile(name="p_filter", shouldProfile=self.shouldProfile)
        def iteratorFn():
            inputs = []
            results = []

            for nextCandidate in self.source: 
                inputs.append(nextCandidate)

            if self.streaming:                
                chunksize =self.max_workers
            else:
                chunksize = len(inputs)

            # Grab items from the list of inputs in chunks using self.max_workers
            for i in range(0, len(inputs), chunksize):                
                with concurrent.futures.ThreadPoolExecutor(max_workers=self.max_workers) as executor:
                    results = list(executor.map(self._passesFilter, inputs[i:i+chunksize]))

                    for resultRecord in results:
                        if resultRecord._passed_filter:
                            if shouldCache:
                                self.datadir.appendCache(self.targetCacheId, resultRecord)
                            yield resultRecord

                        # if we're profiling, then we still need to yield candidate for the profiler to compute its stats;
                        # the profiler will check the resultRecord._passed_filter field to see if it needs to be dropped
                        elif self.shouldProfile:
                            yield resultRecord
            if shouldCache:
                self.datadir.closeCache(self.targetCacheId)

        return iteratorFn()

    def _passesFilter(self, candidate):
        """Return True if the candidate passes all filters, False otherwise."""
        taskDescriptor = self._makeTaskDescriptor()
        if not taskDescriptor.op_id in PhysicalOp.synthesizedFns:
            raise Exception("This function should have been synthesized during init():", str(taskDescriptor))

        return PhysicalOp.synthesizedFns[taskDescriptor.op_id](candidate)

def agg_init(func):
    if (func.lower() == 'count'):
        return 0
    elif (func.lower() == 'average'):
        return (0,0)
    else:
        raise Exception("Unknown agg function " + func)

def agg_merge(func, state, val):
    if (func.lower() == 'count'):
        return state + 1
    elif (func.lower() == 'average'):
        sum, cnt = state
        return (sum + val, cnt + 1)
    else:
        raise Exception("Unknown agg function " + func)

def agg_final(func, state):
    if (func.lower() == 'count'):
        return state
    elif (func.lower() == 'average'):
        sum, cnt = state
        return float(sum)/cnt
    else:
        raise Exception("Unknown agg function " + func)


class ApplyGroupByOp(PhysicalOp):
        def __init__(self, source: PhysicalOp, gbySig: GroupBySig,  targetCacheId: str=None, shouldProfile=False):
            super().__init__(outputSchema=gbySig.outputSchema(), shouldProfile=shouldProfile)
            self.source = source
            self.gbySig = gbySig
            self.targetCacheId=targetCacheId
            self.shouldProfile=shouldProfile

        def __str__(self):
            return str(self.gbySig)
        
        def copy(self):
            return ApplyGroupByOp(self.source, self.gbySig, self.targetCacheId, self.shouldProfile)

        def opId(self):
            d = {
                "operator": "ApplyGroupByOp",
                "source": self.source.opId(),
                "gbySig": str(GroupBySig.serialize(self.gbySig)),
                "targetCacheId": self.targetCacheId,
            }
            ordered = json.dumps(d, sort_keys=True)
            return hashlib.sha256(ordered.encode()).hexdigest()[:MAX_ID_CHARS]
        def dumpPhysicalTree(self):
            """Return the physical tree of operators."""
            return (self, self.source.dumpPhysicalTree())
        
        def estimateCost(self):
            inputEstimates, subPlanCostEst = self.source.estimateCost()

            outputEstimates = {**inputEstimates}
            outputEstimates['cardinality'] = 1

            # for now, assume applying the aggregate takes negligible additional time (and no cost in USD)
            outputEstimates['timePerElement'] = 0
            outputEstimates['usdPerElement'] = 0
            outputEstimates['estOutputTokensPerElement'] = 0

            return outputEstimates, {"cumulative": outputEstimates, "thisPlan": {}, "subPlan": subPlanCostEst}



        def __iter__(self):
            datadir = DataDirectory()
            shouldCache = datadir.openCache(self.targetCacheId)
            aggState = {}

            @self.profile(name="gby", op_id=self.opId(), shouldProfile=self.shouldProfile)
            def iteratorFn():
                for r in self.source:
                    #build group array
                    group = ()
                    for f in self.gbySig.gbyFields:
                        if (not hasattr(r, f)):
                            raise TypeError(f"ApplyGroupOp record missing expected field {f}")
                        group = group + (getattr(r,f),)
                    if group in aggState:
                        state = aggState[group]
                    else:
                        state = []
                        for fun in self.gbySig.aggFuncs:
                            state.append(agg_init(fun))
                    for i in range(0,len(self.gbySig.aggFuncs)):
                        fun = self.gbySig.aggFuncs[i]
                        if (not hasattr(r, self.gbySig.aggFields[i])):
                            raise TypeError(f"ApplyGroupOp record missing expected field {self.gbySig.aggFields[i]}")
                        field = getattr(r, self.gbySig.aggFields[i])
                        state[i] = agg_merge(fun, state[i], field)
                    aggState[group] = state

                gbyFields = self.gbySig.gbyFields
                aggFields = self.gbySig.getAggFieldNames()
                for g in aggState.keys():
                    dr = DataRecord(self.gbySig.outputSchema())
                    for i in range(0, len(g)):
                        k = g[i]
                        setattr(dr, gbyFields[i], k)
                    vals = aggState[g]
                    for i in range(0, len(vals)):
                        v = agg_final(self.gbySig.aggFuncs[i], vals[i])
                        setattr(dr, aggFields[i], v)
                    if shouldCache:
                        datadir.appendCache(self.targetCacheId, dr)
                    yield dr

                if shouldCache:
                    datadir.closeCache(self.targetCacheId)

            return iteratorFn()



class ApplyCountAggregateOp(PhysicalOp):
    def __init__(self, source: PhysicalOp, aggFunction: AggregateFunction, targetCacheId: str=None, shouldProfile=False):
        super().__init__(outputSchema=Number, shouldProfile=shouldProfile)
        self.source = source
        self.aggFunction = aggFunction
        self.targetCacheId = targetCacheId

        # NOTE: need to construct profiler after all fields used by self.opId() are set
        self.profiler = Profiler(op_id=self.opId())
        self.profile = self.profiler.iter_profiler

    def __str__(self):
        return "ApplyCountAggregateOp(" + str(self.outputSchema) + ", " + "Function: " + str(self.aggFunction) + ")"

    def copy(self):
        return ApplyCountAggregateOp(self.source, self.aggFunction, self.targetCacheId, self.shouldProfile)

    def opId(self):
        d = {
            "operator": "ApplyCountAggregateOp",
            "source": self.source.opId(),
            "aggFunction": str(self.aggFunction),
            "targetCacheId": self.targetCacheId,
        }
        ordered = json.dumps(d, sort_keys=True)
        return hashlib.sha256(ordered.encode()).hexdigest()[:MAX_ID_CHARS]

    def estimateCost(self, cost_estimate_sample_data: List[Dict[str, Any]]=None):
        # get input estimates and pass through to output
        inputEstimates, subPlanCostEst = self.source.estimateCost(cost_estimate_sample_data)
        outputEstimates = {**inputEstimates}

        # the profiler will record timing info for this operator, which can be used
        # to improve timing related estimates
        if cost_estimate_sample_data is not None:
            # compute estimates
            filter = f"(op_name == 'count')"
            time_per_record = StatsProcessor._est_time_per_record(cost_estimate_sample_data, filter=filter)

            # output cardinality for an aggregate will be 1
            cardinality = 1

            # update cardinality, timePerElement and related stats
            outputEstimates['cardinality'] = cardinality
            outputEstimates['timePerElement'] = time_per_record
            outputEstimates['cumulativeTimePerElement'] = inputEstimates['cumulativeTimePerElement'] + time_per_record
            outputEstimates['totalTime'] = cardinality * time_per_record + inputEstimates['totalTime']

            return outputEstimates, {"cumulative": outputEstimates, "thisPlan": {"time_per_record": time_per_record}, "subPlan": subPlanCostEst}

        # output cardinality for an aggregate will be 1
        outputEstimates['cardinality'] = 1

        # for now, assume applying the aggregate takes negligible additional time (and no cost in USD)
        outputEstimates['timePerElement'] = 0
        outputEstimates['usdPerElement'] = 0
        outputEstimates['estOutputTokensPerElement'] = 0

        return outputEstimates, None

    def __iter__(self):
        datadir = DataDirectory()
        shouldCache = datadir.openCache(self.targetCacheId)

        @self.profile(name="count", shouldProfile=self.shouldProfile)
        def iteratorFn():
            counter = 0
            for record in self.source:
                counter += 1

            # NOTE: this will set the parent_uuid to be the uuid of the final source record;
            #       this is ideal for computing the op_time of the count operation, but maybe
            #       we should set this DataRecord as having multiple parents in the future
            dr = DataRecord(Number, parent_uuid=record._uuid)
            dr.value = counter
            if shouldCache:
                datadir.appendCache(self.targetCacheId, dr)
            yield dr

            if shouldCache:
                datadir.closeCache(self.targetCacheId)

        return iteratorFn()


class ApplyUserFunctionOp(PhysicalOp):
    def __init__(self, source: PhysicalOp, fn:UserFunction, targetCacheId: str=None, shouldProfile=False):
        super().__init__(outputSchema=fn.outputSchema, shouldProfile=shouldProfile)
        self.source = source
        self.fn = fn
        self.targetCacheId = targetCacheId
        if not source.outputSchema == fn.inputSchema:
            raise Exception("Supplied UserFunction input schema does not match output schema of input source")

        # NOTE: need to construct profiler after all fields used by self.opId() are set
        self.profiler = Profiler(op_id=self.opId())
        self.profile = self.profiler.iter_profiler

    def __str__(self):
        return "ApplyUserFunctionOp(" + str(self.outputSchema) + ", " + "Function: " + str(self.fn.udfid) + ")"

    def copy(self):
        return ApplyUserFunctionOp(self.source, self.fn, self.targetCacheId, self.shouldProfile)

    def opId(self):
        d = {
            "operator": "ApplyUserFunctionOp",
            "source": self.source.opId(),
            "fn": str(self.fn.udfid),
            "targetCacheId": self.targetCacheId,
        }
        ordered = json.dumps(d, sort_keys=True)
        return hashlib.sha256(ordered.encode()).hexdigest()[:MAX_ID_CHARS]

    def estimateCost(self, cost_estimate_sample_data: List[Dict[str, Any]]=None):
        # get input estimates and pass through to output
        inputEstimates, subPlanCostEst = self.source.estimateCost(cost_estimate_sample_data)
        outputEstimates = {**inputEstimates}

        # the profiler will record selectivity and timing info for this operator,
        # which can be used to improve timing related estimates
        if cost_estimate_sample_data is not None:
            # compute estimates
            filter = f"(filter == '{str(self.filter)}') & (op_name == 'p_filter')"
            time_per_record = StatsProcessor._est_time_per_record(cost_estimate_sample_data, filter=filter)
            selectivity = StatsProcessor._est_selectivity(cost_estimate_sample_data, filter=filter)

            # estimate cardinality using sample selectivity and input cardinality est.
            cardinality = inputEstimates['cardinality'] * selectivity

            # update cardinality, timePerElement and related stats
            outputEstimates['cardinality'] = cardinality
            outputEstimates['timePerElement'] = time_per_record
            outputEstimates['cumulativeTimePerElement'] = inputEstimates['cumulativeTimePerElement'] + time_per_record
            outputEstimates['totalTime'] = cardinality * time_per_record + inputEstimates['totalTime']

            return outputEstimates, {"cumulative": outputEstimates, "thisPlan": {"time_per_record": time_per_record, "selectivity": selectivity}, "subPlan": subPlanCostEst}

        # for now, assume applying the user function takes negligible additional time (and no cost in USD)
        outputEstimates["timePerElement"] = 0
        outputEstimates["usdPerElement"] = 0
        outputEstimates["estOutputTokensPerElement"] = 0

        return outputEstimates, None

    def __iter__(self):
        datadir = DataDirectory()
        shouldCache = datadir.openCache(self.targetCacheId)

        @self.profile(name="applyfn", shouldProfile=self.shouldProfile)
        def iteratorFn():
            for nextCandidate in self.source:
                try:
                    dr = self.fn.map(nextCandidate)
                    if shouldCache:
                        datadir.appendCache(self.targetCacheId, dr)
                    yield dr
                except Exception as e:
                    print("Error in applying function", e)
                    pass

            if shouldCache:
                datadir.closeCache(self.targetCacheId)

        return iteratorFn()


class ApplyAverageAggregateOp(PhysicalOp):
    def __init__(self, source: PhysicalOp, aggFunction: AggregateFunction, targetCacheId: str=None, shouldProfile=False):
        super().__init__(outputSchema=Number, shouldProfile=shouldProfile)
        self.source = source
        self.aggFunction = aggFunction
        self.targetCacheId = targetCacheId

        if not source.outputSchema == Number:
            raise Exception("Aggregate function AVERAGE is only defined over Numbers")

        # NOTE: need to construct profiler after all fields used by self.opId() are set
        self.profiler = Profiler(op_id=self.opId())
        self.profile = self.profiler.iter_profiler

    def __str__(self):
        return "ApplyAverageAggregateOp(" + str(self.outputSchema) + ", " + "Function: " + str(self.aggFunction) + ")"

    def copy(self):
        return ApplyAverageAggregateOp(self.source, self.aggFunction, self.targetCacheId, self.shouldProfile)

    def opId(self):
        d = {
            "operator": "ApplyAverageAggregateOp",
            "source": self.source.opId(),
            "aggFunction": str(self.aggFunction),
            "targetCacheId": self.targetCacheId,
        }
        ordered = json.dumps(d, sort_keys=True)
        return hashlib.sha256(ordered.encode()).hexdigest()[:MAX_ID_CHARS]

    def estimateCost(self, cost_estimate_sample_data: List[Dict[str, Any]]=None):
        # get input estimates and pass through to output
        inputEstimates, subPlanCostEst = self.source.estimateCost(cost_estimate_sample_data)
        outputEstimates = {**inputEstimates}

        # the profiler will record timing info for this operator, which can be used
        # to improve timing related estimates
        if cost_estimate_sample_data is not None:
            # compute estimates
            filter = f"(op_name == 'average')"
            time_per_record = StatsProcessor._est_time_per_record(cost_estimate_sample_data, filter=filter)

            # output cardinality for an aggregate will be 1
            cardinality = 1

            # update cardinality, timePerElement and related stats
            outputEstimates['cardinality'] = cardinality
            outputEstimates['timePerElement'] = time_per_record
            outputEstimates['cumulativeTimePerElement'] = inputEstimates['cumulativeTimePerElement'] + time_per_record
            outputEstimates['totalTime'] = cardinality * time_per_record + inputEstimates['totalTime']

            return outputEstimates, {"cumulative": outputEstimates, "thisPlan": {"time_per_record": time_per_record}, "subPlan": subPlanCostEst}

        # output cardinality for an aggregate will be 1
        outputEstimates["cardinality"] = 1

        # for now, assume applying the aggregate takes negligible additional time (and no cost in USD)
        outputEstimates["timePerElement"] = 0
        outputEstimates["usdPerElement"] = 0
        outputEstimates["estOutputTokensPerElement"] = 0

        return outputEstimates, None

    def __iter__(self):
        datadir = DataDirectory()
        shouldCache = datadir.openCache(self.targetCacheId)

        @self.profile(name="average", shouldProfile=self.shouldProfile)
        def iteratorFn():
            sum = 0
            counter = 0
            for nextCandidate in self.source:
                try:
                    sum += int(nextCandidate.value)
                    counter += 1
                except:
                    pass

            # NOTE: this will set the parent_uuid to be the uuid of the final source record;
            #       this is ideal for computing the op_time of the count operation, but maybe
            #       we should set this DataRecord as having multiple parents in the future
            dr = DataRecord(Number, parent_uuid=nextCandidate._uuid)
            dr.value = sum / float(counter)
            if shouldCache:
                datadir.appendCache(self.targetCacheId, dr)
            yield dr

            if shouldCache:
                datadir.closeCache(self.targetCacheId)

        return iteratorFn()


class LimitScanOp(PhysicalOp):
    def __init__(self, outputSchema: Schema, source: PhysicalOp, limit: int, targetCacheId: str=None, shouldProfile=False):
        super().__init__(outputSchema=outputSchema, shouldProfile=shouldProfile)
        self.source = source
        self.limit = limit
        self.targetCacheId = targetCacheId

        # NOTE: need to construct profiler after all fields used by self.opId() are set
        self.profiler = Profiler(op_id=self.opId())
        self.profile = self.profiler.iter_profiler

    def __str__(self):
        return "LimitScanOp(" + str(self.outputSchema) + ", " + "Limit: " + str(self.limit) + ")"

    def copy(self):
        return LimitScanOp(self.outputSchema, self.source, self.limit, self.targetCacheId, self.shouldProfile)

    def opId(self):
        d = {
            "operator": "LimitScanOp",
            "outputSchema": str(self.outputSchema),
            "source": self.source.opId(),
            "limit": self.limit,
            "targetCacheId": self.targetCacheId,
        }
        ordered = json.dumps(d, sort_keys=True)
        return hashlib.sha256(ordered.encode()).hexdigest()[:MAX_ID_CHARS]

    def estimateCost(self, cost_estimate_sample_data: List[Dict[str, Any]]=None):
        # get input estimates and pass through to output
        inputEstimates, subPlanCostEst = self.source.estimateCost(cost_estimate_sample_data)
        outputEstimates = {**inputEstimates}
        
        # the profiler will record selectivity and timing info for this operator,
        # which can be used to improve timing related estimates
        if cost_estimate_sample_data is not None:
            # compute estimates
            filter = f"(filter == '{str(self.filter)}') & (op_name == 'p_filter')"
            time_per_record = StatsProcessor._est_time_per_record(cost_estimate_sample_data, filter=filter)

            # output cardinality for limit can be at most self.limit
            cardinality = min(self.limit, inputEstimates["cardinality"])

            # update cardinality, timePerElement and related stats
            outputEstimates['cardinality'] = cardinality
            outputEstimates['timePerElement'] = time_per_record
            outputEstimates['cumulativeTimePerElement'] = inputEstimates['cumulativeTimePerElement'] + time_per_record
            outputEstimates['totalTime'] = cardinality * time_per_record + inputEstimates['totalTime']

            return outputEstimates, {"cumulative": outputEstimates, "thisPlan": {"time_per_record": time_per_record}, "subPlan": subPlanCostEst}

        # output cardinality for limit can be at most self.limit
        outputEstimates["cardinality"] = min(self.limit, inputEstimates["cardinality"])

        return outputEstimates, None

    def __iter__(self):
        datadir = DataDirectory()
        shouldCache = datadir.openCache(self.targetCacheId)

        @self.profile(name="limit", shouldProfile=self.shouldProfile)
        def iteratorFn():
            counter = 0
            for nextCandidate in self.source:
                if shouldCache:
                    datadir.appendCache(self.targetCacheId, nextCandidate)
                yield nextCandidate

                counter += 1
                if counter >= self.limit:
                    break

            if shouldCache:
                datadir.closeCache(self.targetCacheId)

        return iteratorFn()<|MERGE_RESOLUTION|>--- conflicted
+++ resolved
@@ -99,11 +99,7 @@
         return "MarshalAndScanDataOp(" + str(self.outputSchema) + ", " + self.datasetIdentifier + ")"
 
     def copy(self):
-<<<<<<< HEAD
         return MarshalAndScanDataOp(self.outputSchema, self.datasetIdentifier, self.num_samples, self.scan_start_idx, self.shouldProfile)
-=======
-        return MarshalAndScanDataOp(self.outputSchema, self.datasetIdentifier, self.shouldProfile)
->>>>>>> b22a3687
 
     def opId(self):
         d = {
@@ -190,11 +186,7 @@
         return "CacheScanDataOp(" + str(self.outputSchema) + ", " + self.cacheIdentifier + ")"
 
     def copy(self):
-<<<<<<< HEAD
-        return CacheScanDataOp(self.outputSchema, self.cacheIdentifier, self.num_samples, self.shouldProfile)
-=======
-        return CacheScanDataOp(self.outputSchema, self.cacheIdentifier, self.shouldProfile)
->>>>>>> b22a3687
+        return CacheScanDataOp(self.outputSchema, self.cacheIdentifier, self.num_samples, self.scan_start_idx, self.shouldProfile)
 
     def opId(self):
         d = {
@@ -279,11 +271,7 @@
 
 
 class InduceFromCandidateOp(PhysicalOp):
-<<<<<<< HEAD
-    def __init__(self, outputSchema: Schema, source: PhysicalOp, model: Model, cardinality: str, image_conversion: bool=False, prompt_strategy: PromptStrategy=PromptStrategy.DSPY_COT_QA, query_strategy: QueryStrategy=QueryStrategy.DEFAULT, desc: str=None, targetCacheId: str=None, shouldProfile=False):
-=======
     def __init__(self, outputSchema: Schema, source: PhysicalOp, model: Model, cardinality: str, image_conversion: bool=False, prompt_strategy: PromptStrategy=PromptStrategy.DSPY_COT_QA, query_strategy: QueryStrategy=QueryStrategy.BONDED_WITH_FALLBACK, token_budget: float=None, desc: str=None, targetCacheId: str=None, shouldProfile=False):
->>>>>>> b22a3687
         super().__init__(outputSchema=outputSchema, source=source, shouldProfile=shouldProfile)
         self.model = model
         self.cardinality = cardinality
@@ -321,7 +309,7 @@
             PhysicalOp.synthesizedFns[taskDescriptor.op_id] = PhysicalOp.solver.synthesize(taskDescriptor, shouldProfile=self.shouldProfile)
 
     def __str__(self):
-        return "InduceFromCandidateOp(" + f"{str(self.outputSchema):10s}" + ", Model: " + str(self.model.value) + ", Query Strategy: " + str(self.query_strategy.value) + ")"
+        return "InduceFromCandidateOp(" + f"{str(self.outputSchema):10s}" + ", Model: " + str(self.model.value) + ", Query Strategy: " + str(self.query_strategy.value) + ", Token Budget: " + str(self.token_budget) + ")"
 
     def _makeTaskDescriptor(self):
         td = TaskDescriptor(
@@ -356,11 +344,7 @@
         return InduceFromCandidateOp(
             self.outputSchema, self.source, self.model, self.cardinality,
             self.image_conversion, self.prompt_strategy, self.query_strategy,
-<<<<<<< HEAD
-            self.desc, self.targetCacheId, self.shouldProfile
-=======
             self.token_budget, self.desc, self.targetCacheId, self.shouldProfile
->>>>>>> b22a3687
         )
 
     def opId(self):
@@ -501,14 +485,10 @@
         if self.query_strategy in [QueryStrategy.CODE_GEN_WITH_FALLBACK, QueryStrategy.CODE_GEN]:
             quality = quality * GPT_4_MODEL_CARD["code"]
 
-<<<<<<< HEAD
-        costEst = {
-=======
         if self.token_budget is not None:
             quality = quality * math.sqrt(self.token_budget) # now assume quality is proportional to sqrt(token_budget)
 
-        return {
->>>>>>> b22a3687
+        costEst = {
             "cardinality": cardinality,
             "timePerElement": model_conversion_time_per_record,
             "usdPerElement": model_conversion_usd_per_record,
@@ -549,11 +529,7 @@
 
 
 class ParallelInduceFromCandidateOp(PhysicalOp):
-<<<<<<< HEAD
-    def __init__(self, outputSchema: Schema, source: PhysicalOp, model: Model, cardinality: str, image_conversion: bool=False, prompt_strategy: PromptStrategy=PromptStrategy.DSPY_COT_QA, query_strategy: QueryStrategy=QueryStrategy.DEFAULT, desc: str=None, targetCacheId: str=None, streaming=False, shouldProfile=False):
-=======
     def __init__(self, outputSchema: Schema, source: PhysicalOp, model: Model, cardinality: str, image_conversion: bool=False, prompt_strategy: PromptStrategy=PromptStrategy.DSPY_COT_QA, query_strategy: QueryStrategy=QueryStrategy.BONDED_WITH_FALLBACK, token_budget: float=None, desc: str=None, targetCacheId: str=None, streaming=False, shouldProfile=False):
->>>>>>> b22a3687
         super().__init__(outputSchema=outputSchema, shouldProfile=shouldProfile)
         self.source = source
         self.model = model
@@ -594,7 +570,7 @@
             PhysicalOp.synthesizedFns[taskDescriptor.op_id] = PhysicalOp.solver.synthesize(taskDescriptor, shouldProfile=self.shouldProfile)
 
     def __str__(self):
-        return "ParallelInduceFromCandidateOp(" + f"{str(self.outputSchema):10s}" + ", Model: " + str(self.model.value) + ", Query Strategy: " + str(self.query_strategy.value) + ")"
+        return "ParallelInduceFromCandidateOp(" + f"{str(self.outputSchema):10s}" + ", Model: " + str(self.model.value) + ", Query Strategy: " + str(self.query_strategy.value) + ", Token Budget: " + str(self.token_budget) + ")"
 
     def _makeTaskDescriptor(self):
         return TaskDescriptor(
@@ -622,11 +598,7 @@
         return ParallelInduceFromCandidateOp(
             self.outputSchema, self.source, self.model, self.cardinality,
             self.image_conversion, self.prompt_strategy, self.query_strategy,
-<<<<<<< HEAD
-            self.desc, self.targetCacheId, self.streaming, self.shouldProfile,
-=======
             self.token_budget, self.desc, self.targetCacheId, self.streaming, self.shouldProfile,
->>>>>>> b22a3687
         )
 
     def opId(self):
@@ -764,15 +736,11 @@
         if self.query_strategy in [QueryStrategy.CODE_GEN_WITH_FALLBACK, QueryStrategy.CODE_GEN]:
             quality = quality * GPT_4_MODEL_CARD["code"]
 
-<<<<<<< HEAD
-        costEst = {
-=======
         if self.token_budget is not None:
             quality = quality * math.sqrt(self.token_budget) # now assume quality is proportional to sqrt(token_budget)
 
 
-        return {
->>>>>>> b22a3687
+        costEst = {
             "cardinality": cardinality,
             "timePerElement": model_conversion_time_per_record,
             "usdPerElement": model_conversion_usd_per_record,
@@ -924,11 +892,8 @@
                 "quality": quality,
             }
 
-<<<<<<< HEAD
             return costEst, {"cumulative": costEst, "thisPlan": thisCostEst, "subPlan": subPlanCostEst}
 
-=======
->>>>>>> b22a3687
         # otherwise, if this filter is a function call (not an LLM call) estimate accordingly
         if self.filter.filterFn is not None:
             # estimate output cardinality using a constant assumption of the filter selectivity
@@ -1131,11 +1096,8 @@
                 "quality": quality,
             }
 
-<<<<<<< HEAD
             return costEst, {"cumulative": costEst, "thisPlan": thisCostEst, "subPlan": subPlanCostEst}
 
-=======
->>>>>>> b22a3687
         # otherwise, if this filter is a function call (not an LLM call) estimate accordingly
         if self.filter.filterFn is not None:
             # estimate output cardinality using a constant assumption of the filter selectivity
