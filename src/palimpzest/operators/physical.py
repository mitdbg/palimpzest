from __future__ import annotations

from palimpzest.constants import *
from palimpzest.datamanager import DataDirectory
from palimpzest.elements import *
from palimpzest.elements import Any
from palimpzest.solver import Solver
from palimpzest.tools.profiler import Profiler

from typing import Any, Callable, Dict, Tuple, Union

import concurrent
import os
import sys

# DEFINITIONS
IteratorFn = Callable[[], DataRecord]


class PhysicalOp:
    LOCAL_PLAN = "LOCAL"
    REMOTE_PLAN = "REMOTE"

    synthesizedFns = {}
    solver = Solver(verbose=LOG_LLM_OUTPUT)

    def __init__(self, outputSchema: Schema) -> None:
        self.outputSchema = outputSchema
        self.datadir = DataDirectory()

        # if profiling is set to True, collect execution statistics and history of transformations
        if Profiler.profiling_on():
            self.profiler = Profiler()

    def dumpPhysicalTree(self) -> Tuple[PhysicalOp, Union[PhysicalOp, None]]:
        raise NotImplementedError("Abstract method")

    def getProfilingData(self) -> Dict[str, Any]:
        raise NotImplementedError("Abstract method")

    def estimateCost(self) -> Dict[str, Any]:
        """Returns dict of time, cost, and quality metrics."""
        raise NotImplementedError("Abstract method")

class MarshalAndScanDataOp(PhysicalOp):
    def __init__(self, outputSchema: Schema, datasetIdentifier: str, op_id: str=None):
        super().__init__(outputSchema=outputSchema)
        self.datasetIdentifier = datasetIdentifier
        self.op_id = op_id

    def __str__(self):
        return "MarshalAndScanDataOp(" + str(self.outputSchema) + ", " + self.datasetIdentifier + ")"

    def dumpPhysicalTree(self):
        """Return the physical tree of operators."""
        return (self, None)

    def getProfilingData(self):
        if Profiler.profiling_on():
            return self.profiler.get_data()
        else:
            raise Exception("Profiling was not turned on; please set PZ_PROFILING=TRUE in your shell.")

    def estimateCost(self):
        cardinality = self.datadir.getCardinality(self.datasetIdentifier) + 1
        size = self.datadir.getSize(self.datasetIdentifier)
        perElementSizeInKb = (size / float(cardinality)) / 1024.0

        datasetType = self.datadir.getRegisteredDatasetType(self.datasetIdentifier)
        timePerElement = (
            LOCAL_SCAN_TIME_PER_KB * perElementSizeInKb
            if datasetType in ["dir", "file"]
            else MEMORY_SCAN_TIME_PER_KB * perElementSizeInKb
        )
        usdPerElement = 0

        # TODO: similar to notes in other physical operators' estimateCost() function
        #       we will likely want to augment PZ to use sampling and/or real-time updates
        #       to estimates like these, rather then employing constants.
        #
        # estimate per-element number of tokens output by this operator
        estOutputTokensPerElement = (
            (size / float(cardinality)) # per-element size in bytes
            * ELEMENT_FRAC_IN_CONTEXT   # fraction of the element which is provided in context
            * BYTES_TO_TOKENS           # convert bytes to tokens
        )

        return {
            "cardinality": cardinality,
            "timePerElement": timePerElement,
            "usdPerElement": usdPerElement,
            "cumulativeTimePerElement": timePerElement,
            "cumulativeUSDPerElement": usdPerElement,
            "totalTime": timePerElement * cardinality,
            "totalUSD": usdPerElement * cardinality,
            "estOutputTokensPerElement": estOutputTokensPerElement,
            "quality": 1.0,
        }

    def __iter__(self) -> IteratorFn:
        @self.profiler.iter_profiler(name="base_scan", op_id=self.op_id)
        def iteratorFn():
            for nextCandidate in self.datadir.getRegisteredDataset(self.datasetIdentifier):
                yield nextCandidate

        return iteratorFn()

class CacheScanDataOp(PhysicalOp):
    def __init__(self, outputSchema: Schema, cacheIdentifier: str, op_id: str=None):
        super().__init__(outputSchema=outputSchema)
        self.cacheIdentifier = cacheIdentifier
        self.op_id = op_id

    def __str__(self):
        return "CacheScanDataOp(" + str(self.outputSchema) + ", " + self.cacheIdentifier + ")"
    
    def dumpPhysicalTree(self):
        """Return the physical tree of operators."""
        return (self, None)

    def getProfilingData(self):
        if Profiler.profiling_on():
            return self.profiler.get_data()
        else:
            raise Exception("Profiling was not turned on; please set PZ_PROFILING=TRUE in your shell.")

    def estimateCost(self):
        # TODO: at the moment, getCachedResult() looks up a pickled file that stores
        #       the cached data specified by self.cacheIdentifier, opens the file,
        #       and then returns an iterator over records in the pickled file.
        #
        #       I'm guessing that in the future we may want to load the cached data into
        #       the DataDirectory._cache object on __init__ (or in the background) so
        #       that this operation doesn't require a read from disk. If that happens, be
        #       sure to switch LOCAL_SCAN_TIME_PER_KB --> MEMORY_SCAN_TIME_PER_KB; and store
        #       metadata about the cardinality and size of cached data upfront so that we
        #       can access it in constant time.
        #
        #       At a minimum, we could use this function call to load the data into DataManager._cache
        #       since we have to iterate over it anyways; which would cache the data before the __iter__
        #       method below gets called.
        cached_data_info = [(1, sys.getsizeof(data)) for data in self.datadir.getCachedResult(self.cacheIdentifier)]
        cardinality = sum(list(map(lambda tup: tup[0], cached_data_info))) + 1
        size = sum(list(map(lambda tup: tup[1], cached_data_info)))
        perElementSizeInKb = (size / float(cardinality)) / 1024.0

        timePerElement = LOCAL_SCAN_TIME_PER_KB * perElementSizeInKb
        usdPerElement = 0

        # TODO: similar to notes in other physical operators' estimateCost() function
        #       we will likely want to augment PZ to use sampling and/or real-time updates
        #       to estimates like these, rather then employing constants.
        #
        # estimate per-element number of tokens output by this operator
        estOutputTokensPerElement = (
            (size / float(cardinality)) # per-element size in bytes
            * ELEMENT_FRAC_IN_CONTEXT   # fraction of the element which is provided in context
            * BYTES_TO_TOKENS           # convert bytes to tokens
        )

        return {
            "cardinality": cardinality,
            "timePerElement": timePerElement,
            "usdPerElement": usdPerElement,
            "cumulativeTimePerElement": timePerElement,
            "cumulativeUSDPerElement": usdPerElement,
            "totalTime": timePerElement * cardinality,
            "totalUSD": usdPerElement * cardinality,
            "estOutputTokensPerElement": estOutputTokensPerElement,
            "quality": 1.0,
        }

    def __iter__(self) -> IteratorFn:
        @self.profiler.iter_profiler(name="cache_scan", op_id=self.op_id)
        def iteratorFn():
            # NOTE: see comment in `estimateCost()` 
            for nextCandidate in self.datadir.getCachedResult(self.cacheIdentifier):
                yield nextCandidate
        return iteratorFn()


class InduceFromCandidateOp(PhysicalOp):
    def __init__(self, outputSchema: Schema, source: PhysicalOp, model: Model, prompt_strategy: PromptStrategy=PromptStrategy.DSPY_COT, op_id: str=None, desc: str=None, targetCacheId: str=None):
        super().__init__(outputSchema=outputSchema)
        self.source = source
        self.model = model
        self.prompt_strategy = prompt_strategy
        self.op_id = op_id
        self.desc = desc
        self.targetCacheId = targetCacheId

<<<<<<< HEAD
        taskDescriptor = ("InduceFromCandidateOp", (model, prompt_strategy, op_id, desc), outputSchema, source.outputSchema)
=======

        if outputSchema == ImageFile and source.outputSchema == File:
            self.model = Model.GPT_4V

        taskDescriptor = ("InduceFromCandidateOp", (self.model, prompt_strategy, desc), outputSchema, source.outputSchema)
>>>>>>> c1684feb
        if not taskDescriptor in PhysicalOp.synthesizedFns:
            config = self.datadir.current_config
            PhysicalOp.synthesizedFns[taskDescriptor] = PhysicalOp.solver.synthesize(taskDescriptor, config)

    def __str__(self):
        return "InduceFromCandidateOp(" + str(self.outputSchema) + ", Model: " + str(self.model.value) + ", Prompt Strategy: " + str(self.prompt_strategy.value) + ")"

    def dumpPhysicalTree(self):
        """Return the physical tree of operators."""
        return (self, self.source.dumpPhysicalTree())

    def getProfilingData(self):
        if Profiler.profiling_on():
            source_data = self.source.getProfilingData()
            operator_data = self.profiler.get_data(model_name=self.model.value)
            operator_data["source"] = source_data
            return operator_data
        else:
            raise Exception("Profiling was not turned on; please set PZ_PROFILING=TRUE in your shell.")

    def estimateCost(self):
        inputEstimates = self.source.estimateCost()

        # estimate number of input tokens from source
        est_num_input_tokens = inputEstimates["estOutputTokensPerElement"]

        # estimate number of output tokens as constant multiple of input tokens (for now)
        # 
        # TODO: we could get better est. if we could update plans in real-time (or use sampling)
        est_num_output_tokens = OUTPUT_TOKENS_MULTIPLE * est_num_input_tokens

        # if we're using a few-shot prompt strategy, the est_num_input_tokens will increase
        # by a small factor due to the added examples; we multiply after computing the
        # est_num_output_tokens b/c the few-shot examples likely won't affect the output length
        # 
        # TODO: once again, real-time updates and/or sampling could improve est.
        if self.prompt_strategy == PromptStrategy.FEW_SHOT:
            est_num_input_tokens *= FEW_SHOT_PROMPT_INFLATION

        # get est. of conversion time per record from model card;
        # TODO: the time is a linear function of the number of output tokens,
        #       if we look at the distribution of output tokens as we generate
        #       responses we can get better estimates in real-time. This of
        #       course would require modifying our design of PZ to enable it
        #       to be more of a bandit which can switch query plans as it observes
        #       query results.
        model_conversion_time_per_record = MODEL_CARDS[self.model.value]["seconds_per_output_token"] * est_num_output_tokens

        # get est. of conversion cost (in USD) per record from model card
        model_conversion_usd_per_record = (
            MODEL_CARDS[self.model.value]["usd_per_input_token"] * est_num_input_tokens
            + MODEL_CARDS[self.model.value]["usd_per_output_token"] * est_num_output_tokens
        )

        # If we're using DSPy, use a crude estimate of the inflation caused by DSPy's extra API calls
        #
        # TODO: once again, real-time updates and/or sampling could improve this est.
        if self.prompt_strategy == PromptStrategy.DSPY_COT:
            model_conversion_time_per_record *= DSPY_TIME_INFLATION
            model_conversion_usd_per_record *= DSPY_COST_INFLATION

        # TODO: can selectivity be >1.0? Imagine an induce operation which extracts the authors from a research paper.
        selectivity = 1.0
        cardinality = selectivity * inputEstimates["cardinality"]
        cumulativeTimePerElement = model_conversion_time_per_record + inputEstimates["cumulativeTimePerElement"]
        cumulativeUSDPerElement = model_conversion_usd_per_record + inputEstimates["cumulativeUSDPerElement"]

        # NOTE: the following estimate assumes that nested generators effectively execute
        #       a single record at a time in sequence. I.e., there is no waterfall / time
        #       overlap for execution in two different stages of the chain of generators.
        #       The example below illustrates how this leads the total execution time to
        #       be equal to the 
        #
        #       >>> def f():
        #       ...   for idx in range(3):
        #       ...     time.sleep(2)
        #       ...     yield idx
        #
        #       >>> def g():
        #       ... for idx in f():
        #       ...     time.sleep(3)
        #       ...     yield idx
        #
        #       >>> def test():
        #       ...   start_time = time.time()
        #       ...   lst = [elt for elt in g()]
        #       ...   end_time = time.time()
        #       ...   print(f"duration: {end_time - start_time}")
        #
        #       >>> test()
        #       duration: 15.014
        #
        # compute total time and cost for preceding operations + this operation;
        # make sure to use input cardinality (not output cardinality)
        totalTime = model_conversion_time_per_record * inputEstimates["cardinality"] + inputEstimates["totalTime"]
        totalUSD = model_conversion_usd_per_record * inputEstimates["cardinality"] + inputEstimates["totalUSD"]

        # TODO: simple first hack -- use model's MMLU score / 100.0 to get a rough
        #       estimate of the quality in the range [0, 1]
        # 
        # estimate quality of output based on the strength of the model being used
        quality = (MODEL_CARDS[self.model.value]["MMLU"] / 100.0) * inputEstimates["quality"]

        return {
            "cardinality": cardinality,
            "timePerElement": model_conversion_time_per_record,
            "usdPerElement": model_conversion_usd_per_record,
            "cumulativeTimePerElement": cumulativeTimePerElement,
            "cumulativeUSDPerElement": cumulativeUSDPerElement,
            "totalTime": totalTime,
            "totalUSD": totalUSD,
            "estOutputTokensPerElement": est_num_output_tokens,
            "quality": quality,
        }

    def __iter__(self) -> IteratorFn:
        shouldCache = self.datadir.openCache(self.targetCacheId)

        @self.profiler.iter_profiler(name="induce", op_id=self.op_id)
        def iteratorFn():    
            for nextCandidate in self.source:
                resultRecord = self._attemptMapping(nextCandidate)
                if resultRecord is not None:
                    if shouldCache:
                        self.datadir.appendCache(self.targetCacheId, resultRecord)
                    yield resultRecord
            if shouldCache:
                self.datadir.closeCache(self.targetCacheId)

        return iteratorFn()

    def _attemptMapping(self, candidate: DataRecord):
        """Attempt to map the candidate to the outputSchema. Return None if it fails."""
        taskDescriptor = ("InduceFromCandidateOp", (self.model, self.prompt_strategy, self.op_id, self.desc), self.outputSchema, candidate.schema)
        if not taskDescriptor in PhysicalOp.synthesizedFns:
            raise Exception("This function should have been synthesized during init():", taskDescriptor)
        return PhysicalOp.synthesizedFns[taskDescriptor](candidate)


class ParallelInduceFromCandidateOp(PhysicalOp):
    def __init__(self, outputSchema: Schema, source: PhysicalOp, model: Model, prompt_strategy: PromptStrategy=PromptStrategy.DSPY_COT, op_id: str=None, desc: str=None, targetCacheId: str=None):
        super().__init__(outputSchema=outputSchema)
        self.source = source
        self.model = model
        self.prompt_strategy = prompt_strategy
        self.op_id = op_id
        self.desc = desc
        self.targetCacheId = targetCacheId
        self.max_workers = 20

        taskDescriptor = ("ParallelInduceFromCandidateOp", (model, prompt_strategy, op_id, desc), outputSchema, source.outputSchema)
        if not taskDescriptor in PhysicalOp.synthesizedFns:
            config = self.datadir.current_config
            PhysicalOp.synthesizedFns[taskDescriptor] = PhysicalOp.solver.synthesize(taskDescriptor, config)

    def __str__(self):
        return "ParallelInduceFromCandidateOp(" + str(self.outputSchema) + ", Model: " + str(self.model.value) + ", Prompt Strategy: " + str(self.prompt_strategy.value) + ")"

    def dumpPhysicalTree(self):
        """Return the physical tree of operators."""
        return (self, self.source.dumpPhysicalTree())

    def getProfilingData(self):
        if Profiler.profiling_on():
            source_data = self.source.getProfilingData()
            operator_data = self.profiler.get_data(model_name=self.model.value)
            operator_data["source"] = source_data
            return operator_data
        else:
            raise Exception("Profiling was not turned on; please set PZ_PROFILING=TRUE in your shell.")

    def estimateCost(self):
        """
        See InduceFromCandidateOp.estimateCost() for NOTEs and TODOs on how to improve this method.
        """
        inputEstimates = self.source.estimateCost()

        # estimate number of input tokens from source
        est_num_input_tokens = inputEstimates["estOutputTokensPerElement"]

        # estimate number of output tokens as constant multiple of input tokens (for now)
        est_num_output_tokens = OUTPUT_TOKENS_MULTIPLE * est_num_input_tokens

        # if we're using a few-shot prompt strategy, the est_num_input_tokens will increase
        # by a small factor due to the added examples; we multiply after computing the
        # est_num_output_tokens b/c the few-shot examples likely won't affect the output length
        if self.prompt_strategy == PromptStrategy.FEW_SHOT:
            est_num_input_tokens *= FEW_SHOT_PROMPT_INFLATION

        # get est. of conversion time per record from model card;
        model_conversion_time_per_record = MODEL_CARDS[self.model.value]["seconds_per_output_token"] * est_num_output_tokens

        # get est. of conversion cost (in USD) per record from model card
        model_conversion_usd_per_record = (
            MODEL_CARDS[self.model.value]["usd_per_input_token"] * est_num_input_tokens
            + MODEL_CARDS[self.model.value]["usd_per_output_token"] * est_num_output_tokens
        )

        # If we're using DSPy, use a crude estimate of the inflation caused by DSPy's extra API calls
        if self.prompt_strategy == PromptStrategy.DSPY_COT:
            model_conversion_time_per_record *= DSPY_TIME_INFLATION
            model_conversion_usd_per_record *= DSPY_COST_INFLATION

        selectivity = 1.0
        cardinality = selectivity * inputEstimates["cardinality"]
        cumulativeTimePerElement = model_conversion_time_per_record + inputEstimates["cumulativeTimePerElement"]
        cumulativeUSDPerElement = model_conversion_usd_per_record + inputEstimates["cumulativeUSDPerElement"]

        # compute total time and cost for preceding operations + this operation;
        # make sure to use input cardinality (not output cardinality)
        totalTime = model_conversion_time_per_record * (inputEstimates["cardinality"] / self.max_workers) + inputEstimates["totalTime"]
        totalUSD = model_conversion_usd_per_record * inputEstimates["cardinality"] + inputEstimates["totalUSD"]

        # estimate quality of output based on the strength of the model being used
        quality = (MODEL_CARDS[self.model.value]["MMLU"] / 100.0) * inputEstimates["quality"]

        return {
            "cardinality": cardinality,
            "timePerElement": model_conversion_time_per_record,
            "usdPerElement": model_conversion_usd_per_record,
            "cumulativeTimePerElement": cumulativeTimePerElement,
            "cumulativeUSDPerElement": cumulativeUSDPerElement,
            "totalTime": totalTime,
            "totalUSD": totalUSD,
            "estOutputTokensPerElement": est_num_output_tokens,
            "quality": quality,
        }

    def __iter__(self):
        # This is very crudely implemented right now, since we materialize everything
        shouldCache = self.datadir.openCache(self.targetCacheId)

        @self.profiler.iter_profiler(name="p_induce", op_id=self.op_id)
        def iteratorFn():
            inputs = []
            results = []

            for nextCandidate in self.source:
                inputs.append(nextCandidate)

            # Grab items from the list inputs in chunks using self.max_workers
            with concurrent.futures.ThreadPoolExecutor(max_workers=self.max_workers) as executor:
                results = list(executor.map(self._attemptMapping, inputs))

                for resultRecord in results:
                    if resultRecord is not None:
                        if shouldCache:
                            self.datadir.appendCache(self.targetCacheId, resultRecord)
                        yield resultRecord
            if shouldCache:
                self.datadir.closeCache(self.targetCacheId)

        return iteratorFn()

    def _attemptMapping(self, candidate: DataRecord):
        """Attempt to map the candidate to the outputSchema. Return None if it fails."""
        taskDescriptor = ("ParallelInduceFromCandidateOp", (self.model, self.prompt_strategy, self.op_id, self.desc), self.outputSchema, candidate.schema)
        if not taskDescriptor in PhysicalOp.synthesizedFns:
            raise Exception("This function should have been synthesized during init():", taskDescriptor)
        return PhysicalOp.synthesizedFns[taskDescriptor](candidate)


class FilterCandidateOp(PhysicalOp):
    def __init__(self, outputSchema: Schema, source: PhysicalOp, filter: Filter, model: Model, prompt_strategy: PromptStrategy=PromptStrategy.DSPY_BOOL, op_id: str=None, targetCacheId: str=None):
        super().__init__(outputSchema=outputSchema)
        self.source = source
        self.filter = filter
        self.model = model
        self.prompt_strategy = prompt_strategy
        self.op_id = op_id
        self.targetCacheId = targetCacheId

        taskDescriptor = ("FilterCandidateOp", (filter, model, prompt_strategy, op_id), source.outputSchema, self.outputSchema)
        if not taskDescriptor in PhysicalOp.synthesizedFns:
            config = self.datadir.current_config
            PhysicalOp.synthesizedFns[taskDescriptor] = PhysicalOp.solver.synthesize(taskDescriptor, config)

    def __str__(self):
        return "FilterCandidateOp(" + str(self.outputSchema) + ", " + "Filter: " + str(self.filter) + ", Model: " + str(self.model.value) + ", Prompt Strategy: " + str(self.prompt_strategy.value) + ")"

    def dumpPhysicalTree(self):
        """Return the physical tree of operators."""
        return (self, self.source.dumpPhysicalTree())

    def getProfilingData(self):
        if Profiler.profiling_on():
            source_data = self.source.getProfilingData()
            operator_data = self.profiler.get_data(model_name=self.model.value)
            operator_data["source"] = source_data
            return operator_data
        else:
            raise Exception("Profiling was not turned on; please set PZ_PROFILING=TRUE in your shell.")

    def estimateCost(self):
        """
        See InduceFromCandidateOp.estimateCost() for NOTEs and TODOs on how to improve this method.
        """
        inputEstimates = self.source.estimateCost()

        # estimate number of input tokens from source
        est_num_input_tokens = inputEstimates["estOutputTokensPerElement"]

        # the filter operation's LLM call should only output TRUE or FALSE, thus we expect its
        # number of output tokens to be ~1.25
        est_num_output_tokens = 1.25

        # if we're using a few-shot prompt strategy, the est_num_input_tokens will increase
        # by a small factor due to the added examples; we multiply after computing the
        # est_num_output_tokens b/c the few-shot examples likely won't affect the output length
        if self.prompt_strategy == PromptStrategy.FEW_SHOT:
            est_num_input_tokens *= FEW_SHOT_PROMPT_INFLATION

        # get est. of conversion time per record from model card;
        model_conversion_time_per_record = MODEL_CARDS[self.model.value]["seconds_per_output_token"] * est_num_output_tokens

        # get est. of conversion cost (in USD) per record from model card
        model_conversion_usd_per_record = (
            MODEL_CARDS[self.model.value]["usd_per_input_token"] * est_num_input_tokens
            + MODEL_CARDS[self.model.value]["usd_per_output_token"] * est_num_output_tokens
        )

        # If we're using DSPy, use a crude estimate of the inflation caused by DSPy's extra API calls
        if self.prompt_strategy == PromptStrategy.DSPY_COT:
            model_conversion_time_per_record *= DSPY_TIME_INFLATION
            model_conversion_usd_per_record *= DSPY_COST_INFLATION

        # TODO: use sampling / real-time feedback to better estimate selectivity
        selectivity = EST_FILTER_SELECTIVITY
        cardinality = selectivity * inputEstimates["cardinality"]
        cumulativeTimePerElement = model_conversion_time_per_record + inputEstimates["cumulativeTimePerElement"]
        cumulativeUSDPerElement = model_conversion_usd_per_record + inputEstimates["cumulativeUSDPerElement"]

        # compute total time and cost for preceding operations + this operation;
        # make sure to use input cardinality (not output cardinality)
        totalTime = model_conversion_time_per_record * inputEstimates["cardinality"] + inputEstimates["totalTime"]
        totalUSD = model_conversion_usd_per_record * inputEstimates["cardinality"] + inputEstimates["totalUSD"]

        # estimate quality of output based on the strength of the model being used
        quality = (MODEL_CARDS[self.model.value]["reasoning"] / 100.0) * inputEstimates["quality"]

        return {
            "cardinality": cardinality,
            "timePerElement": model_conversion_time_per_record,
            "usdPerElement": model_conversion_usd_per_record,
            "cumulativeTimePerElement": cumulativeTimePerElement,
            "cumulativeUSDPerElement": cumulativeUSDPerElement,
            "totalTime": totalTime,
            "totalUSD": totalUSD,
            "estOutputTokensPerElement": est_num_output_tokens,
            "quality": quality,
        }

    def __iter__(self):
        shouldCache = self.datadir.openCache(self.targetCacheId)

        @self.profiler.iter_profiler(name="filter", op_id=self.op_id)
        def iteratorFn():
            for nextCandidate in self.source:
                if self._passesFilter(nextCandidate):
                    if shouldCache:
                        self.datadir.appendCache(self.targetCacheId, nextCandidate)
                    yield nextCandidate

                # if we're profiling, then we still need to yield candidate for the profiler to compute its stats;
                # the profiler will check the nextCandidate._passed_filter field to see if it needs to be dropped
                elif self.profiler.profiling_on():
                    yield nextCandidate

            if shouldCache:
                self.datadir.closeCache(self.targetCacheId)

        return iteratorFn()

    def _passesFilter(self, candidate):
        """Return True if the candidate passes all filters, False otherwise."""
        taskDescriptor = ("FilterCandidateOp", (self.filter, self.model, self.prompt_strategy, self.op_id), candidate.schema, self.outputSchema)
        if not taskDescriptor in PhysicalOp.synthesizedFns:
            raise Exception("This function should have been synthesized during init():", taskDescriptor)
        return PhysicalOp.synthesizedFns[taskDescriptor](candidate)


class ParallelFilterCandidateOp(PhysicalOp):
    def __init__(self, outputSchema: Schema, source: PhysicalOp, filter: Filter, model: Model, prompt_strategy: PromptStrategy=PromptStrategy.DSPY_BOOL, op_id: str=None, targetCacheId: str=None):
        super().__init__(outputSchema=outputSchema)
        self.source = source
        self.filter = filter
        self.model = model
        self.prompt_strategy = prompt_strategy
        self.op_id = op_id
        self.targetCacheId = targetCacheId
        self.max_workers = 20

        taskDescriptor = ("ParallelFilterCandidateOp", (filter, model, prompt_strategy, op_id), source.outputSchema, self.outputSchema)
        if not taskDescriptor in PhysicalOp.synthesizedFns:
            config = self.datadir.current_config
            PhysicalOp.synthesizedFns[taskDescriptor] = PhysicalOp.solver.synthesize(taskDescriptor, config)

    def __str__(self):
        return "ParallelFilterCandidateOp(" + str(self.outputSchema) + ", " + "Filter: " + str(self.filter) + ", Model: " + str(self.model.value) + ", Prompt Strategy: " + str(self.prompt_strategy.value) + ")"

    def dumpPhysicalTree(self):
        """Return the physical tree of operators."""
        return (self, self.source.dumpPhysicalTree())

    def getProfilingData(self):
        if Profiler.profiling_on():
            source_data = self.source.getProfilingData()
            operator_data = self.profiler.get_data(model_name=self.model.value)
            operator_data["source"] = source_data
            return operator_data
        else:
            raise Exception("Profiling was not turned on; please set PZ_PROFILING=TRUE in your shell.")

    def estimateCost(self):
        inputEstimates = self.source.estimateCost()

        # estimate number of input tokens from source
        est_num_input_tokens = inputEstimates["estOutputTokensPerElement"]

        # the filter operation's LLM call should only output TRUE or FALSE, thus we expect its
        # number of output tokens to be ~1.25
        est_num_output_tokens = 1.25

        # if we're using a few-shot prompt strategy, the est_num_input_tokens will increase
        # by a small factor due to the added examples; we multiply after computing the
        # est_num_output_tokens b/c the few-shot examples likely won't affect the output length
        if self.prompt_strategy == PromptStrategy.FEW_SHOT:
            est_num_input_tokens *= FEW_SHOT_PROMPT_INFLATION

        # get est. of conversion time per record from model card;
        model_conversion_time_per_record = MODEL_CARDS[self.model.value]["seconds_per_output_token"] * est_num_output_tokens

        # get est. of conversion cost (in USD) per record from model card
        model_conversion_usd_per_record = (
            MODEL_CARDS[self.model.value]["usd_per_input_token"] * est_num_input_tokens
            + MODEL_CARDS[self.model.value]["usd_per_output_token"] * est_num_output_tokens
        )

        # If we're using DSPy, use a crude estimate of the inflation caused by DSPy's extra API calls
        if self.prompt_strategy == PromptStrategy.DSPY_COT:
            model_conversion_time_per_record *= DSPY_TIME_INFLATION
            model_conversion_usd_per_record *= DSPY_COST_INFLATION

        # TODO: use sampling / real-time feedback to better estimate selectivity
        selectivity = EST_FILTER_SELECTIVITY
        cardinality = selectivity * inputEstimates["cardinality"]
        cumulativeTimePerElement = model_conversion_time_per_record + inputEstimates["cumulativeTimePerElement"]
        cumulativeUSDPerElement = model_conversion_usd_per_record + inputEstimates["cumulativeUSDPerElement"]

        # compute total time and cost for preceding operations + this operation;
        # make sure to use input cardinality (not output cardinality)
        totalTime = model_conversion_time_per_record * (inputEstimates["cardinality"] / self.max_workers) + inputEstimates["totalTime"]
        totalUSD = model_conversion_usd_per_record * inputEstimates["cardinality"] + inputEstimates["totalUSD"]

        # estimate quality of output based on the strength of the model being used
        quality = (MODEL_CARDS[self.model.value]["reasoning"] / 100.0) * inputEstimates["quality"]

        return {
            "cardinality": cardinality,
            "timePerElement": model_conversion_time_per_record,
            "usdPerElement": model_conversion_usd_per_record,
            "cumulativeTimePerElement": cumulativeTimePerElement,
            "cumulativeUSDPerElement": cumulativeUSDPerElement,
            "totalTime": totalTime,
            "totalUSD": totalUSD,
            "estOutputTokensPerElement": est_num_output_tokens,
            "quality": quality,
        }

    def __iter__(self):
        shouldCache = self.datadir.openCache(self.targetCacheId)

        @self.profiler.iter_profiler(name="p_filter", op_id=self.op_id)
        def iteratorFn():
            inputs = []
            results = []

            for nextCandidate in self.source: 
                inputs.append(nextCandidate)

            # Grab items from the list of inputs in chunks using self.max_workers
            with concurrent.futures.ThreadPoolExecutor(max_workers=self.max_workers) as executor:
                results = list(executor.map(self._passesFilter, inputs))

                for idx, filterResult in enumerate(results):
                    if filterResult:
                        resultRecord = inputs[idx]
                        if shouldCache:
                            self.datadir.appendCache(self.targetCacheId, resultRecord)
                        yield resultRecord

                    # if we're profiling, then we still need to yield candidate for the profiler to compute its stats;
                    # the profiler will check the nextCandidate._passed_filter field to see if it needs to be dropped
                    elif self.profiler.profiling_on():
                        yield nextCandidate

            if shouldCache:
                self.datadir.closeCache(self.targetCacheId)

        return iteratorFn()

    def _passesFilter(self, candidate):
        """Return True if the candidate passes all filters, False otherwise."""
        taskDescriptor = ("ParallelFilterCandidateOp", (self.filter, self.model, self.prompt_strategy, self.op_id), candidate.schema, self.outputSchema)
        if not taskDescriptor in PhysicalOp.synthesizedFns:
            raise Exception("This function should have been synthesized during init():", taskDescriptor)

        return PhysicalOp.synthesizedFns[taskDescriptor](candidate)


class ApplyCountAggregateOp(PhysicalOp):
    def __init__(self, source: PhysicalOp, aggFunction: AggregateFunction, op_id: str=None, targetCacheId: str=None):
        super().__init__(outputSchema=Number)
        self.source = source
        self.aggFunction = aggFunction
        self.op_id = op_id
        self.targetCacheId = targetCacheId

    def __str__(self):
        return "ApplyCountAggregateOp(" + str(self.outputSchema) + ", " + "Function: " + str(self.aggFunction) + ")"

    def dumpPhysicalTree(self):
        """Return the physical tree of operators."""
        return (self, self.source.dumpPhysicalTree())

    def getProfilingData(self):
        if Profiler.profiling_on():
            source_data = self.source.getProfilingData()
            operator_data = self.profiler.get_data()
            operator_data["source"] = source_data
            return operator_data
        else:
            raise Exception("Profiling was not turned on; please set PZ_PROFILING=TRUE in your shell.")

    def estimateCost(self):
        inputEstimates = self.source.estimateCost()

        outputEstimates = {**inputEstimates}
        outputEstimates['cardinality'] = 1

        # for now, assume applying the aggregate takes negligible additional time (and no cost in USD)
        outputEstimates['timePerElement'] = 0
        outputEstimates['usdPerElement'] = 0
        outputEstimates['estOutputTokensPerElement'] = 0

        return outputEstimates

    def __iter__(self):
        datadir = DataDirectory()
        shouldCache = datadir.openCache(self.targetCacheId)

        @self.profiler.iter_profiler(name="count", op_id=self.op_id)
        def iteratorFn():
            counter = 0
            for _ in self.source:
                counter += 1

            dr = DataRecord(Number)
            dr.value = counter
            if shouldCache:
                datadir.appendCache(self.targetCacheId, dr)
            yield dr

            if shouldCache:
                datadir.closeCache(self.targetCacheId)

        return iteratorFn()


class ApplyAverageAggregateOp(PhysicalOp):
    def __init__(self, source: PhysicalOp, aggFunction: AggregateFunction, op_id: str=None, targetCacheId: str=None):
        super().__init__(outputSchema=Number)
        self.source = source
        self.aggFunction = aggFunction
        self.op_id = op_id
        self.targetCacheId = targetCacheId

        if not source.outputSchema == Number:
            raise Exception("Aggregate function AVERAGE is only defined over Numbers")

    def __str__(self):
        return "ApplyAverageAggregateOp(" + str(self.outputSchema) + ", " + "Function: " + str(self.aggFunction) + ")"

    def dumpPhysicalTree(self):
        """Return the physical tree of operators."""
        return (self, self.source.dumpPhysicalTree())

    def getProfilingData(self):
        if Profiler.profiling_on():
            source_data = self.source.getProfilingData()
            operator_data = self.profiler.get_data()
            operator_data["source"] = source_data
            return operator_data
        else:
            raise Exception("Profiling was not turned on; please set PZ_PROFILING=TRUE in your shell.")

    def estimateCost(self):
        inputEstimates = self.source.estimateCost()

        outputEstimates = {**inputEstimates}
        outputEstimates["cardinality"] = 1

        # for now, assume applying the aggregate takes negligible additional time (and no cost in USD)
        outputEstimates["timePerElement"] = 0
        outputEstimates["usdPerElement"] = 0
        outputEstimates["estOutputTokensPerElement"] = 0

        return outputEstimates

    def __iter__(self):
        datadir = DataDirectory()
        shouldCache = datadir.openCache(self.targetCacheId)

        @self.profiler.iter_profiler(name="average", op_id=self.op_id)
        def iteratorFn():
            sum = 0
            counter = 0
            for nextCandidate in self.source:
                try:
                    sum += int(nextCandidate.value)
                    counter += 1
                except:
                    pass

            dr = DataRecord(Number)
            dr.value = sum / float(counter)
            if shouldCache:
                datadir.appendCache(self.targetCacheId, dr)
            yield dr

            if shouldCache:
                datadir.closeCache(self.targetCacheId)

        return iteratorFn()


class LimitScanOp(PhysicalOp):
    def __init__(self, outputSchema: Schema, source: PhysicalOp, limit: int, op_id: str=None, targetCacheId: str=None):
        super().__init__(outputSchema=outputSchema)
        self.source = source
        self.limit = limit
        self.op_id = op_id
        self.targetCacheId = targetCacheId

    def __str__(self):
        return "LimitScanOp(" + str(self.outputSchema) + ", " + "Limit: " + str(self.limit) + ")"

    def dumpPhysicalTree(self):
        """Return the physical tree of operators."""
        return (self, self.source.dumpPhysicalTree())

    def getProfilingData(self):
        if Profiler.profiling_on():
            source_data = self.source.getProfilingData()
            operator_data = self.profiler.get_data()
            operator_data["source"] = source_data
            return operator_data
        else:
            raise Exception("Profiling was not turned on; please set PZ_PROFILING=TRUE in your shell.")

    def estimateCost(self):
        inputEstimates = self.source.estimateCost()

        outputEstimates = {**inputEstimates}
        outputEstimates["cardinality"] = min(self.limit, inputEstimates["cardinality"])

        return outputEstimates

    def __iter__(self):
        datadir = DataDirectory()
        shouldCache = datadir.openCache(self.targetCacheId)

        @self.profiler.iter_profiler(name="limit", op_id=self.op_id)
        def iteratorFn():
            counter = 0
            for nextCandidate in self.source: 
                if counter >= self.limit:
                    break
                if shouldCache:
                    datadir.appendCache(self.targetCacheId, nextCandidate)
                yield nextCandidate
                counter += 1

            if shouldCache:
                datadir.closeCache(self.targetCacheId)

        return iteratorFn()<|MERGE_RESOLUTION|>--- conflicted
+++ resolved
@@ -189,15 +189,10 @@
         self.desc = desc
         self.targetCacheId = targetCacheId
 
-<<<<<<< HEAD
-        taskDescriptor = ("InduceFromCandidateOp", (model, prompt_strategy, op_id, desc), outputSchema, source.outputSchema)
-=======
-
         if outputSchema == ImageFile and source.outputSchema == File:
             self.model = Model.GPT_4V
 
-        taskDescriptor = ("InduceFromCandidateOp", (self.model, prompt_strategy, desc), outputSchema, source.outputSchema)
->>>>>>> c1684feb
+        taskDescriptor = ("InduceFromCandidateOp", (self.model, prompt_strategy, op_id, desc), outputSchema, source.outputSchema)
         if not taskDescriptor in PhysicalOp.synthesizedFns:
             config = self.datadir.current_config
             PhysicalOp.synthesizedFns[taskDescriptor] = PhysicalOp.solver.synthesize(taskDescriptor, config)
