--- conflicted
+++ resolved
@@ -3,32 +3,10 @@
 from palimpzest.elements import *
 from palimpzest.solver import Solver
 
-<<<<<<< HEAD
 from __future__ import annotations
 from typing import Any, Dict, Tuple, Union
 
 import concurrent
-=======
-import concurrent
-
-# Assume 500 MB/sec for local SSD scan time
-LOCAL_SCAN_TIME_PER_KB = 1 / (float(500) * 1024)
-
-# Assume 10s per record for local LLM object conversion
-STD_LLM_CONVERSION_TIME_PER_RECORD = 20
-PARALLEL_LLM_CONVERSION_TIME_OVERALL = 2.0 * STD_LLM_CONVERSION_TIME_PER_RECORD
-
-# Assume 0.06 per 1M tokens, and about 4K tokens per request (way wrong)
-STD_LLM_CONVERSION_COST_PER_RECORD = 0.06 * (4000 / 1000000)
-PARALLEL_LLM_CONVERSION_COST_PER_RECORD = STD_LLM_CONVERSION_COST_PER_RECORD
-
-# Assume filter operations are twice as fast as conversions
-STD_LLM_FILTER_TIME_PER_RECORD = STD_LLM_CONVERSION_TIME_PER_RECORD / 2
-PARALLEL_LLM_FILTER_TIME_OVERALL = PARALLEL_LLM_CONVERSION_TIME_OVERALL / 2
-
-STD_LLM_FILTER_COST_PER_RECORD = STD_LLM_CONVERSION_COST_PER_RECORD / 2
-PARALLEL_LLM_FILTER_COST_PER_RECORD = PARALLEL_LLM_CONVERSION_COST_PER_RECORD / 2
->>>>>>> 0a4f5a88
 
 
 class PhysicalOp:
@@ -62,14 +40,8 @@
         return (self, None)
     
     def estimateCost(self):
-<<<<<<< HEAD
         cardinality = self.datadir.getCardinality(self.concreteDatasetIdentifier) + 1
         size = self.datadir.getSize(self.concreteDatasetIdentifier)
-=======
-        cardinality = DataDirectory().getCardinality(self.concreteDatasetIdentifier) + 1
-
-        size = DataDirectory().getSize(self.concreteDatasetIdentifier)
->>>>>>> 0a4f5a88
         perElementSizeInKb = (size / float(cardinality)) / 1024.0
 
         timePerElement = LOCAL_SCAN_TIME_PER_KB * perElementSizeInKb
@@ -122,22 +94,13 @@
 
 
 class InduceFromCandidateOp(PhysicalOp):
-<<<<<<< HEAD
-    def __init__(self, outputSchema: Schema, source: PhysicalOp, targetCacheId: str=None):
-        super().__init__(outputSchema=outputSchema)
-=======
-    def __init__(self, outputElementType, source, desc=None, targetCacheId=None):
-        super().__init__(outputElementType=outputElementType)
->>>>>>> 0a4f5a88
+    def __init__(self, outputSchema: Schema, source: PhysicalOp, desc: str=None, targetCacheId: str=None):
+        super().__init__(outputSchema=outputSchema)
         self.source = source
         self.desc = desc
         self.targetCacheId = targetCacheId
 
-<<<<<<< HEAD
-        taskDescriptor = ("InduceFromCandidateOp", None, outputSchema, source.outputSchema)
-=======
-        taskDescriptor = ("InduceFromCandidateOp", desc, outputElementType, source.outputElementType)
->>>>>>> 0a4f5a88
+        taskDescriptor = ("InduceFromCandidateOp", desc, outputSchema, source.outputSchema)
         if not taskDescriptor in PhysicalOp.synthesizedFns:
             config = self.datadir.current_config
             PhysicalOp.synthesizedFns[taskDescriptor] = PhysicalOp.solver.synthesize(taskDescriptor, config)
@@ -152,23 +115,12 @@
     def estimateCost(self):
         inputEstimates = self.source.estimateCost()
 
-<<<<<<< HEAD
         # TODO: convert LOCAL_LLM_CONVERSION_TIME_PER_RECORD into a model-specific time estimate
         # TODO: can selectivity be greater than one? i.e., can the induce operation produce multiple outputs per file?
         # TODO: costPerElement needs to be computed as a fcn. of the LLM being used, number of tokens for input, est. num tokens for output.
-        selectivity = 1.0
-        cardinality = selectivity * inputCostEstimates["cardinality"]
-        timePerElement = LOCAL_LLM_CONVERSION_TIME_PER_RECORD + inputCostEstimates["timePerElement"]
-        costPerElement = inputCostEstimates["costPerElement"]
-        startupTime = inputCostEstimates["startupTime"]
-        startupCost = inputCostEstimates["startupCost"]
-        bytesReadLocally = inputCostEstimates["bytesReadLocally"]
-        bytesReadRemotely = inputCostEstimates["bytesReadRemotely"]
-=======
         cardinality = inputEstimates["cardinality"]
         timePerElement = STD_LLM_CONVERSION_TIME_PER_RECORD + inputEstimates["timePerElement"]
         costPerElement = STD_LLM_CONVERSION_COST_PER_RECORD + inputEstimates["costPerElement"]
->>>>>>> 0a4f5a88
 
         return {
             "cardinality": cardinality,
@@ -199,22 +151,13 @@
 
 
 class ParallelInduceFromCandidateOp(PhysicalOp):
-<<<<<<< HEAD
-    def __init__(self, outputSchema: Schema, source: PhysicalOp, targetCacheId: str=None):
-        super().__init__(outputSchema=outputSchema)
-=======
-    def __init__(self, outputElementType, source, desc=None, targetCacheId=None):
-        super().__init__(outputElementType=outputElementType)
->>>>>>> 0a4f5a88
+    def __init__(self, outputSchema: Schema, source: PhysicalOp, desc: str=None, targetCacheId: str=None):
+        super().__init__(outputSchema=outputSchema)
         self.source = source
         self.desc = desc
         self.targetCacheId = targetCacheId
 
-<<<<<<< HEAD
-        taskDescriptor = ("ParallelInduceFromCandidateOp", None, outputSchema, source.outputSchema)
-=======
-        taskDescriptor = ("ParallelInduceFromCandidateOp", desc, outputElementType, source.outputElementType)
->>>>>>> 0a4f5a88
+        taskDescriptor = ("ParallelInduceFromCandidateOp", desc, outputSchema, source.outputSchema)
         if not taskDescriptor in PhysicalOp.synthesizedFns:
             config = self.datadir.current_config
             PhysicalOp.synthesizedFns[taskDescriptor] = PhysicalOp.solver.synthesize(taskDescriptor, config)
@@ -229,21 +172,10 @@
     def estimateCost(self):
         inputEstimates = self.source.estimateCost()
 
-<<<<<<< HEAD
         # TODO: same questions as for non-parallel induce; Also need to figure out where to compute timePerElement * numElts / parallelism for total latency est.
-        selectivity = 1.0
-        cardinality = selectivity * inputCostEstimates["cardinality"]
-        timePerElement = LOCAL_LLM_CONVERSION_TIME_PER_RECORD + inputCostEstimates["timePerElement"]
-        costPerElement = inputCostEstimates["costPerElement"]
-        startupTime = inputCostEstimates["startupTime"]
-        startupCost = inputCostEstimates["startupCost"]
-        bytesReadLocally = inputCostEstimates["bytesReadLocally"]
-        bytesReadRemotely = inputCostEstimates["bytesReadRemotely"]
-=======
         cardinality = inputEstimates["cardinality"]
         timePerElement = (PARALLEL_LLM_CONVERSION_TIME_OVERALL + (cardinality * inputEstimates["timePerElement"])) / cardinality
         costPerElement = PARALLEL_LLM_CONVERSION_COST_PER_RECORD + inputEstimates["costPerElement"]
->>>>>>> 0a4f5a88
 
         return {
             "cardinality": cardinality,
@@ -306,23 +238,12 @@
     def estimateCost(self):
         inputEstimates = self.source.estimateCost()
 
-<<<<<<< HEAD
         # TODO: need to estimate selectivity somehow
         # TODO: convert LOCAL_LLM_CONVERSION_TIME_PER_RECORD into a model-specific time estimate
         # TODO: costPerElement needs to be computed as a fcn. of the LLM being used, number of tokens for input, est. num tokens for output.
-        selectivity = 1.0
-        cardinality = selectivity * inputCostEstimates["cardinality"]
-        timePerElement = LOCAL_LLM_FILTER_TIME_PER_RECORD + inputCostEstimates["timePerElement"]
-        costPerElement = inputCostEstimates["costPerElement"]
-        startupTime = inputCostEstimates["startupTime"]
-        startupCost = inputCostEstimates["startupCost"]
-        bytesReadLocally = inputCostEstimates["bytesReadLocally"]
-        bytesReadRemotely = inputCostEstimates["bytesReadRemotely"]
-=======
         cardinality = inputEstimates["cardinality"]
         timePerElement = STD_LLM_FILTER_TIME_PER_RECORD + inputEstimates["timePerElement"]
         costPerElement = STD_LLM_FILTER_COST_PER_RECORD + inputEstimates["costPerElement"]
->>>>>>> 0a4f5a88
 
         return {
             "cardinality": cardinality,
@@ -373,21 +294,10 @@
     def estimateCost(self):
         inputEstimates = self.source.estimateCost()
 
-<<<<<<< HEAD
         # TODO: same questions as for non-parallel induce; Also need to figure out where to compute timePerElement * numElts / parallelism for total latency est.
-        selectivity = 1.0
-        cardinality = selectivity * inputCostEstimates["cardinality"]
-        timePerElement = LOCAL_LLM_FILTER_TIME_PER_RECORD + inputCostEstimates["timePerElement"]
-        costPerElement = inputCostEstimates["costPerElement"]
-        startupTime = inputCostEstimates["startupTime"]
-        startupCost = inputCostEstimates["startupCost"]
-        bytesReadLocally = inputCostEstimates["bytesReadLocally"]
-        bytesReadRemotely = inputCostEstimates["bytesReadRemotely"]
-=======
         cardinality = inputEstimates["cardinality"]
         timePerElement = (PARALLEL_LLM_FILTER_TIME_OVERALL + (cardinality * inputEstimates["timePerElement"])) / cardinality
         costPerElement = PARALLEL_LLM_FILTER_COST_PER_RECORD + inputEstimates["costPerElement"]
->>>>>>> 0a4f5a88
 
         return {
             "cardinality": cardinality,
@@ -430,14 +340,14 @@
 
 
 class ApplyCountAggregateOp(PhysicalOp):
-    def __init__(self, source, aggFunction, targetCacheId=None):
-        super().__init__(outputElementType=Number)
+    def __init__(self, source: PhysicalOp, aggFunction: AggregateFunction, targetCacheId: str=None):
+        super().__init__(outputSchema=Number)
         self.source = source
         self.aggFunction = aggFunction
         self.targetCacheId = targetCacheId
 
     def __str__(self):
-        return "ApplyCountAggregateOp(" + str(self.outputElementType) + ", " + "Function: " + str(self.aggFunction) + ")"
+        return "ApplyCountAggregateOp(" + str(self.outputSchema) + ", " + "Function: " + str(self.aggFunction) + ")"
 
     def dumpPhysicalTree(self):
         """Return the physical tree of operators."""
@@ -477,17 +387,17 @@
 
 
 class ApplyAverageAggregateOp(PhysicalOp):
-    def __init__(self, source, aggFunction, targetCacheId=None):
-        super().__init__(outputElementType=Number)
+    def __init__(self, source: PhysicalOp, aggFunction: AggregateFunction, targetCacheId: str=None):
+        super().__init__(outputSchema=Number)
         self.source = source
         self.aggFunction = aggFunction
         self.targetCacheId = targetCacheId
 
-        if not source.outputElementType == Number:
+        if not source.outputSchema == Number:
             raise Exception("Aggregate function AVERAGE is only defined over Numbers")
 
     def __str__(self):
-        return "ApplyAverageAggregateOp(" + str(self.outputElementType) + ", " + "Function: " + str(self.aggFunction) + ")"
+        return "ApplyAverageAggregateOp(" + str(self.outputSchema) + ", " + "Function: " + str(self.aggFunction) + ")"
 
     def dumpPhysicalTree(self):
         """Return the physical tree of operators."""
@@ -532,14 +442,14 @@
 
 
 class LimitScanOp(PhysicalOp):
-    def __init__(self, outputElementType, source, limit, targetCacheId=None):
-        super().__init__(outputElementType=outputElementType)
+    def __init__(self, outputSchema: Schema, source: PhysicalOp, limit: int, targetCacheId: str=None):
+        super().__init__(outputSchema=outputSchema)
         self.source = source
         self.limit = limit
         self.targetCacheId = targetCacheId
 
     def __str__(self):
-        return "LimitScanOp(" + str(self.outputElementType) + ", " + "Limit: " + str(self.limit) + ")"
+        return "LimitScanOp(" + str(self.outputSchema) + ", " + "Limit: " + str(self.limit) + ")"
 
     def dumpPhysicalTree(self):
         """Return the physical tree of operators."""
