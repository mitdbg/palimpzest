--- conflicted
+++ resolved
@@ -380,13 +380,8 @@
 
 
 class ParallelInduceFromCandidateOp(PhysicalOp):
-<<<<<<< HEAD
-    def __init__(self, outputSchema: Schema, source: PhysicalOp, model: Model, prompt_strategy: PromptStrategy=PromptStrategy.DSPY_COT, desc: str=None, targetCacheId: str=None, streaming=False):
-        super().__init__(outputSchema=outputSchema)
-=======
     def __init__(self, outputSchema: Schema, source: PhysicalOp, model: Model, prompt_strategy: PromptStrategy=PromptStrategy.DSPY_COT, desc: str=None, targetCacheId: str=None, streaming=False, shouldProfile=False):
         super().__init__(outputSchema=outputSchema, shouldProfile=shouldProfile)
->>>>>>> 27aa2322
         self.source = source
         self.model = model
         self.prompt_strategy = prompt_strategy
@@ -394,6 +389,15 @@
         self.targetCacheId = targetCacheId
         self.max_workers = 20
         self.streaming = streaming
+
+        if outputSchema == ImageFile and source.outputSchema == File:
+            # TODO : find a more general way by llm provider 
+            # TODO : which module is responsible of setting PromptStrategy.IMAGE_TO_TEXT? 
+            if self.model in [Model.GPT_3_5, Model.GPT_4]:
+                self.model = Model.GPT_4V
+            if self.model == Model.GEMINI_1:
+                self.model = Model.GEMINI_1V               
+            self.prompt_strategy = PromptStrategy.IMAGE_TO_TEXT
 
         taskDescriptor = ("ParallelInduceFromCandidateOp", (model, prompt_strategy, self.opId(), desc), outputSchema, source.outputSchema)
         if not taskDescriptor in PhysicalOp.synthesizedFns:
@@ -659,13 +663,8 @@
 
 
 class ParallelFilterCandidateOp(PhysicalOp):
-<<<<<<< HEAD
-    def __init__(self, outputSchema: Schema, source: PhysicalOp, filter: Filter, model: Model, prompt_strategy: PromptStrategy=PromptStrategy.DSPY_BOOL, targetCacheId: str=None, streaming=False):
-        super().__init__(outputSchema=outputSchema)
-=======
     def __init__(self, outputSchema: Schema, source: PhysicalOp, filter: Filter, model: Model, prompt_strategy: PromptStrategy=PromptStrategy.DSPY_BOOL, targetCacheId: str=None, streaming=False, shouldProfile=False):
         super().__init__(outputSchema=outputSchema, shouldProfile=shouldProfile)
->>>>>>> 27aa2322
         self.source = source
         self.filter = filter
         self.model = model
@@ -793,11 +792,7 @@
 
                         # if we're profiling, then we still need to yield candidate for the profiler to compute its stats;
                         # the profiler will check the resultRecord._passed_filter field to see if it needs to be dropped
-<<<<<<< HEAD
-                        elif Profiler.profiling_on():
-=======
                         elif self.shouldProfile:
->>>>>>> 27aa2322
                             yield resultRecord
             if shouldCache:
                 self.datadir.closeCache(self.targetCacheId)
