from __future__ import annotations

from palimpzest.constants import MAX_ID_CHARS
from palimpzest.corelib import Schema
from palimpzest.dataclasses import RecordOpStats, OperatorCostEstimates
from palimpzest.datamanager import DataDirectory
from palimpzest.elements import DataRecord

from typing import List, Tuple, Optional

import hashlib
import json

# TYPE DEFINITIONS
DataRecordsWithStats = Tuple[List[DataRecord], List[RecordOpStats]]


class PhysicalOperator:
    """
    All implemented physical operators should inherit from this class.
    In order for the Optimizer to consider using a physical operator for a
    given logical operation, the user must also write an ImplementationRule.
    """

<<<<<<< HEAD
=======
    LOCAL_PLAN = "LOCAL"
    REMOTE_PLAN = "REMOTE"

    implemented_op = None
    inputSchema = None
    outputSchema = None
    final = False # This gets set to True if the operator actually is to be used

    @classmethod
    def implements(cls, logical_operator_class):
        return logical_operator_class == cls.implemented_op and cls.final

    def __str__(self):
        op = f"{self.inputSchema.className()} -> {self.op_name()} -> {self.outputSchema.className()}\n"
        op += f"({','.join(self.inputSchema.fieldNames())[:30]}) -> ({','.join(self.outputSchema.fieldNames())[:30]}) \n"
        if getattr(self, "model", None):
            op += f"Using model: {self.model}\n"
        return op

>>>>>>> e3a128c4
    def __init__(
        self,
        outputSchema: Schema,
        inputSchema: Optional[Schema] = None,
        logical_op_id: Optional[str] = None,
        shouldProfile: bool = False,
        max_workers: int = 1,
        targetCacheId: Optional[str] = None,
        verbose: bool = False,
        *args, **kwargs
    ) -> None:
        self.outputSchema = outputSchema
        self.inputSchema = inputSchema
        self.datadir = DataDirectory()
        self.shouldProfile = shouldProfile
        self.max_workers = max_workers
        self.targetCacheId = targetCacheId
        self.verbose = verbose
        self.logical_op_id = logical_op_id
        self.op_id = None

    def op_name(self) -> str:
        """Name of the physical operator."""
        return str(self.__class__.__name__)

    def get_op_params(self):
        """
        You should implement get_op_params with op-specific parameters.
        """
        raise NotImplementedError("Calling get_op_params on abstract method")

    def get_op_id(self):
        """
        NOTE: We do not call this in the __init__() method as subclasses may set parameters
              returned by self.get_op_params() after they call to super().__init__().

        NOTE: This is NOT a universal ID.
        
        Two different PhysicalOperator instances with the identical returned values
        from the call to self.get_op_params() will have equivalent op_ids.
        """
        # return self.op_id if we've computed it before
        if self.op_id is not None:
            return self.op_id

        # compute, set, and return the op_id
        op_name = self.op_name()
        op_params = self.get_op_params()
        op_params = {k: str(v) for k, v in op_params.items()}
        hash_str = json.dumps({"op_name": op_name, **op_params}, sort_keys=True)
        self.op_id = hashlib.sha256(hash_str.encode("utf-8")).hexdigest()[:MAX_ID_CHARS]

        return self.op_id

    def __eq__(self, other: PhysicalOperator) -> bool:
        raise NotImplementedError("Calling __eq__ on abstract method")

    def __hash__(self):
        return int(self.op_id, 16)

    def copy(self) -> PhysicalOperator:
        raise NotImplementedError("Calling copy on abstract method")

    def __call__(self, candidate: DataRecord) -> List[DataRecordsWithStats]:
        raise NotImplementedError("Calling __call__ from abstract method")

    def naiveCostEstimates(self, source_op_cost_estimates: OperatorCostEstimates) -> OperatorCostEstimates:
        """
        This function returns a naive estimate of this operator's:
        - cardinality
        - time_per_record
        - cost_per_record
        - quality

        The function takes an argument which contains the OperatorCostEstimates
        of the physical operator whose output is the input to this operator.
    
        For the implemented operator. These will be used by the CostModel
        when PZ does not have sample execution data -- and it will be necessary
        in some cases even when sample execution data is present. (For example,
        the cardinality of each operator cannot be estimated based on sample
        execution data alone -- thus DataSourcePhysicalOps need to give
        at least ballpark correct estimates of this quantity).
        """
        raise NotImplementedError("CostEstimates from abstract method")<|MERGE_RESOLUTION|>--- conflicted
+++ resolved
@@ -22,28 +22,6 @@
     given logical operation, the user must also write an ImplementationRule.
     """
 
-<<<<<<< HEAD
-=======
-    LOCAL_PLAN = "LOCAL"
-    REMOTE_PLAN = "REMOTE"
-
-    implemented_op = None
-    inputSchema = None
-    outputSchema = None
-    final = False # This gets set to True if the operator actually is to be used
-
-    @classmethod
-    def implements(cls, logical_operator_class):
-        return logical_operator_class == cls.implemented_op and cls.final
-
-    def __str__(self):
-        op = f"{self.inputSchema.className()} -> {self.op_name()} -> {self.outputSchema.className()}\n"
-        op += f"({','.join(self.inputSchema.fieldNames())[:30]}) -> ({','.join(self.outputSchema.fieldNames())[:30]}) \n"
-        if getattr(self, "model", None):
-            op += f"Using model: {self.model}\n"
-        return op
-
->>>>>>> e3a128c4
     def __init__(
         self,
         outputSchema: Schema,
@@ -64,6 +42,13 @@
         self.verbose = verbose
         self.logical_op_id = logical_op_id
         self.op_id = None
+
+    def __str__(self):
+        op = f"{self.inputSchema.className()} -> {self.op_name()} -> {self.outputSchema.className()}\n"
+        op += f"({','.join(self.inputSchema.fieldNames())[:30]}) -> ({','.join(self.outputSchema.fieldNames())[:30]})\n"
+        if getattr(self, "model", None):
+            op += f"Using model: {self.model}\n"
+        return op
 
     def op_name(self) -> str:
         """Name of the physical operator."""
