--- conflicted
+++ resolved
@@ -1,26 +1,14 @@
 from __future__ import annotations
 
-<<<<<<< HEAD
-from palimpzest.constants import MAX_ID_CHARS
-from palimpzest.corelib import Schema
-from palimpzest.dataclasses import OperatorCostEstimates
-from palimpzest.datamanager import DataDirectory
-from palimpzest.elements import DataRecord, DataRecordSet
-from palimpzest.utils import get_index_str
-
-from typing import Optional
-
-=======
->>>>>>> 61fad7fe
 import hashlib
 import json
-from typing import List, Tuple
 
 from palimpzest.constants import MAX_ID_CHARS
 from palimpzest.corelib.schemas import Schema
-from palimpzest.dataclasses import OperatorCostEstimates, RecordOpStats
+from palimpzest.dataclasses import OperatorCostEstimates
 from palimpzest.datamanager import DataDirectory
-from palimpzest.elements.records import DataRecord
+from palimpzest.elements.records import DataRecord, DataRecordSet
+from palimpzest.utils.index_helpers import get_index_str
 
 
 class PhysicalOperator:
@@ -32,8 +20,8 @@
 
     def __init__(
         self,
-        output_schema: type[Schema],
-        input_schema: type[Schema] | None = None,
+        output_schema: Schema,
+        input_schema: Schema | None = None,
         logical_op_id: str | None = None,
         max_workers: int = 1,
         target_cache_id: str | None = None,
@@ -117,27 +105,23 @@
         copy_kwargs = self.get_copy_kwargs()
         return self.__class__(**copy_kwargs)
 
-<<<<<<< HEAD
-    def _generate_field_names(self, candidate: DataRecord, inputSchema: Schema, outputSchema: Schema) -> list[str]:
+    def _generate_field_names(self, candidate: DataRecord, input_schema: Schema, output_schema: Schema) -> list[str]:
         """
         Creates the list of field names that the convert operation needs to generate.
         """
-        # construct the list of fields in outputSchema which will need to be generated;
+        # construct the list of fields in output_schema which will need to be generated;
         # specifically, this is the set of fields which are:
         # 1. not declared in the input schema, and
         # 2. not present in the candidate's attributes
         #    a. if the field is present, but its value is None --> we will try to generate it
         fields_to_generate = []
-        for field_name in outputSchema.fieldNames():
-            if field_name not in inputSchema.fieldNames() and getattr(candidate, field_name, None) is None:
+        for field_name in output_schema.field_names():
+            if field_name not in input_schema.field_names() and getattr(candidate, field_name, None) is None:
                 fields_to_generate.append(field_name)
 
         return fields_to_generate
 
     def __call__(self, candidate: DataRecord) -> DataRecordSet:
-=======
-    def __call__(self, candidate: DataRecord) -> list[DataRecordsWithStats]:
->>>>>>> 61fad7fe
         raise NotImplementedError("Calling __call__ from abstract method")
 
     def naive_cost_estimates(self, source_op_cost_estimates: OperatorCostEstimates) -> OperatorCostEstimates:
