from palimpzest.datamanager import DataDirectory
from palimpzest.elements import *
from palimpzest.operators import (
    CacheScanDataOp,
    FilterCandidateOp,
    InduceFromCandidateOp,
    MarshalAndScanDataOp,
    ParallelFilterCandidateOp,
    ParallelInduceFromCandidateOp,
    PhysicalOp,
)

from __future__ import annotations
from typing import Tuple


class LogicalOperator:
    """
    A logical operator is an operator that operates on Sets. Right now it can be one of:
    - BaseScan (scans data from DataSource)
    - CacheScan (scans cached Set)
    - FilteredScan (scans input Set and applies filter)
    - ConvertScan (scans input Set and converts it to new Schema)
    """
    def __init__(self, outputSchema: Schema, inputSchema: Schema):
        self.outputSchema = outputSchema
        self.inputSchema = inputSchema

    def dumpLogicalTree(self) -> Tuple[LogicalOperator, LogicalOperator]:
        raise NotImplementedError("Abstract method")

    def _getPhysicalTree(self, strategy: str=None) -> PhysicalOp:
        raise NotImplementedError("Abstract method")

    def createPhysicalPlans(self) -> Tuple[float, float, float, PhysicalOp]:
        """Return a set of physical trees of operators."""
        plan1 = self._getPhysicalTree(strategy=PhysicalOp.LOCAL_PLAN)

        plan1Cost = plan1.estimateCost()

        totalTime1 = plan1Cost["timePerElement"] * plan1Cost["cardinality"]
        totalPrice1 = plan1Cost["costPerElement"] * plan1Cost["cardinality"]

<<<<<<< HEAD
        if totalTime1 < totalTime2:
            return totalTime1, totalPrice1, plan1Cost["cardinality"], plan1
        else:
            return totalTime2, totalPrice2, plan2Cost["cardinality"], plan2
=======
        return totalTime1, totalPrice1, plan1Cost["cardinality"], plan1 
>>>>>>> 0a4f5a88


class ConvertScan(LogicalOperator):
    """A ConvertScan is a logical operator that represents a scan of a particular data source, with conversion applied."""
<<<<<<< HEAD
    def __init__(self, outputSchema: Schema, inputOp: LogicalOperator, targetCacheId: str=None):
        super().__init__(outputSchema, inputOp.outputSchema)
=======
    def __init__(self, outputElementType, inputOp, desc=None, targetCacheId=None):
        super().__init__(outputElementType, inputOp.outputElementType)
>>>>>>> 0a4f5a88
        self.inputOp = inputOp
        self.desc = desc
        self.targetCacheId = targetCacheId

    def __str__(self):
<<<<<<< HEAD
        return "ConvertScan(" + str(self.inputSchema) +", " + str(self.outputSchema) + ")"
=======
        return "ConvertScan(" + str(self.inputElementType) +", " + str(self.outputElementType) + ", " + str(self.desc) + ")"
>>>>>>> 0a4f5a88

    def dumpLogicalTree(self):
        """Return the logical tree of this LogicalOperator."""
        return (self, self.inputOp.dumpLogicalTree())

    def _getPhysicalTree(self, strategy: str=None):
        # If the input is in core, and the output is NOT in core but its superclass is, then we should do a
        # 2-stage conversion. This will maximize chances that there is a pre-existing conversion to the superclass
        # in the known set of functions
        intermediateSchema = self.outputSchema
        while not intermediateSchema == Schema and not PhysicalOp.solver.easyConversionAvailable(intermediateSchema, self.inputSchema):
            intermediateSchema = intermediateSchema.__bases__[0]

        if intermediateSchema == Schema or intermediateSchema == self.outputSchema:
            if DataDirectory().current_config.get("parallel") == True:
<<<<<<< HEAD
                return ParallelInduceFromCandidateOp(self.outputSchema, self.inputOp._getPhysicalTree(strategy=strategy), targetCacheId=self.targetCacheId)
            else:
                return InduceFromCandidateOp(self.outputSchema, self.inputOp._getPhysicalTree(strategy=strategy), targetCacheId=self.targetCacheId)
        else:
            if DataDirectory().current_config.get("parallel") == True:
                return ParallelInduceFromCandidateOp(self.outputSchema, ParallelInduceFromCandidateOp(intermediateSchema, self.inputOp._getPhysicalTree(strategy=strategy)), targetCacheId=self.targetCacheId)
=======
                return ParallelInduceFromCandidateOp(self.outputElementType, self.inputOp._getPhysicalTree(strategy=strategy), desc=self.desc, targetCacheId=self.targetCacheId)
            else:
                return InduceFromCandidateOp(self.outputElementType, self.inputOp._getPhysicalTree(strategy=strategy), desc=self.desc, targetCacheId=self.targetCacheId)
        else:
            if DataDirectory().current_config.get("parallel") == True:
                return ParallelInduceFromCandidateOp(self.outputElementType, ParallelInduceFromCandidateOp(intermediateOutputElement, self.inputOp._getPhysicalTree(strategy=strategy)), desc=self.desc, targetCacheId=self.targetCacheId)
>>>>>>> 0a4f5a88
            else:
                return InduceFromCandidateOp(self.outputSchema, 
                                             InduceFromCandidateOp(
                                                 intermediateSchema, 
                                                 self.inputOp._getPhysicalTree(strategy=strategy)),
                                                desc=self.desc,
                                             targetCacheId=self.targetCacheId)

class CacheScan(LogicalOperator):
    """A CacheScan is a logical operator that represents a scan of a cached Set."""
    def __init__(self, outputSchema: Schema, cachedDataIdentifier: str):
        super().__init__(outputSchema, None)
        self.cachedDataIdentifier = cachedDataIdentifier

    def __str__(self):
        return "CacheScan(" + str(self.outputSchema) + ", " + str(self.cachedDataIdentifier) + ")"

    def dumpLogicalTree(self):
        """Return the logical tree of this LogicalOperator."""
        return (self, None)

    def _getPhysicalTree(self, strategy: str=None):
        return CacheScanDataOp(self.outputSchema, self.cachedDataIdentifier)

class BaseScan(LogicalOperator):
    """A ConcreteScan is a logical operator that represents a scan of a particular data source."""
    def __init__(self, outputSchema: Schema, concreteDatasetIdentifier: str):
        super().__init__(outputSchema, None)
        self.concreteDatasetIdentifier = concreteDatasetIdentifier

    def __str__(self):
        return "BaseScan(" + str(self.outputSchema) + ", " + self.concreteDatasetIdentifier + ")"

    def dumpLogicalTree(self):
        """Return the logical tree of this LogicalOperator."""
        return (self, None)

    def _getPhysicalTree(self, strategy: str=None):
        return MarshalAndScanDataOp(self.outputSchema, self.concreteDatasetIdentifier)

class LimitScan(LogicalOperator):
    def __init__(self, outputElementType, inputOp, limit, targetCacheId=None):
        super().__init__(outputElementType, inputOp.outputElementType)
        self.inputOp = inputOp
        self.targetCacheId = targetCacheId
        self.limit = limit

    def __str__(self):
        return "LimitScan(" + str(self.inputElementType) +", " + str(self.outputElementType) + ")"

    def dumpLogicalTree(self):
        """Return the logical tree of this LogicalOperator."""
        return (self, self.inputOp.dumpLogicalTree())

    def _getPhysicalTree(self, strategy=None):
        return LimitScanOp(self.outputElementType, self.inputOp._getPhysicalTree(strategy=strategy), self.limit, targetCacheId=self.targetCacheId)


class FilteredScan(LogicalOperator):
    """A FilteredScan is a logical operator that represents a scan of a particular data source, with filters applied."""
    def __init__(self, outputSchema: Schema, inputOp: LogicalOperator, filter: Filter, targetCacheId: str=None):
        super().__init__(outputSchema, inputOp.outputSchema)
        self.inputOp = inputOp
        self.filter = filter
        self.targetCacheId = targetCacheId

    def __str__(self):
        return "FilteredScan(" + str(self.outputSchema) + ", " + "Filters: " + str(self.filter) + ")"

    def dumpLogicalTree(self):
        """Return the logical tree of this LogicalOperator."""
        return (self, self.inputOp.dumpLogicalTree())

    def _getPhysicalTree(self, strategy=None):
        if DataDirectory().current_config.get("parallel") == True:
            return ParallelFilterCandidateOp(self.outputSchema, self.inputOp._getPhysicalTree(strategy=strategy), self.filter, targetCacheId=self.targetCacheId)
        else:
<<<<<<< HEAD
            return FilterCandidateOp(self.outputSchema, self.inputOp._getPhysicalTree(strategy=strategy), self.filter, targetCacheId=self.targetCacheId)
=======
            return FilterCandidateOp(self.outputElementType, self.inputOp._getPhysicalTree(strategy=strategy), self.filters, targetCacheId=self.targetCacheId)

class ApplyAggregateFunction(LogicalOperator):
    """ApplyAggregateFunction is a logical operator that applies a function to the input set and yields a single result."""
    def __init__(self, outputElementType, inputOp, aggregationFunction, targetCacheId=None):
        super().__init__(outputElementType, inputOp.outputElementType)
        self.inputOp = inputOp
        self.aggregationFunction = aggregationFunction
        self.targetCacheId=targetCacheId

    def __str__(self):
        return "ApplyAggregateFunction(function: " + str(self.aggregationFunction) + ")"

    def dumpLogicalTree(self):
        """Return the logical subtree rooted at this operator"""
        return (self, self.inputOp.dumpLogicalTree())
    
    def _getPhysicalTree(self, strategy=None):
        if self.aggregationFunction.funcDesc == "COUNT":
            return ApplyCountAggregateOp(self.inputOp._getPhysicalTree(strategy=strategy), self.aggregationFunction, targetCacheId=self.targetCacheId)
        elif self.aggregationFunction.funcDesc == "AVERAGE":
            return ApplyAverageAggregateOp(self.inputOp._getPhysicalTree(strategy=strategy), self.aggregationFunction, targetCacheId=self.targetCacheId)
        else:
            raise Exception(f"Cannot find implementation for {self.aggregationFunction}")
>>>>>>> 0a4f5a88
<|MERGE_RESOLUTION|>--- conflicted
+++ resolved
@@ -1,9 +1,12 @@
 from palimpzest.datamanager import DataDirectory
 from palimpzest.elements import *
 from palimpzest.operators import (
+    ApplyCountAggregateOp,
+    ApplyAverageAggregateOp,
     CacheScanDataOp,
     FilterCandidateOp,
     InduceFromCandidateOp,
+    LimitScanOp,
     MarshalAndScanDataOp,
     ParallelFilterCandidateOp,
     ParallelInduceFromCandidateOp,
@@ -41,35 +44,19 @@
         totalTime1 = plan1Cost["timePerElement"] * plan1Cost["cardinality"]
         totalPrice1 = plan1Cost["costPerElement"] * plan1Cost["cardinality"]
 
-<<<<<<< HEAD
-        if totalTime1 < totalTime2:
-            return totalTime1, totalPrice1, plan1Cost["cardinality"], plan1
-        else:
-            return totalTime2, totalPrice2, plan2Cost["cardinality"], plan2
-=======
         return totalTime1, totalPrice1, plan1Cost["cardinality"], plan1 
->>>>>>> 0a4f5a88
 
 
 class ConvertScan(LogicalOperator):
     """A ConvertScan is a logical operator that represents a scan of a particular data source, with conversion applied."""
-<<<<<<< HEAD
-    def __init__(self, outputSchema: Schema, inputOp: LogicalOperator, targetCacheId: str=None):
+    def __init__(self, outputSchema: Schema, inputOp: LogicalOperator, desc: str=None, targetCacheId: str=None):
         super().__init__(outputSchema, inputOp.outputSchema)
-=======
-    def __init__(self, outputElementType, inputOp, desc=None, targetCacheId=None):
-        super().__init__(outputElementType, inputOp.outputElementType)
->>>>>>> 0a4f5a88
         self.inputOp = inputOp
         self.desc = desc
         self.targetCacheId = targetCacheId
 
     def __str__(self):
-<<<<<<< HEAD
-        return "ConvertScan(" + str(self.inputSchema) +", " + str(self.outputSchema) + ")"
-=======
-        return "ConvertScan(" + str(self.inputElementType) +", " + str(self.outputElementType) + ", " + str(self.desc) + ")"
->>>>>>> 0a4f5a88
+        return "ConvertScan(" + str(self.inputSchema) + ", " + str(self.outputSchema) + ", " + str(self.desc) + ")"
 
     def dumpLogicalTree(self):
         """Return the logical tree of this LogicalOperator."""
@@ -85,27 +72,18 @@
 
         if intermediateSchema == Schema or intermediateSchema == self.outputSchema:
             if DataDirectory().current_config.get("parallel") == True:
-<<<<<<< HEAD
-                return ParallelInduceFromCandidateOp(self.outputSchema, self.inputOp._getPhysicalTree(strategy=strategy), targetCacheId=self.targetCacheId)
+                return ParallelInduceFromCandidateOp(self.outputSchema, self.inputOp._getPhysicalTree(strategy=strategy), desc=self.desc, targetCacheId=self.targetCacheId)
             else:
-                return InduceFromCandidateOp(self.outputSchema, self.inputOp._getPhysicalTree(strategy=strategy), targetCacheId=self.targetCacheId)
+                return InduceFromCandidateOp(self.outputSchema, self.inputOp._getPhysicalTree(strategy=strategy), desc=self.desc, targetCacheId=self.targetCacheId)
         else:
             if DataDirectory().current_config.get("parallel") == True:
-                return ParallelInduceFromCandidateOp(self.outputSchema, ParallelInduceFromCandidateOp(intermediateSchema, self.inputOp._getPhysicalTree(strategy=strategy)), targetCacheId=self.targetCacheId)
-=======
-                return ParallelInduceFromCandidateOp(self.outputElementType, self.inputOp._getPhysicalTree(strategy=strategy), desc=self.desc, targetCacheId=self.targetCacheId)
-            else:
-                return InduceFromCandidateOp(self.outputElementType, self.inputOp._getPhysicalTree(strategy=strategy), desc=self.desc, targetCacheId=self.targetCacheId)
-        else:
-            if DataDirectory().current_config.get("parallel") == True:
-                return ParallelInduceFromCandidateOp(self.outputElementType, ParallelInduceFromCandidateOp(intermediateOutputElement, self.inputOp._getPhysicalTree(strategy=strategy)), desc=self.desc, targetCacheId=self.targetCacheId)
->>>>>>> 0a4f5a88
+                return ParallelInduceFromCandidateOp(self.outputSchema, ParallelInduceFromCandidateOp(intermediateSchema, self.inputOp._getPhysicalTree(strategy=strategy)), desc=self.desc, targetCacheId=self.targetCacheId)
             else:
                 return InduceFromCandidateOp(self.outputSchema, 
                                              InduceFromCandidateOp(
                                                  intermediateSchema, 
                                                  self.inputOp._getPhysicalTree(strategy=strategy)),
-                                                desc=self.desc,
+                                             desc=self.desc,
                                              targetCacheId=self.targetCacheId)
 
 class CacheScan(LogicalOperator):
@@ -141,21 +119,21 @@
         return MarshalAndScanDataOp(self.outputSchema, self.concreteDatasetIdentifier)
 
 class LimitScan(LogicalOperator):
-    def __init__(self, outputElementType, inputOp, limit, targetCacheId=None):
-        super().__init__(outputElementType, inputOp.outputElementType)
+    def __init__(self, outputSchema: Schema, inputOp: LogicalOperator, limit: int, targetCacheId: str=None):
+        super().__init__(outputSchema, inputOp.outputSchema)
         self.inputOp = inputOp
         self.targetCacheId = targetCacheId
         self.limit = limit
 
     def __str__(self):
-        return "LimitScan(" + str(self.inputElementType) +", " + str(self.outputElementType) + ")"
+        return "LimitScan(" + str(self.inputSchema) + ", " + str(self.outputSchema) + ")"
 
     def dumpLogicalTree(self):
         """Return the logical tree of this LogicalOperator."""
         return (self, self.inputOp.dumpLogicalTree())
 
     def _getPhysicalTree(self, strategy=None):
-        return LimitScanOp(self.outputElementType, self.inputOp._getPhysicalTree(strategy=strategy), self.limit, targetCacheId=self.targetCacheId)
+        return LimitScanOp(self.outputSchema, self.inputOp._getPhysicalTree(strategy=strategy), self.limit, targetCacheId=self.targetCacheId)
 
 
 class FilteredScan(LogicalOperator):
@@ -177,15 +155,12 @@
         if DataDirectory().current_config.get("parallel") == True:
             return ParallelFilterCandidateOp(self.outputSchema, self.inputOp._getPhysicalTree(strategy=strategy), self.filter, targetCacheId=self.targetCacheId)
         else:
-<<<<<<< HEAD
             return FilterCandidateOp(self.outputSchema, self.inputOp._getPhysicalTree(strategy=strategy), self.filter, targetCacheId=self.targetCacheId)
-=======
-            return FilterCandidateOp(self.outputElementType, self.inputOp._getPhysicalTree(strategy=strategy), self.filters, targetCacheId=self.targetCacheId)
 
 class ApplyAggregateFunction(LogicalOperator):
     """ApplyAggregateFunction is a logical operator that applies a function to the input set and yields a single result."""
-    def __init__(self, outputElementType, inputOp, aggregationFunction, targetCacheId=None):
-        super().__init__(outputElementType, inputOp.outputElementType)
+    def __init__(self, outputSchema: Schema, inputOp: LogicalOperator, aggregationFunction: AggregateFunction, targetCacheId: str=None):
+        super().__init__(outputSchema, inputOp.outputSchema)
         self.inputOp = inputOp
         self.aggregationFunction = aggregationFunction
         self.targetCacheId=targetCacheId
@@ -203,5 +178,4 @@
         elif self.aggregationFunction.funcDesc == "AVERAGE":
             return ApplyAverageAggregateOp(self.inputOp._getPhysicalTree(strategy=strategy), self.aggregationFunction, targetCacheId=self.targetCacheId)
         else:
-            raise Exception(f"Cannot find implementation for {self.aggregationFunction}")
->>>>>>> 0a4f5a88
+            raise Exception(f"Cannot find implementation for {self.aggregationFunction}")