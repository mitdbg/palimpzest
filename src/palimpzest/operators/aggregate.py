from __future__ import annotations

<<<<<<< HEAD
from palimpzest.constants import NAIVE_EST_NUM_GROUPS, AggFunc
from palimpzest.corelib import Number
from palimpzest.dataclasses import RecordOpStats, OperatorCostEstimates
from palimpzest.elements import DataRecord, DataRecordSet, GroupBySig
from palimpzest.operators import PhysicalOperator

=======
>>>>>>> 61fad7fe
import time

from palimpzest.constants import NAIVE_EST_NUM_GROUPS, AggFunc
from palimpzest.corelib.schemas import Number
from palimpzest.dataclasses import OperatorCostEstimates, RecordOpStats
from palimpzest.elements.groupbysig import GroupBySig
from palimpzest.elements.records import DataRecord
from palimpzest.operators.physical import DataRecordsWithStats, PhysicalOperator


class AggregateOp(PhysicalOperator):
    """
    Aggregate operators accept a list of candidate DataRecords as input to their
    __call__ methods. Thus, we use a slightly modified abstract base class for
    these operators.
    """
<<<<<<< HEAD
    def __call__(self, candidates: DataRecordSet) -> DataRecordSet:
=======

    def __call__(self, candidates: list[DataRecord]) -> list[DataRecordsWithStats]:
>>>>>>> 61fad7fe
        raise NotImplementedError("Using __call__ from abstract method")


class ApplyGroupByOp(AggregateOp):
    def __init__(self, group_by_sig: GroupBySig, *args, **kwargs):
        super().__init__(*args, **kwargs)
        self.group_by_sig = group_by_sig

    def __eq__(self, other):
        return (
            isinstance(other, self.__class__)
            and self.group_by_sig == other.group_by_sig
            and self.output_schema == other.output_schema
        )

    def __str__(self):
        op = super().__str__()
        op += f"    Group-by Signature: {str(self.group_by_sig)}\n"
        return op

    def get_copy_kwargs(self):
        copy_kwargs = super().get_copy_kwargs()
        return {"group_by_sig": self.group_by_sig, **copy_kwargs}

    def get_op_params(self):
        """
        We identify the operation by its output_schema and group by signature.
        input_schema is ignored as it depends on how the Optimizer orders operations.
        """
        return {
            "output_schema": self.output_schema,
            "group_by_sig": str(self.group_by_sig.serialize()),
        }

    def naive_cost_estimates(self, source_op_cost_estimates: OperatorCostEstimates) -> OperatorCostEstimates:
        # for now, assume applying the groupby takes negligible additional time (and no cost in USD)
        return OperatorCostEstimates(
            cardinality=NAIVE_EST_NUM_GROUPS,
            time_per_record=0,
            cost_per_record=0,
            quality=1.0,
        )

    @staticmethod
    def agg_init(func):
        if func.lower() == "count":
            return 0
        elif func.lower() == "average":
            return (0, 0)
        else:
            raise Exception("Unknown agg function " + func)

    @staticmethod
    def agg_merge(func, state, val):
        if func.lower() == "count":
            return state + 1
        elif func.lower() == "average":
            sum, cnt = state
            return (sum + val, cnt + 1)
        else:
            raise Exception("Unknown agg function " + func)

    @staticmethod
    def agg_final(func, state):
        if func.lower() == "count":
            return state
        elif func.lower() == "average":
            sum, cnt = state
            return float(sum) / cnt
        else:
            raise Exception("Unknown agg function " + func)

<<<<<<< HEAD
    def __call__(self, candidates: DataRecordSet) -> DataRecordSet:
=======
    def __call__(self, candidates: list[DataRecord]) -> list[DataRecordsWithStats]:
>>>>>>> 61fad7fe
        start_time = time.time()

        # build group array
        agg_state = {}
        for candidate in candidates:
            group = ()
            for f in self.group_by_sig.group_by_fields:
                if not hasattr(candidate, f):
                    raise TypeError(f"ApplyGroupByOp record missing expected field {f}")
                group = group + (getattr(candidate, f),)
            if group in agg_state:
                state = agg_state[group]
            else:
                state = []
                for fun in self.group_by_sig.agg_funcs:
                    state.append(ApplyGroupByOp.agg_init(fun))
            for i in range(0, len(self.group_by_sig.agg_funcs)):
                fun = self.group_by_sig.agg_funcs[i]
                if not hasattr(candidate, self.group_by_sig.agg_fields[i]):
                    raise TypeError(f"ApplyGroupByOp record missing expected field {self.group_by_sig.agg_fields[i]}")
                field = getattr(candidate, self.group_by_sig.agg_fields[i])
                state[i] = ApplyGroupByOp.agg_merge(fun, state[i], field)
            agg_state[group] = state

        # return list of data records (one per group)
        drs = []
<<<<<<< HEAD
        gbyFields = self.gbySig.gbyFields
        aggFields = self.gbySig.getAggFieldNames()
        for g in aggState.keys():
            # NOTE: this will set the parent_id and source_id to be the id of the final source record;
            #       in the near future we may want to have parent_id accept a list of ids
            dr = DataRecord.fromParent(
                schema=self.gbySig.outputSchema(),
                parent_record=candidates[-1],
                project_cols=[],
            )
=======
        group_by_fields = self.group_by_sig.group_by_fields
        agg_fields = self.group_by_sig.get_agg_field_names()
        for g in agg_state:
            dr = DataRecord(self.group_by_sig.output_schema())
>>>>>>> 61fad7fe
            for i in range(0, len(g)):
                k = g[i]
                setattr(dr, group_by_fields[i], k)
            vals = agg_state[g]
            for i in range(0, len(vals)):
                v = ApplyGroupByOp.agg_final(self.group_by_sig.agg_funcs[i], vals[i])
                setattr(dr, agg_fields[i], v)

            drs.append(dr)

        # create RecordOpStats objects
        total_time = time.time() - start_time
        record_op_stats_lst = []
        for dr in drs:
            record_op_stats = RecordOpStats(
                record_id=dr._id,
                record_parent_id=dr._parent_id,
<<<<<<< HEAD
                record_source_id=dr._source_id,
                record_state=dr._asDict(include_bytes=False),
=======
                record_state=dr.as_dict(include_bytes=False),
>>>>>>> 61fad7fe
                op_id=self.get_op_id(),
                logical_op_id=self.logical_op_id,
                op_name=self.op_name(),
                time_per_record=total_time / len(drs),
                cost_per_record=0.0,
                op_details={k: str(v) for k, v in self.get_op_params().items()},
            )
            record_op_stats_lst.append(record_op_stats)

        # construct and return DataRecordSet
        return DataRecordSet(drs, record_op_stats_lst)


class AverageAggregateOp(AggregateOp):
    # NOTE: we don't actually need / use agg_func here (yet)

    def __init__(self, agg_func: AggFunc, *args, **kwargs):
        kwargs["output_schema"] = Number
        super().__init__(*args, **kwargs)
        self.agg_func = agg_func

        if not self.input_schema == Number:
            raise Exception("Aggregate function AVERAGE is only defined over Numbers")

    def __eq__(self, other):
        return (
            isinstance(other, self.__class__)
            and self.agg_func == other.agg_func
            and self.output_schema == other.output_schema
        )

    def __str__(self):
        op = super().__str__()
        op += f"    Function: {str(self.agg_func)}\n"
        return op

    def get_copy_kwargs(self):
        copy_kwargs = super().get_copy_kwargs()
        return {"agg_func": self.agg_func, **copy_kwargs}

    def get_op_params(self):
        """
        We identify the operation by its aggregation function.
        input_schema is ignored as it depends on how the Optimizer orders operations.
        """
        return {"agg_func": str(self.agg_func)}

    def naive_cost_estimates(self, source_op_cost_estimates: OperatorCostEstimates) -> OperatorCostEstimates:
        # for now, assume applying the aggregation takes negligible additional time (and no cost in USD)
        return OperatorCostEstimates(
            cardinality=1,
            time_per_record=0,
            cost_per_record=0,
            quality=1.0,
        )

<<<<<<< HEAD
    def __call__(self, candidates: DataRecordSet) -> DataRecordSet:
=======
    def __call__(self, candidates: list[DataRecord]) -> list[DataRecordsWithStats]:
>>>>>>> 61fad7fe
        start_time = time.time()

        # NOTE: this will set the parent_id and source_id to be the id of the final source record;
        #       in the near future we may want to have parent_id accept a list of ids
<<<<<<< HEAD
        dr = DataRecord.fromParent(schema=Number, parent_record=candidates[-1], project_cols=[])
        dr.value = len(candidates)
=======
        dr = DataRecord(Number, parent_id=candidates[-1]._id)
        dr.value = sum(list(map(lambda c: float(c.value), candidates))) / len(candidates)
>>>>>>> 61fad7fe

        # create RecordOpStats object
        record_op_stats = RecordOpStats(
            record_id=dr._id,
            record_parent_id=dr._parent_id,
<<<<<<< HEAD
            record_source_id=dr._source_id,
            record_state=dr._asDict(include_bytes=False),
=======
            record_state=dr.as_dict(include_bytes=False),
>>>>>>> 61fad7fe
            op_id=self.get_op_id(),
            logical_op_id=self.logical_op_id,
            op_name=self.op_name(),
            time_per_record=time.time() - start_time,
            cost_per_record=0.0,
            op_details={k: str(v) for k, v in self.get_op_params().items()},
        )

        return DataRecordSet([dr], [record_op_stats])


class CountAggregateOp(AggregateOp):
    # NOTE: we don't actually need / use agg_func here (yet)

    def __init__(self, agg_func: AggFunc, *args, **kwargs):
        kwargs["output_schema"] = Number
        super().__init__(*args, **kwargs)
        self.agg_func = agg_func

    def __eq__(self, other):
        return isinstance(other, self.__class__) and self.agg_func == other.agg_func

    def __str__(self):
        op = super().__str__()
        op += f"    Function: {str(self.agg_func)}\n"
        return op

    def get_copy_kwargs(self):
        copy_kwargs = super().get_copy_kwargs()
        return {"agg_func": self.agg_func, **copy_kwargs}

    def get_op_params(self):
        """
        We identify the operation by its aggregation function.
        input_schema is ignored as it depends on how the Optimizer orders operations.
        """
        return {"agg_func": str(self.agg_func)}

    def naive_cost_estimates(self, source_op_cost_estimates: OperatorCostEstimates) -> OperatorCostEstimates:
        # for now, assume applying the aggregation takes negligible additional time (and no cost in USD)
        return OperatorCostEstimates(
            cardinality=1,
            time_per_record=0,
            cost_per_record=0,
            quality=1.0,
        )

<<<<<<< HEAD
    def __call__(self, candidates: DataRecordSet) -> DataRecordSet:
=======
    def __call__(self, candidates: list[DataRecord]) -> list[DataRecordsWithStats]:
>>>>>>> 61fad7fe
        start_time = time.time()

        # NOTE: this will set the parent_id and source_id to be the id of the final source record;
        #       in the near future we may want to have parent_id accept a list of ids
<<<<<<< HEAD
        dr = DataRecord.fromParent(schema=Number, parent_record=candidates[-1], project_cols=[])
        dr.value = sum(list(map(lambda c: float(c.value), candidates))) / len(candidates)
=======
        dr = DataRecord(Number, parent_id=candidates[-1]._id)
        dr.value = len(candidates)
>>>>>>> 61fad7fe

        # create RecordOpStats object
        record_op_stats = RecordOpStats(
            record_id=dr._id,
            record_parent_id=dr._parent_id,
<<<<<<< HEAD
            record_source_id=dr._source_id,
            record_state=dr._asDict(include_bytes=False),
=======
            record_state=dr.as_dict(include_bytes=False),
>>>>>>> 61fad7fe
            op_id=self.get_op_id(),
            logical_op_id=self.logical_op_id,
            op_name=self.op_name(),
            time_per_record=time.time() - start_time,
            cost_per_record=0.0,
            op_details={k: str(v) for k, v in self.get_op_params().items()},
        )

        return DataRecordSet([dr], [record_op_stats])<|MERGE_RESOLUTION|>--- conflicted
+++ resolved
@@ -1,22 +1,13 @@
 from __future__ import annotations
 
-<<<<<<< HEAD
-from palimpzest.constants import NAIVE_EST_NUM_GROUPS, AggFunc
-from palimpzest.corelib import Number
-from palimpzest.dataclasses import RecordOpStats, OperatorCostEstimates
-from palimpzest.elements import DataRecord, DataRecordSet, GroupBySig
-from palimpzest.operators import PhysicalOperator
-
-=======
->>>>>>> 61fad7fe
 import time
 
 from palimpzest.constants import NAIVE_EST_NUM_GROUPS, AggFunc
 from palimpzest.corelib.schemas import Number
 from palimpzest.dataclasses import OperatorCostEstimates, RecordOpStats
 from palimpzest.elements.groupbysig import GroupBySig
-from palimpzest.elements.records import DataRecord
-from palimpzest.operators.physical import DataRecordsWithStats, PhysicalOperator
+from palimpzest.elements.records import DataRecord, DataRecordSet
+from palimpzest.operators.physical import PhysicalOperator
 
 
 class AggregateOp(PhysicalOperator):
@@ -25,12 +16,7 @@
     __call__ methods. Thus, we use a slightly modified abstract base class for
     these operators.
     """
-<<<<<<< HEAD
-    def __call__(self, candidates: DataRecordSet) -> DataRecordSet:
-=======
-
-    def __call__(self, candidates: list[DataRecord]) -> list[DataRecordsWithStats]:
->>>>>>> 61fad7fe
+    def __call__(self, candidates: DataRecordSet) -> DataRecordSet:
         raise NotImplementedError("Using __call__ from abstract method")
 
 
@@ -103,11 +89,7 @@
         else:
             raise Exception("Unknown agg function " + func)
 
-<<<<<<< HEAD
-    def __call__(self, candidates: DataRecordSet) -> DataRecordSet:
-=======
-    def __call__(self, candidates: list[DataRecord]) -> list[DataRecordsWithStats]:
->>>>>>> 61fad7fe
+    def __call__(self, candidates: DataRecordSet) -> DataRecordSet:
         start_time = time.time()
 
         # build group array
@@ -134,23 +116,17 @@
 
         # return list of data records (one per group)
         drs = []
-<<<<<<< HEAD
-        gbyFields = self.gbySig.gbyFields
-        aggFields = self.gbySig.getAggFieldNames()
-        for g in aggState.keys():
-            # NOTE: this will set the parent_id and source_id to be the id of the final source record;
-            #       in the near future we may want to have parent_id accept a list of ids
-            dr = DataRecord.fromParent(
-                schema=self.gbySig.outputSchema(),
-                parent_record=candidates[-1],
-                project_cols=[],
-            )
-=======
         group_by_fields = self.group_by_sig.group_by_fields
         agg_fields = self.group_by_sig.get_agg_field_names()
         for g in agg_state:
             dr = DataRecord(self.group_by_sig.output_schema())
->>>>>>> 61fad7fe
+            # NOTE: this will set the parent_id and source_id to be the id of the final source record;
+            #       in the near future we may want to have parent_id accept a list of ids
+            dr = DataRecord.from_parent(
+                schema=self.group_by_sig.output_schema(),
+                parent_record=candidates[-1],
+                project_cols=[],
+            )
             for i in range(0, len(g)):
                 k = g[i]
                 setattr(dr, group_by_fields[i], k)
@@ -168,12 +144,8 @@
             record_op_stats = RecordOpStats(
                 record_id=dr._id,
                 record_parent_id=dr._parent_id,
-<<<<<<< HEAD
                 record_source_id=dr._source_id,
-                record_state=dr._asDict(include_bytes=False),
-=======
                 record_state=dr.as_dict(include_bytes=False),
->>>>>>> 61fad7fe
                 op_id=self.get_op_id(),
                 logical_op_id=self.logical_op_id,
                 op_name=self.op_name(),
@@ -230,39 +202,24 @@
             quality=1.0,
         )
 
-<<<<<<< HEAD
-    def __call__(self, candidates: DataRecordSet) -> DataRecordSet:
-=======
-    def __call__(self, candidates: list[DataRecord]) -> list[DataRecordsWithStats]:
->>>>>>> 61fad7fe
+    def __call__(self, candidates: DataRecordSet) -> DataRecordSet:
         start_time = time.time()
 
         # NOTE: this will set the parent_id and source_id to be the id of the final source record;
         #       in the near future we may want to have parent_id accept a list of ids
-<<<<<<< HEAD
-        dr = DataRecord.fromParent(schema=Number, parent_record=candidates[-1], project_cols=[])
-        dr.value = len(candidates)
-=======
-        dr = DataRecord(Number, parent_id=candidates[-1]._id)
+        dr = DataRecord.from_parent(schema=Number, parent_record=candidates[-1], project_cols=[])
         dr.value = sum(list(map(lambda c: float(c.value), candidates))) / len(candidates)
->>>>>>> 61fad7fe
 
         # create RecordOpStats object
         record_op_stats = RecordOpStats(
             record_id=dr._id,
             record_parent_id=dr._parent_id,
-<<<<<<< HEAD
             record_source_id=dr._source_id,
-            record_state=dr._asDict(include_bytes=False),
-=======
             record_state=dr.as_dict(include_bytes=False),
->>>>>>> 61fad7fe
             op_id=self.get_op_id(),
-            logical_op_id=self.logical_op_id,
             op_name=self.op_name(),
             time_per_record=time.time() - start_time,
             cost_per_record=0.0,
-            op_details={k: str(v) for k, v in self.get_op_params().items()},
         )
 
         return DataRecordSet([dr], [record_op_stats])
@@ -304,33 +261,20 @@
             quality=1.0,
         )
 
-<<<<<<< HEAD
-    def __call__(self, candidates: DataRecordSet) -> DataRecordSet:
-=======
-    def __call__(self, candidates: list[DataRecord]) -> list[DataRecordsWithStats]:
->>>>>>> 61fad7fe
+    def __call__(self, candidates: DataRecordSet) -> DataRecordSet:
         start_time = time.time()
 
-        # NOTE: this will set the parent_id and source_id to be the id of the final source record;
+        # NOTE: this will set the parent_id to be the id of the final source record;
         #       in the near future we may want to have parent_id accept a list of ids
-<<<<<<< HEAD
-        dr = DataRecord.fromParent(schema=Number, parent_record=candidates[-1], project_cols=[])
-        dr.value = sum(list(map(lambda c: float(c.value), candidates))) / len(candidates)
-=======
-        dr = DataRecord(Number, parent_id=candidates[-1]._id)
+        dr = DataRecord.from_parent(schema=Number, parent_record=candidates[-1], project_cols=[])
         dr.value = len(candidates)
->>>>>>> 61fad7fe
 
         # create RecordOpStats object
         record_op_stats = RecordOpStats(
             record_id=dr._id,
             record_parent_id=dr._parent_id,
-<<<<<<< HEAD
             record_source_id=dr._source_id,
-            record_state=dr._asDict(include_bytes=False),
-=======
             record_state=dr.as_dict(include_bytes=False),
->>>>>>> 61fad7fe
             op_id=self.get_op_id(),
             logical_op_id=self.logical_op_id,
             op_name=self.op_name(),
