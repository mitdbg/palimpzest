### This file contains constants used by Palimpzest ###
import os
from enum import Enum


# ENUMS
class Model(str, Enum):
    """
    Model describes the underlying LLM which should be used to perform some operation
    which requires invoking an LLM. It does NOT specify whether the model need be executed
    remotely or locally (if applicable).
    """
    LLAMA3 = "meta-llama/Llama-3-8b-chat-hf"
    LLAMA3_V = "meta-llama/Llama-3.2-11B-Vision-Instruct-Turbo"
    MIXTRAL = "mistralai/Mixtral-8x7B-Instruct-v0.1"
    GPT_4o = "gpt-4o-2024-08-06"
    GPT_4o_V = "gpt-4o-2024-08-06"
    GPT_4o_MINI = "gpt-4o-mini-2024-07-18"
    GPT_4o_MINI_V = "gpt-4o-mini-2024-07-18"

    def __repr__(self):
        return f"{self.name}"


class PromptStrategy(str, Enum):
    """
    PromptStrategy describes the prompting technique to be used by a Generator when
    performing some task with a specified Model.
    """
    # Chain-of-Thought Boolean Prompt Strategies
    COT_BOOL = "chain-of-thought-bool"
    COT_BOOL_CRITIC = "chain-of-thought-bool-critic"
    COT_BOOL_REFINE = "chain-of-thought-bool-refine"

    # Chain-of-Thought Boolean with Image Prompt Strategies
    COT_BOOL_IMAGE = "chain-of-thought-bool-image"
    COT_BOOL_IMAGE_CRITIC = "chain-of-thought-bool-image-critic"
    COT_BOOL_IMAGE_REFINE = "chain-of-thought-bool-image-refine"

    # Chain-of-Thought Question Answering Prompt Strategies
    COT_QA = "chain-of-thought-question"
<<<<<<< HEAD
    COT_QA_CRITIC = "chain-of-thought-question-critic"
    COT_QA_REFINE = "chain-of-thought-question-refine"

    # Mixture-of-Agents (Proposer) Prompt Strategies
    COT_MOA_PROPOSER = "chain-of-thought-mixture-of-agents-proposer"
    COT_MOA_PROPOSER_CRITIC = "chain-of-thought-mixture-of-agents-proposer-critic"
    COT_MOA_PROPOSER_REFINE = "chain-of-thought-mixture-of-agents-proposer-refine"

    # Mixture-of-Agents (Aggregation) Prompt Strategies
    COT_MOA_AGG = "chain-of-thought-mixture-of-agents-aggregation"
    COT_MOA_AGG_CRITIC = "chain-of-thought-mixture-of-agents-aggregation-critic"
    COT_MOA_AGG_REFINE = "chain-of-thought-mixture-of-agents-aggregation-refine"

    # Chain-of-Thought Question with Image Prompt Strategies
    COT_QA_IMAGE = "chain-of-thought-question-image"
    COT_QA_IMAGE_CRITIC = "chain-of-thought-question-image-critic"
    COT_QA_IMAGE_REFINE = "chain-of-thought-question-image-refine"

    


class OptimizationStrategy(str, Enum):
    """
    OptimizationStrategy determines which (set of) plan(s) the Optimizer
    will return to the Execution layer.
    """
    GREEDY = "greedy"
    CONFIDENCE_INTERVAL = "confidence-interval"
    PARETO = "pareto" 
    SENTINEL = "sentinel"
    NONE = "none"
=======
    COT_QA_IMAGE = "chain-of-thought-question-image"
    COT_MOA_PROPOSER = "chain-of-thought-mixture-of-agents-proposer"
    COT_MOA_PROPOSER_IMAGE = "chain-of-thought-mixture-of-agents-proposer-image"
    COT_MOA_AGG = "chain-of-thought-mixture-of-agents-aggregation"
>>>>>>> b8c0f011


class AggFunc(str, Enum):
    COUNT = "count"
    AVERAGE = "average"


class Cardinality(str, Enum):
    ONE_TO_ONE = "one-to-one"
    ONE_TO_MANY = "one-to-many"

    @classmethod
    def _missing_(cls, value):
        if value:
            normalized_value = "".join([x for x in value if x.isalpha()]).lower()
            for member in cls:
                normalized_member = "".join([x for x in member if x.isalpha()]).lower()
                if normalized_member == normalized_value:
                    return member
        return cls.ONE_TO_ONE

class PickOutputStrategy(str, Enum):
    CHAMPION = "champion"
    ENSEMBLE = "ensemble"

IMAGE_EXTENSIONS = [".jpg", ".jpeg", ".png", ".gif", ".bmp", ".tiff"]
PDF_EXTENSIONS = [".pdf"]
XLS_EXTENSIONS = [".xls", ".xlsx"]
HTML_EXTENSIONS = [".html", ".htm"]

# the number of seconds the parallel execution will sleep for while waiting for futures to complete
PARALLEL_EXECUTION_SLEEP_INTERVAL_SECS = 0.3

# character limit for various IDs
MAX_ID_CHARS = 10
DEFAULT_DATASET_ID_CHARS = 16
MAX_DATASET_ID_CHARS = 100

# retry LLM executions 2^x * (multiplier) for up to 10 seconds and at most 4 times
RETRY_MULTIPLIER = 2
RETRY_MAX_SECS = 10
RETRY_MAX_ATTEMPTS = 1

# maximum number of rows to display in a table
MAX_ROWS = 5

# maximum number of rows to parse from an HTML
MAX_HTML_ROWS = 10000


def log_attempt_number(retry_state):
    """return the result of the last call attempt"""
    print(f"Retrying: {retry_state.attempt_number}...")


# Palimpzest root directory
PZ_DIR = os.path.join(os.path.expanduser("~"), ".palimpzest")

# Assume 500 MB/sec for local SSD scan time
LOCAL_SCAN_TIME_PER_KB = 1 / (float(500) * 1024)

# Assume 30 GB/sec for sequential access of memory
MEMORY_SCAN_TIME_PER_KB = 1 / (float(30) * 1024 * 1024)

# Rough conversion from # of characters --> # of tokens; assumes 1 token ~= 4 chars
TOKENS_PER_CHARACTER = 0.25

# a naive estimate for the input record size
NAIVE_EST_SOURCE_RECORD_SIZE_IN_BYTES = 1_000_000

# a naive estimate for filter selectivity
NAIVE_EST_FILTER_SELECTIVITY = 0.5

# a naive estimate for the number of input tokens processed per record
NAIVE_EST_NUM_INPUT_TOKENS = 1000

# a naive estimate for the number of output tokens processed per record
NAIVE_EST_NUM_OUTPUT_TOKENS = 100

# a naive estimate for the number of groups returned by a group by
NAIVE_EST_NUM_GROUPS = 3

# a naive estimate for the factor of increase (loosely termed "selectivity") for one-to-many cardinality operations
NAIVE_EST_ONE_TO_MANY_SELECTIVITY = 2

# a naive estimate of the time it takes to extract the latex for an equation from an image file using Skema
NAIVE_IMAGE_TO_EQUATION_LATEX_TIME_PER_RECORD = 10.0

# a naive estimate of the time it takes to extract the text from a PDF using a PDF processor
NAIVE_PDF_PROCESSOR_TIME_PER_RECORD = 10.0

# Whether or not to log LLM outputs
LOG_LLM_OUTPUT = False

# Derived schema prefix
DERIVED_SCHEMA_PREFIX = "DerivedSchema_"

# Derived source_id for records created from a DataFrame
FROM_DF_PREFIX = "FROM_DF_"

#### MODEL PERFORMANCE & COST METRICS ####
# I've looked across models and grouped knowledge into commonly used categories:
# - Agg. Benchmark (we only use MMLU for this)
# - Commonsense Reasoning
# - World Knowledge
# - Reading Comprehension
# - Code
# - Math
#
# We don't have global overlap on the World Knowledge and/or Reading Comprehension
# datasets. Thus, we include these categories results where we have them, but they
# are completely omitted for now.
#
# Within each category only certain models have overlapping results on the same
# individual datasets; in order to have consistent evaluations I have computed
# the average result for each category using only the shared sets of datasets within
# that category. All datasets for which we have results will be shown but commented
# with ###; datasets which are used in our category averages will have a ^.
#
# Cost is presented in terms of USD / token for input tokens and USD / token for
# generated tokens.
#
# Time is presented in seconds per output token. I grabbed some semi-recent estimates
# from the internet for this quick POC, but we can and should do more to model these
# values more precisely:
# - https://artificialanalysis.ai/models/llama-3-1-instruct-8b
#
LLAMA3_8B_MODEL_CARD = {
    ##### Cost in USD #####
    "usd_per_input_token": 0.18 / 1E6,
    "usd_per_output_token": 0.18 / 1E6,
    ##### Time #####
    "seconds_per_output_token": 0.0061,
    ##### Agg. Benchmark #####
    "overall": 71.0,
    ##### Code #####
    "code": 64.0,
}
LLAMA3_11B_V_MODEL_CARD = {
    ##### Cost in USD #####
    "usd_per_input_token": 0.18 / 1E6,
    "usd_per_output_token": 0.18 / 1E6,
    ##### Time #####
    "seconds_per_output_token": 0.0061,
    ##### Agg. Benchmark #####
    "overall": 71.0,
}
MIXTRAL_8X_7B_MODEL_CARD = {
    ##### Cost in USD #####
    "usd_per_input_token": 0.6 / 1e6,
    "usd_per_output_token": 0.6 / 1e6,
    ##### Time #####
    "seconds_per_output_token": 0.0112,
    ##### Agg. Benchmark #####
    "overall": 63.0,
    ##### Code #####
    "code": 40.0,
}
GPT_4o_MODEL_CARD = {
    ##### Cost in USD #####
    "usd_per_input_token": 2.5 / 1E6,
    "usd_per_output_token": 10.0 / 1E6,
    ##### Time #####
    "seconds_per_output_token": 0.0079,
    ##### Agg. Benchmark #####
    "overall": 89.0,
    ##### Code #####
    "code": 90.0,
}
GPT_4o_V_MODEL_CARD = {
    # NOTE: it is unclear if the same ($ / token) costs can be applied, or if we have to calculate this ourselves
    ##### Cost in USD #####
    "usd_per_input_token": 2.5 / 1E6,
    "usd_per_output_token": 10.0 / 1E6,
    ##### Time #####
    "seconds_per_output_token": 0.0079,
    ##### Agg. Benchmark #####
    "overall": 89.0,
}
GPT_4o_MINI_MODEL_CARD = {
    ##### Cost in USD #####
    "usd_per_input_token": 0.15 / 1E6,
    "usd_per_output_token": 0.6 / 1E6,
    ##### Time #####
    "seconds_per_output_token": 0.0098,
    ##### Agg. Benchmark #####
    "overall": 82.0,
    ##### Code #####
    "code": 86.0,
}
GPT_4o_MINI_V_MODEL_CARD = {
    # NOTE: it is unclear if the same ($ / token) costs can be applied, or if we have to calculate this ourselves
    ##### Cost in USD #####
    "usd_per_input_token": 0.15 / 1E6,
    "usd_per_output_token": 0.6 / 1E6,
    ##### Time #####
    "seconds_per_output_token": 0.0098,
    ##### Agg. Benchmark #####
    "overall": 82.0,
}


MODEL_CARDS = {
    Model.LLAMA3.value: LLAMA3_8B_MODEL_CARD,
    Model.LLAMA3_V.value: LLAMA3_11B_V_MODEL_CARD,
    Model.MIXTRAL.value: MIXTRAL_8X_7B_MODEL_CARD,
    Model.GPT_4o.value: GPT_4o_MODEL_CARD,
    Model.GPT_4o_V.value: GPT_4o_V_MODEL_CARD,
    Model.GPT_4o_MINI.value: GPT_4o_MINI_MODEL_CARD,
    Model.GPT_4o_MINI_V.value: GPT_4o_MINI_V_MODEL_CARD,

    ###
    # Model.GPT_3_5.value: GPT_3_5_MODEL_CARD,
    # Model.GPT_4.value: GPT_4_MODEL_CARD,
    # Model.GPT_4V.value: GPT_4V_MODEL_CARD,
    # Model.GEMINI_1.value: GEMINI_1_MODEL_CARD,
    # Model.GEMINI_1V.value: GEMINI_1V_MODEL_CARD,
}





###### DEPRECATED ######
# # NOTE: seconds_per_output_token is based on `gpt-3.5-turbo-1106`
# GPT_3_5_MODEL_CARD = {
#     ##### Cost in USD #####
#     "usd_per_input_token": 0.5 / 1E6,
#     "usd_per_output_token": 1.5 / 1E6,
#     ##### Time #####
#     "seconds_per_output_token": 0.0065,
#     ##### Agg. Benchmark #####
#     "overall": 70.0, # 5-shot
#     ##### Commonsense Reasoning #####
#     "reasoning": 84.1,
#     ### "HellaSwag": 85.5,^  # 10-shot
#     ### "WinoGrande": 81.6,^ # 5-shot
#     ### "Arc-e": 85.2,^      # 25-shot
#     ##### World Knowledge #####
#     ##### Reading Comprehension #####
#     ### "DROP": 64.1, # 3-shot
#     ##### Code #####
#     "code": 48.1,
#     ### "HumanEval": 48.1,^ # 0-shot    
#     ##### Math #####
#     "math": 57.1,
#     ### "GSM8K": 57.1,^     # 5-shot
# }
# # NOTE: the seconds_per_output_token was computed based on a slightly different model ('gpt-4-1106-preview')
# #       and the benchmark statistics were computed based on the GPT-4 Technical Report; these might be
# #       slightly innacurate compared to the real numbers for gpt-4-0125-preview, but we'll use them until
# #       we have something better. (The cost metrics are accurate).
# GPT_4_MODEL_CARD = {
#     ##### Cost in USD #####
#     "usd_per_input_token": 10 / 1E6,
#     "usd_per_output_token": 30 / 1E6,
#     ##### Time #####
#     "seconds_per_output_token": 0.018,
#     ##### Agg. Benchmark #####
#     "overall": 86.4, # 5-shot
#     ##### Commonsense Reasoning #####
#     "reasoning": 93.0,
#     ### "HellaSwag": 95.3,^  # 10-shot
#     ### "WinoGrande": 87.5,^ # 5-shot
#     ### "Arc-e": 96.3,^      # 25-shot
#     ##### World Knowledge #####
#     ##### Reading Comprehension #####
#     ### "DROP": 80.9, # 3-shot
#     ##### Code #####
#     "code": 67.0,
#     ### "HumanEval": 67.0,^ # 0-shot
#     ##### Math #####
#     "math": 92.0,
#     ### "GSM8K": 92.0,^     # 5-shot
# }

# # TODO: use cost info in here: https://platform.openai.com/docs/guides/vision/calculating-costs
# GPT_4V_MODEL_CARD = {
#     ##### Cost in USD #####
#     "usd_per_input_token": 10 / 1E6,
#     "usd_per_output_token": 30 / 1E6,
#     ##### Time #####
#     "seconds_per_output_token": 0.042 / 10.0, # TODO: / 10.0 is a hack; need to figure out why time estimates are so off
#     ##### Agg. Benchmark #####
#     "overall": 86.4,
# }


# GEMINI_1_MODEL_CARD = {
#     ##### Cost in USD #####
#     "usd_per_input_token": 125 / 1E8, # Gemini is free but rate limited for now. Pricing will be updated 
#     "usd_per_output_token": 375 / 1E9,
#     ##### Time #####
#     "seconds_per_output_token": 0.042 / 10.0, # TODO: 
#     ##### Agg. Benchmark #####
#     "overall": 65.0, # 90.0 TODO: we are using the free version of Gemini which is substantially worse than its paid version; I'm manually revising it's quality below that of Mixtral
#     ##### Commonsense Reasoning #####
#     "reasoning": 80.0, # 87.8, TODO: see note above on overall
#     # "HellaSwag": 87.8,  # 10-shot
#     ##### World Knowledge #####
#     ##### Reading Comprehension #####
#     # "DROP": 82.4, # Variable shots ?
#     ##### Code #####
#     "code": 74.4,
#     # "HumanEval": 74.4, # 0-shot (IT)*
#     # "Natural2Code": 74.9, # 0-shot 
#     ##### Math #####
#     "math": 94.4,
#     # "GSM8K": 94.4,     # maj1@32
#     # "MATH": 53.2,      # 4-shot
# }

# GEMINI_1V_MODEL_CARD = {
#     ##### Cost in USD #####
#     "usd_per_input_token": 25 / 1E6,  # Gemini is free but rate limited for now. Pricing will be updated 
#     "usd_per_output_token": 375 / 1E9,
#     ##### Time #####
#     "seconds_per_output_token": 0.042, # / 10.0, # TODO: 
#     ##### Agg. Benchmark #####
#     "overall": 65.0, # 90.0, TODO: see note above in Gemini_1 model card
#     ##### Commonsense Reasoning #####
#     "reasoning": 80.0, # 87.8, TODO: see note above in Gemini_1 model card
#     # "HellaSwag": 87.8,  # 10-shot
#     ##### World Knowledge #####
#     ##### Reading Comprehension #####
#     # "DROP": 82.4, # Variable shots ?
#     ##### Code #####
#     "code": 74.4,
#     # "HumanEval": 74.4, # 0-shot (IT)*
#     # "Natural2Code": 74.9, # 0-shot 
#     ##### Math #####
#     "math": 94.4,
#     # "GSM8K": 94.4,     # maj1@32
#     # "MATH": 53.2,      # 4-shot
# }<|MERGE_RESOLUTION|>--- conflicted
+++ resolved
@@ -39,7 +39,6 @@
 
     # Chain-of-Thought Question Answering Prompt Strategies
     COT_QA = "chain-of-thought-question"
-<<<<<<< HEAD
     COT_QA_CRITIC = "chain-of-thought-question-critic"
     COT_QA_REFINE = "chain-of-thought-question-refine"
 
@@ -48,6 +47,11 @@
     COT_MOA_PROPOSER_CRITIC = "chain-of-thought-mixture-of-agents-proposer-critic"
     COT_MOA_PROPOSER_REFINE = "chain-of-thought-mixture-of-agents-proposer-refine"
 
+    # Mixture-of-Agents (Proposer) with Image Prompt Strategies
+    COT_MOA_PROPOSER_IMAGE = "chain-of-thought-mixture-of-agents-proposer-image"
+    COT_MOA_PROPOSER_IMAGE_CRITIC = "chain-of-thought-mixture-of-agents-proposer-critic"
+    COT_MOA_PROPOSER_IMAGE_REFINE = "chain-of-thought-mixture-of-agents-proposer-refine"
+
     # Mixture-of-Agents (Aggregation) Prompt Strategies
     COT_MOA_AGG = "chain-of-thought-mixture-of-agents-aggregation"
     COT_MOA_AGG_CRITIC = "chain-of-thought-mixture-of-agents-aggregation-critic"
@@ -57,8 +61,6 @@
     COT_QA_IMAGE = "chain-of-thought-question-image"
     COT_QA_IMAGE_CRITIC = "chain-of-thought-question-image-critic"
     COT_QA_IMAGE_REFINE = "chain-of-thought-question-image-refine"
-
-    
 
 
 class OptimizationStrategy(str, Enum):
@@ -71,12 +73,6 @@
     PARETO = "pareto" 
     SENTINEL = "sentinel"
     NONE = "none"
-=======
-    COT_QA_IMAGE = "chain-of-thought-question-image"
-    COT_MOA_PROPOSER = "chain-of-thought-mixture-of-agents-proposer"
-    COT_MOA_PROPOSER_IMAGE = "chain-of-thought-mixture-of-agents-proposer-image"
-    COT_MOA_AGG = "chain-of-thought-mixture-of-agents-aggregation"
->>>>>>> b8c0f011
 
 
 class AggFunc(str, Enum):
