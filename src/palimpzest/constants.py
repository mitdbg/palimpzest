--- conflicted
+++ resolved
@@ -295,18 +295,6 @@
     ##### Agg. Benchmark #####
     "overall": 65.00, # set to be slightly higher than gpt-4o-mini
 }
-<<<<<<< HEAD
-=======
-MIXTRAL_8X_7B_MODEL_CARD = {
-    ##### Cost in USD #####
-    "usd_per_input_token": 0.6 / 1e6,
-    "usd_per_output_token": 0.6 / 1e6,
-    ##### Time #####
-    "seconds_per_output_token": 0.0112,
-    ##### Agg. Benchmark #####
-    "overall": 43.27,
-}
->>>>>>> 29429e82
 DEEPSEEK_V3_MODEL_CARD = {
     ##### Cost in USD #####
     "usd_per_input_token": 1.25 / 1E6,
@@ -454,10 +442,7 @@
     Model.CLAUDE_3_5_SONNET.value: CLAUDE_3_5_SONNET_MODEL_CARD,
     Model.CLAUDE_3_7_SONNET.value: CLAUDE_3_7_SONNET_MODEL_CARD,
     Model.CLAUDE_3_5_HAIKU.value: CLAUDE_3_5_HAIKU_MODEL_CARD,
-<<<<<<< HEAD
-=======
     Model.GEMINI_2_0_FLASH.value: GEMINI_2_0_FLASH_MODEL_CARD,
     Model.GEMINI_2_5_PRO.value: GEMINI_2_5_PRO_MODEL_CARD,
     Model.LLAMA_4_MAVERICK.value: LLAMA_4_MAVERICK_MODEL_CARD,
->>>>>>> 29429e82
 }