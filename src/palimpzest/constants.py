--- conflicted
+++ resolved
@@ -10,31 +10,13 @@
     which requires invoking an LLM. It does NOT specify whether the model need be executed
     remotely or locally (if applicable).
     """
-<<<<<<< HEAD
-=======
-
-    LLAMA2 = "meta-llama/Llama-2-7b-hf"  # "togethercomputer/Llama-2-7B-32K-Instruct"
->>>>>>> 61fad7fe
     LLAMA3 = "meta-llama/Llama-3-8b-chat-hf"
     LLAMA3_V = "meta-llama/Llama-3.2-11B-Vision-Instruct-Turbo"
     MIXTRAL = "mistralai/Mixtral-8x7B-Instruct-v0.1"
-<<<<<<< HEAD
-    # GPT_3_5 = "gpt-3.5-turbo-0125"
-    # GPT_4 = "gpt-4-0125-preview"
-    # GPT_4V = "gpt-4-vision-preview"
     GPT_4o = "gpt-4o-2024-08-06"
     GPT_4o_V = "gpt-4o-2024-08-06"
     GPT_4o_MINI = "gpt-4o-mini-2024-07-18"
     GPT_4o_MINI_V = "gpt-4o-mini-2024-07-18"
-    # GEMINI_1 = "gemini-1.0-pro-001"
-    # GEMINI_1V = "gemini-1.0-pro-vision-latest"
-=======
-    GPT_3_5 = "gpt-3.5-turbo-0125"
-    GPT_4 = "gpt-4o-mini"  # TODO: revert, just getting results for distribution of tokens
-    GPT_4V = "gpt-4-vision-preview"
-    GEMINI_1 = "gemini-1.0-pro-001"
-    GEMINI_1V = "gemini-1.0-pro-vision-latest"
->>>>>>> 61fad7fe
 
     def __repr__(self):
         return f"{self.name}"
@@ -60,12 +42,7 @@
     OptimizationStrategy determines which (set of) plan(s) the Optimizer
     will return to the Execution layer.
     """
-<<<<<<< HEAD
     GREEDY = "greedy"
-=======
-
-    OPTIMAL = "optimal"
->>>>>>> 61fad7fe
     CONFIDENCE_INTERVAL = "confidence-interval"
     PARETO = "pareto" 
     SENTINEL = "sentinel"
@@ -91,12 +68,9 @@
                     return member
         return cls.ONE_TO_ONE
 
-<<<<<<< HEAD
 class PickOutputStrategy(str, Enum):
     CHAMPION = "champion"
     ENSEMBLE = "ensemble"
-=======
->>>>>>> 61fad7fe
 
 IMAGE_EXTENSIONS = [".jpg", ".jpeg", ".png", ".gif", ".bmp", ".tiff"]
 PDF_EXTENSIONS = [".pdf"]
@@ -190,57 +164,12 @@
 # Time is presented in seconds per output token. I grabbed some semi-recent estimates
 # from the internet for this quick POC, but we can and should do more to model these
 # values more precisely:
-<<<<<<< HEAD
 # - https://artificialanalysis.ai/models/llama-3-1-instruct-8b
 #
 LLAMA3_8B_MODEL_CARD = {
     ##### Cost in USD #####
     "usd_per_input_token": 0.18 / 1E6,
     "usd_per_output_token": 0.18 / 1E6,
-=======
-# - Llama2 7B: https://blog.truefoundry.com/llama-2-benchmarks/
-# - Mixtral 7B: https://artificialanalysis.ai/models/mixtral-8x7b-instruct/hosts
-# - GPT 3.5/4: https://community.openai.com/t/gpt-3-5-and-gpt-4-api-response-time-measurements-fyi/237394/16
-# - Gemini 1: https://blog.google/technology/ai/google-gemini-ai/
-LLAMA2_7B_MODEL_CARD = {
-    ##### Cost in USD #####
-    "usd_per_input_token": 1 / 1e10,  # for now, let's have a de minimis cost for Llama2
-    "usd_per_output_token": 1 / 1e10,
-    ##### Time #####
-    "seconds_per_output_token": 0.005,  # Assuming an A10 (i.e. G5 on EC2); see link for A100 est.
-    ##### Agg. Benchmark #####
-    "MMLU": 45.3,
-    ### "BBH": 32.6,
-    ### "AGI Eval": 29.3,
-    ##### Commonsense Reasoning #####
-    "reasoning": 73.9,
-    ### "HellaSwag": 77.2,^
-    ### "WinoGrande": 69.2,^
-    ### "PIQA": 78.8,
-    ### "SIQA": 48.3,
-    ### "Arc-e": 75.2,^
-    ### "Arc-c": 45.9,
-    ##### World Knowledge #####
-    ### "NaturalQuestions": 25.7, # 5-shot
-    ### "TriviaQA": 72.1,         # 5-shot
-    ##### Reading Comprehension #####
-    ### "SQuAD": 62.8, # 5-shot
-    ### "QuAC": 39.7,  # 1-shot
-    ### "BoolQ": 77.4,
-    ##### Code #####
-    "code": 12.8,
-    ### "HumanEval": 12.8,^ # pass@1
-    ### "MBPP": 20.8,       # pass@1
-    ##### Math #####
-    "math": 14.6,
-    ### "MATH": 2.5,
-    ### "GSM8K": 14.6,^
-}
-MIXTRAL_8X_7B_MODEL_CARD = {
-    ##### Cost in USD #####
-    "usd_per_input_token": 0.6 / 1e6,
-    "usd_per_output_token": 0.6 / 1e6,
->>>>>>> 61fad7fe
     ##### Time #####
     "seconds_per_output_token": 0.0061,
     ##### Agg. Benchmark #####
@@ -250,13 +179,8 @@
 }
 LLAMA3_11B_V_MODEL_CARD = {
     ##### Cost in USD #####
-<<<<<<< HEAD
     "usd_per_input_token": 0.18 / 1E6,
     "usd_per_output_token": 0.18 / 1E6,
-=======
-    "usd_per_input_token": 0.2 / 1e6,
-    "usd_per_output_token": 0.2 / 1e6,
->>>>>>> 61fad7fe
     ##### Time #####
     "seconds_per_output_token": 0.0061,
     ##### Agg. Benchmark #####
@@ -264,87 +188,38 @@
 }
 MIXTRAL_8X_7B_MODEL_CARD = {
     ##### Cost in USD #####
-<<<<<<< HEAD
-    "usd_per_input_token": 0.6 / 1E6,
-    "usd_per_output_token": 0.6 / 1E6,
-=======
-    "usd_per_input_token": 0.5 / 1e6,
-    "usd_per_output_token": 1.5 / 1e6,
->>>>>>> 61fad7fe
+    "usd_per_input_token": 0.6 / 1e6,
+    "usd_per_output_token": 0.6 / 1e6,
     ##### Time #####
     "seconds_per_output_token": 0.0112,
     ##### Agg. Benchmark #####
-<<<<<<< HEAD
     "overall": 63.0,
     ##### Code #####
     "code": 40.0,
-=======
-    "MMLU": 70.0,  # 5-shot
-    ##### Commonsense Reasoning #####
-    "reasoning": 84.1,
-    ### "HellaSwag": 85.5,^  # 10-shot
-    ### "WinoGrande": 81.6,^ # 5-shot
-    ### "Arc-e": 85.2,^      # 25-shot
-    ##### World Knowledge #####
-    ##### Reading Comprehension #####
-    ### "DROP": 64.1, # 3-shot
-    ##### Code #####
-    "code": 48.1,
-    ### "HumanEval": 48.1,^ # 0-shot
-    ##### Math #####
-    "math": 57.1,
-    ### "GSM8K": 57.1,^     # 5-shot
->>>>>>> 61fad7fe
 }
 GPT_4o_MODEL_CARD = {
     ##### Cost in USD #####
-<<<<<<< HEAD
     "usd_per_input_token": 2.5 / 1E6,
     "usd_per_output_token": 10.0 / 1E6,
-=======
-    "usd_per_input_token": 10 / 1e6,
-    "usd_per_output_token": 30 / 1e6,
->>>>>>> 61fad7fe
     ##### Time #####
     "seconds_per_output_token": 0.0079,
     ##### Agg. Benchmark #####
-<<<<<<< HEAD
     "overall": 89.0,
-=======
-    "MMLU": 86.4,  # 5-shot
-    ##### Commonsense Reasoning #####
-    "reasoning": 93.0,
-    ### "HellaSwag": 95.3,^  # 10-shot
-    ### "WinoGrande": 87.5,^ # 5-shot
-    ### "Arc-e": 96.3,^      # 25-shot
-    ##### World Knowledge #####
-    ##### Reading Comprehension #####
-    ### "DROP": 80.9, # 3-shot
->>>>>>> 61fad7fe
     ##### Code #####
     "code": 90.0,
 }
 GPT_4o_V_MODEL_CARD = {
     # NOTE: it is unclear if the same ($ / token) costs can be applied, or if we have to calculate this ourselves
     ##### Cost in USD #####
-<<<<<<< HEAD
     "usd_per_input_token": 2.5 / 1E6,
     "usd_per_output_token": 10.0 / 1E6,
     ##### Time #####
     "seconds_per_output_token": 0.0079,
-=======
-    "usd_per_input_token": 10 / 1e6,
-    "usd_per_output_token": 30 / 1e6,
-    ##### Time #####
-    "seconds_per_output_token": 0.042
-    / 10.0,  # TODO: / 10.0 is a hack; need to figure out why time estimates are so off
->>>>>>> 61fad7fe
     ##### Agg. Benchmark #####
     "overall": 89.0,
 }
 GPT_4o_MINI_MODEL_CARD = {
     ##### Cost in USD #####
-<<<<<<< HEAD
     "usd_per_input_token": 0.15 / 1E6,
     "usd_per_output_token": 0.6 / 1E6,
     ##### Time #####
@@ -353,61 +228,16 @@
     "overall": 82.0,
     ##### Code #####
     "code": 86.0,
-=======
-    "usd_per_input_token": 125 / 1e8,  # Gemini is free but rate limited for now. Pricing will be updated
-    "usd_per_output_token": 375 / 1e9,
-    ##### Time #####
-    "seconds_per_output_token": 0.042 / 10.0,  # TODO:
-    ##### Agg. Benchmark #####
-    "MMLU": 65.0,  # 90.0 TODO: we are using the free version of Gemini which is substantially worse than its paid version; I'm manually revising it's quality below that of Mixtral
-    ##### Commonsense Reasoning #####
-    "reasoning": 80.0,  # 87.8, TODO: see note above on MMLU
-    # "HellaSwag": 87.8,  # 10-shot
-    ##### World Knowledge #####
-    ##### Reading Comprehension #####
-    # "DROP": 82.4, # Variable shots ?
-    ##### Code #####
-    "code": 74.4,
-    # "HumanEval": 74.4, # 0-shot (IT)*
-    # "Natural2Code": 74.9, # 0-shot
-    ##### Math #####
-    "math": 94.4,
-    # "GSM8K": 94.4,     # maj1@32
-    # "MATH": 53.2,      # 4-shot
->>>>>>> 61fad7fe
 }
 GPT_4o_MINI_V_MODEL_CARD = {
     # NOTE: it is unclear if the same ($ / token) costs can be applied, or if we have to calculate this ourselves
     ##### Cost in USD #####
-<<<<<<< HEAD
     "usd_per_input_token": 0.15 / 1E6,
     "usd_per_output_token": 0.6 / 1E6,
     ##### Time #####
     "seconds_per_output_token": 0.0098,
     ##### Agg. Benchmark #####
     "overall": 82.0,
-=======
-    "usd_per_input_token": 25 / 1e6,  # Gemini is free but rate limited for now. Pricing will be updated
-    "usd_per_output_token": 375 / 1e9,
-    ##### Time #####
-    "seconds_per_output_token": 0.042,  # / 10.0, # TODO:
-    ##### Agg. Benchmark #####
-    "MMLU": 65.0,  # 90.0, TODO: see note above in Gemini_1 model card
-    ##### Commonsense Reasoning #####
-    "reasoning": 80.0,  # 87.8, TODO: see note above in Gemini_1 model card
-    # "HellaSwag": 87.8,  # 10-shot
-    ##### World Knowledge #####
-    ##### Reading Comprehension #####
-    # "DROP": 82.4, # Variable shots ?
-    ##### Code #####
-    "code": 74.4,
-    # "HumanEval": 74.4, # 0-shot (IT)*
-    # "Natural2Code": 74.9, # 0-shot
-    ##### Math #####
-    "math": 94.4,
-    # "GSM8K": 94.4,     # maj1@32
-    # "MATH": 53.2,      # 4-shot
->>>>>>> 61fad7fe
 }
 
 
