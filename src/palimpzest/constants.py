--- conflicted
+++ resolved
@@ -10,15 +10,9 @@
     which requires invoking an LLM. It does NOT specify whether the model need be executed
     remotely or locally (if applicable).
     """
-<<<<<<< HEAD
     # LLAMA3 = "meta-llama/Llama-3-8b-chat-hf"
     LLAMA3 = "meta-llama/Llama-3.3-70B-Instruct-Turbo"
     LLAMA3_V = "meta-llama/Llama-3.2-90B-Vision-Instruct-Turbo"
-=======
-
-    LLAMA3 = "meta-llama/Llama-3-8b-chat-hf"
-    LLAMA3_V = "meta-llama/Llama-3.2-11B-Vision-Instruct-Turbo"
->>>>>>> cf1f8004
     MIXTRAL = "mistralai/Mixtral-8x7B-Instruct-v0.1"
     DEEPSEEK = "deepseek-ai/DeepSeek-V3"
     GPT_4o = "gpt-4o-2024-08-06"
@@ -234,13 +228,8 @@
 # }
 LLAMA3_3_70B_INSTRUCT_MODEL_CARD = {
     ##### Cost in USD #####
-<<<<<<< HEAD
-    "usd_per_input_token": 0.88 / 1E6,
-    "usd_per_output_token": 0.88 / 1E6,
-=======
-    "usd_per_input_token": 0.18 / 1e6,
-    "usd_per_output_token": 0.18 / 1e6,
->>>>>>> cf1f8004
+    "usd_per_input_token": 0.88 / 1e6,
+    "usd_per_output_token": 0.88 / 1e6,
     ##### Time #####
     "seconds_per_output_token": 0.0139,
     ##### Agg. Benchmark #####
@@ -259,13 +248,8 @@
 # }
 LLAMA3_2_90B_V_MODEL_CARD = {
     ##### Cost in USD #####
-<<<<<<< HEAD
-    "usd_per_input_token": 1.2 / 1E6,
-    "usd_per_output_token": 1.2 / 1E6,
-=======
-    "usd_per_input_token": 0.18 / 1e6,
-    "usd_per_output_token": 0.18 / 1e6,
->>>>>>> cf1f8004
+    "usd_per_input_token": 1.2 / 1e6,
+    "usd_per_output_token": 1.2 / 1e6,
     ##### Time #####
     "seconds_per_output_token": 0.0222,
     ##### Agg. Benchmark #####
