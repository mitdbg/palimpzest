### This file contains constants used by Palimpzest ###
import os
from enum import Enum


# ENUMS
class Model(str, Enum):
    """
    Model describes the underlying LLM which should be used to perform some operation
    which requires invoking an LLM. It does NOT specify whether the model need be executed
    remotely or locally (if applicable).
    """
    LLAMA3 = "meta-llama/Llama-3-8b-chat-hf"
    LLAMA3_V = "meta-llama/Llama-3.2-11B-Vision-Instruct-Turbo"
    MIXTRAL = "mistralai/Mixtral-8x7B-Instruct-v0.1"
    GPT_4o = "gpt-4o-2024-08-06"
    GPT_4o_V = "gpt-4o-2024-08-06"
    GPT_4o_MINI = "gpt-4o-mini-2024-07-18"
    GPT_4o_MINI_V = "gpt-4o-mini-2024-07-18"

    def __repr__(self):
        return f"{self.name}"


class PromptStrategy(str, Enum):
    """
    PromptStrategy describes the prompting technique to be used by a Generator when
    performing some task with a specified Model.
    """
    COT_BOOL = "chain-of-thought-bool"
    COT_BOOL_IMAGE = "chain-of-thought-bool-image"
    COT_QA = "chain-of-thought-question"
    COT_QA_IMAGE = "chain-of-thought-question-image"
    COT_MOA_PROPOSER = "chain-of-thought-mixture-of-agents-proposer"
    COT_MOA_PROPOSER_IMAGE = "chain-of-thought-mixture-of-agents-proposer-image"
    COT_MOA_AGG = "chain-of-thought-mixture-of-agents-aggregation"


<<<<<<< HEAD

=======
>>>>>>> 34f4a648
class AggFunc(str, Enum):
    COUNT = "count"
    AVERAGE = "average"


class Cardinality(str, Enum):
    ONE_TO_ONE = "one-to-one"
    ONE_TO_MANY = "one-to-many"

    @classmethod
    def _missing_(cls, value):
        if value:
            normalized_value = "".join([x for x in value if x.isalpha()]).lower()
            for member in cls:
                normalized_member = "".join([x for x in member if x.isalpha()]).lower()
                if normalized_member == normalized_value:
                    return member
        return cls.ONE_TO_ONE

class PickOutputStrategy(str, Enum):
    CHAMPION = "champion"
    ENSEMBLE = "ensemble"

IMAGE_EXTENSIONS = [".jpg", ".jpeg", ".png", ".gif", ".bmp", ".tiff"]
PDF_EXTENSIONS = [".pdf"]
XLS_EXTENSIONS = [".xls", ".xlsx"]
HTML_EXTENSIONS = [".html", ".htm"]

# the number of seconds the parallel execution will sleep for while waiting for futures to complete
PARALLEL_EXECUTION_SLEEP_INTERVAL_SECS = 0.3

# character limit for various IDs
MAX_ID_CHARS = 10
DEFAULT_DATASET_ID_CHARS = 16
MAX_DATASET_ID_CHARS = 100

# retry LLM executions 2^x * (multiplier) for up to 10 seconds and at most 4 times
RETRY_MULTIPLIER = 2
RETRY_MAX_SECS = 10
RETRY_MAX_ATTEMPTS = 1

# maximum number of rows to display in a table
MAX_ROWS = 5

# maximum number of rows to parse from an HTML
MAX_HTML_ROWS = 10000


def log_attempt_number(retry_state):
    """return the result of the last call attempt"""
    print(f"Retrying: {retry_state.attempt_number}...")


# Palimpzest root directory
PZ_DIR = os.path.join(os.path.expanduser("~"), ".palimpzest")

# Assume 500 MB/sec for local SSD scan time
LOCAL_SCAN_TIME_PER_KB = 1 / (float(500) * 1024)

# Assume 30 GB/sec for sequential access of memory
MEMORY_SCAN_TIME_PER_KB = 1 / (float(30) * 1024 * 1024)

# Rough conversion from # of characters --> # of tokens; assumes 1 token ~= 4 chars
TOKENS_PER_CHARACTER = 0.25

# a naive estimate for the input record size
NAIVE_EST_SOURCE_RECORD_SIZE_IN_BYTES = 1_000_000

# a naive estimate for filter selectivity
NAIVE_EST_FILTER_SELECTIVITY = 0.5

# a naive estimate for the number of input tokens processed per record
NAIVE_EST_NUM_INPUT_TOKENS = 1000

# a naive estimate for the number of output tokens processed per record
NAIVE_EST_NUM_OUTPUT_TOKENS = 100

# a naive estimate for the number of groups returned by a group by
NAIVE_EST_NUM_GROUPS = 3

# a naive estimate for the factor of increase (loosely termed "selectivity") for one-to-many cardinality operations
NAIVE_EST_ONE_TO_MANY_SELECTIVITY = 2

# a naive estimate of the time it takes to extract the latex for an equation from an image file using Skema
NAIVE_IMAGE_TO_EQUATION_LATEX_TIME_PER_RECORD = 10.0

# a naive estimate of the time it takes to extract the text from a PDF using a PDF processor
NAIVE_PDF_PROCESSOR_TIME_PER_RECORD = 10.0

# Whether or not to log LLM outputs
LOG_LLM_OUTPUT = False

# Derived schema prefix
DERIVED_SCHEMA_PREFIX = "DerivedSchema_"

# Derived source_id for records created from a DataFrame
FROM_DF_PREFIX = "FROM_DF_"

#### MODEL PERFORMANCE & COST METRICS ####
# I've looked across models and grouped knowledge into commonly used categories:
# - Agg. Benchmark (we only use MMLU for this)
# - Commonsense Reasoning
# - World Knowledge
# - Reading Comprehension
# - Code
# - Math
#
# We don't have global overlap on the World Knowledge and/or Reading Comprehension
# datasets. Thus, we include these categories results where we have them, but they
# are completely omitted for now.
#
# Within each category only certain models have overlapping results on the same
# individual datasets; in order to have consistent evaluations I have computed
# the average result for each category using only the shared sets of datasets within
# that category. All datasets for which we have results will be shown but commented
# with ###; datasets which are used in our category averages will have a ^.
#
# Cost is presented in terms of USD / token for input tokens and USD / token for
# generated tokens.
#
# Time is presented in seconds per output token. I grabbed some semi-recent estimates
# from the internet for this quick POC, but we can and should do more to model these
# values more precisely:
# - https://artificialanalysis.ai/models/llama-3-1-instruct-8b
#
LLAMA3_8B_MODEL_CARD = {
    ##### Cost in USD #####
    "usd_per_input_token": 0.18 / 1E6,
    "usd_per_output_token": 0.18 / 1E6,
    ##### Time #####
    "seconds_per_output_token": 0.0061,
    ##### Agg. Benchmark #####
    "overall": 71.0,
    ##### Code #####
    "code": 64.0,
}
LLAMA3_11B_V_MODEL_CARD = {
    ##### Cost in USD #####
    "usd_per_input_token": 0.18 / 1E6,
    "usd_per_output_token": 0.18 / 1E6,
    ##### Time #####
    "seconds_per_output_token": 0.0061,
    ##### Agg. Benchmark #####
    "overall": 71.0,
}
MIXTRAL_8X_7B_MODEL_CARD = {
    ##### Cost in USD #####
    "usd_per_input_token": 0.6 / 1e6,
    "usd_per_output_token": 0.6 / 1e6,
    ##### Time #####
    "seconds_per_output_token": 0.0112,
    ##### Agg. Benchmark #####
    "overall": 63.0,
    ##### Code #####
    "code": 40.0,
}
GPT_4o_MODEL_CARD = {
    ##### Cost in USD #####
    "usd_per_input_token": 2.5 / 1E6,
    "usd_per_output_token": 10.0 / 1E6,
    ##### Time #####
    "seconds_per_output_token": 0.0079,
    ##### Agg. Benchmark #####
    "overall": 89.0,
    ##### Code #####
    "code": 90.0,
}
GPT_4o_V_MODEL_CARD = {
    # NOTE: it is unclear if the same ($ / token) costs can be applied, or if we have to calculate this ourselves
    ##### Cost in USD #####
    "usd_per_input_token": 2.5 / 1E6,
    "usd_per_output_token": 10.0 / 1E6,
    ##### Time #####
    "seconds_per_output_token": 0.0079,
    ##### Agg. Benchmark #####
    "overall": 89.0,
}
GPT_4o_MINI_MODEL_CARD = {
    ##### Cost in USD #####
    "usd_per_input_token": 0.15 / 1E6,
    "usd_per_output_token": 0.6 / 1E6,
    ##### Time #####
    "seconds_per_output_token": 0.0098,
    ##### Agg. Benchmark #####
    "overall": 82.0,
    ##### Code #####
    "code": 86.0,
}
GPT_4o_MINI_V_MODEL_CARD = {
    # NOTE: it is unclear if the same ($ / token) costs can be applied, or if we have to calculate this ourselves
    ##### Cost in USD #####
    "usd_per_input_token": 0.15 / 1E6,
    "usd_per_output_token": 0.6 / 1E6,
    ##### Time #####
    "seconds_per_output_token": 0.0098,
    ##### Agg. Benchmark #####
    "overall": 82.0,
}


MODEL_CARDS = {
    Model.LLAMA3.value: LLAMA3_8B_MODEL_CARD,
    Model.LLAMA3_V.value: LLAMA3_11B_V_MODEL_CARD,
    Model.MIXTRAL.value: MIXTRAL_8X_7B_MODEL_CARD,
    Model.GPT_4o.value: GPT_4o_MODEL_CARD,
    Model.GPT_4o_V.value: GPT_4o_V_MODEL_CARD,
    Model.GPT_4o_MINI.value: GPT_4o_MINI_MODEL_CARD,
    Model.GPT_4o_MINI_V.value: GPT_4o_MINI_V_MODEL_CARD,

    ###
    # Model.GPT_3_5.value: GPT_3_5_MODEL_CARD,
    # Model.GPT_4.value: GPT_4_MODEL_CARD,
    # Model.GPT_4V.value: GPT_4V_MODEL_CARD,
    # Model.GEMINI_1.value: GEMINI_1_MODEL_CARD,
    # Model.GEMINI_1V.value: GEMINI_1V_MODEL_CARD,
}





###### DEPRECATED ######
# # NOTE: seconds_per_output_token is based on `gpt-3.5-turbo-1106`
# GPT_3_5_MODEL_CARD = {
#     ##### Cost in USD #####
#     "usd_per_input_token": 0.5 / 1E6,
#     "usd_per_output_token": 1.5 / 1E6,
#     ##### Time #####
#     "seconds_per_output_token": 0.0065,
#     ##### Agg. Benchmark #####
#     "overall": 70.0, # 5-shot
#     ##### Commonsense Reasoning #####
#     "reasoning": 84.1,
#     ### "HellaSwag": 85.5,^  # 10-shot
#     ### "WinoGrande": 81.6,^ # 5-shot
#     ### "Arc-e": 85.2,^      # 25-shot
#     ##### World Knowledge #####
#     ##### Reading Comprehension #####
#     ### "DROP": 64.1, # 3-shot
#     ##### Code #####
#     "code": 48.1,
#     ### "HumanEval": 48.1,^ # 0-shot    
#     ##### Math #####
#     "math": 57.1,
#     ### "GSM8K": 57.1,^     # 5-shot
# }
# # NOTE: the seconds_per_output_token was computed based on a slightly different model ('gpt-4-1106-preview')
# #       and the benchmark statistics were computed based on the GPT-4 Technical Report; these might be
# #       slightly innacurate compared to the real numbers for gpt-4-0125-preview, but we'll use them until
# #       we have something better. (The cost metrics are accurate).
# GPT_4_MODEL_CARD = {
#     ##### Cost in USD #####
#     "usd_per_input_token": 10 / 1E6,
#     "usd_per_output_token": 30 / 1E6,
#     ##### Time #####
#     "seconds_per_output_token": 0.018,
#     ##### Agg. Benchmark #####
#     "overall": 86.4, # 5-shot
#     ##### Commonsense Reasoning #####
#     "reasoning": 93.0,
#     ### "HellaSwag": 95.3,^  # 10-shot
#     ### "WinoGrande": 87.5,^ # 5-shot
#     ### "Arc-e": 96.3,^      # 25-shot
#     ##### World Knowledge #####
#     ##### Reading Comprehension #####
#     ### "DROP": 80.9, # 3-shot
#     ##### Code #####
#     "code": 67.0,
#     ### "HumanEval": 67.0,^ # 0-shot
#     ##### Math #####
#     "math": 92.0,
#     ### "GSM8K": 92.0,^     # 5-shot
# }

# # TODO: use cost info in here: https://platform.openai.com/docs/guides/vision/calculating-costs
# GPT_4V_MODEL_CARD = {
#     ##### Cost in USD #####
#     "usd_per_input_token": 10 / 1E6,
#     "usd_per_output_token": 30 / 1E6,
#     ##### Time #####
#     "seconds_per_output_token": 0.042 / 10.0, # TODO: / 10.0 is a hack; need to figure out why time estimates are so off
#     ##### Agg. Benchmark #####
#     "overall": 86.4,
# }


# GEMINI_1_MODEL_CARD = {
#     ##### Cost in USD #####
#     "usd_per_input_token": 125 / 1E8, # Gemini is free but rate limited for now. Pricing will be updated 
#     "usd_per_output_token": 375 / 1E9,
#     ##### Time #####
#     "seconds_per_output_token": 0.042 / 10.0, # TODO: 
#     ##### Agg. Benchmark #####
#     "overall": 65.0, # 90.0 TODO: we are using the free version of Gemini which is substantially worse than its paid version; I'm manually revising it's quality below that of Mixtral
#     ##### Commonsense Reasoning #####
#     "reasoning": 80.0, # 87.8, TODO: see note above on overall
#     # "HellaSwag": 87.8,  # 10-shot
#     ##### World Knowledge #####
#     ##### Reading Comprehension #####
#     # "DROP": 82.4, # Variable shots ?
#     ##### Code #####
#     "code": 74.4,
#     # "HumanEval": 74.4, # 0-shot (IT)*
#     # "Natural2Code": 74.9, # 0-shot 
#     ##### Math #####
#     "math": 94.4,
#     # "GSM8K": 94.4,     # maj1@32
#     # "MATH": 53.2,      # 4-shot
# }

# GEMINI_1V_MODEL_CARD = {
#     ##### Cost in USD #####
#     "usd_per_input_token": 25 / 1E6,  # Gemini is free but rate limited for now. Pricing will be updated 
#     "usd_per_output_token": 375 / 1E9,
#     ##### Time #####
#     "seconds_per_output_token": 0.042, # / 10.0, # TODO: 
#     ##### Agg. Benchmark #####
#     "overall": 65.0, # 90.0, TODO: see note above in Gemini_1 model card
#     ##### Commonsense Reasoning #####
#     "reasoning": 80.0, # 87.8, TODO: see note above in Gemini_1 model card
#     # "HellaSwag": 87.8,  # 10-shot
#     ##### World Knowledge #####
#     ##### Reading Comprehension #####
#     # "DROP": 82.4, # Variable shots ?
#     ##### Code #####
#     "code": 74.4,
#     # "HumanEval": 74.4, # 0-shot (IT)*
#     # "Natural2Code": 74.9, # 0-shot 
#     ##### Math #####
#     "math": 94.4,
#     # "GSM8K": 94.4,     # maj1@32
#     # "MATH": 53.2,      # 4-shot
# }<|MERGE_RESOLUTION|>--- conflicted
+++ resolved
@@ -36,10 +36,6 @@
     COT_MOA_AGG = "chain-of-thought-mixture-of-agents-aggregation"
 
 
-<<<<<<< HEAD
-
-=======
->>>>>>> 34f4a648
 class AggFunc(str, Enum):
     COUNT = "count"
     AVERAGE = "average"
