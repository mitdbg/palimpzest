--- conflicted
+++ resolved
@@ -20,15 +20,11 @@
     GPT_4o_MINI = "gpt-4o-mini-2024-07-18"
     GPT_4o_MINI_V = "gpt-4o-mini-2024-07-18"
     TEXT_EMBEDDING_3_SMALL = "text-embedding-3-small"
-<<<<<<< HEAD
     MUSILINGO_LONG='m-a-p/MusiLingo-long-v1'
     MUSILINGO_SHORT="m-a-p/MusiLingo-short-v1"
     MUSILINGO_QA="m-a-p/MusiLingo-musicqa-v1"
     MERT="m-a-p/MERT-v1-330M"
-    
-=======
     CLIP_VIT_B_32 = "clip-ViT-B-32"
->>>>>>> c95e068d
 
     def __repr__(self):
         return f"{self.name}"
@@ -341,7 +337,6 @@
     ##### Agg. Benchmark #####
     "overall": 82.0,  # NOTE: just copying GPT_4o_MINI_MODEL_CARD for now
 }
-<<<<<<< HEAD
 MUSILINGO_LONG_MODEL_CARD = {
     ##### Cost in USD #####
     "usd_per_input_token": 0,
@@ -349,7 +344,16 @@
     ##### Time #####
     "seconds_per_output_token": 0.02,  
     ##### Agg. Benchmark #####
-    "overall": 75,  
+    "overall": 75,
+}
+CLIP_VIT_B_32_MODEL_CARD = {
+    ##### Cost in USD #####
+    "usd_per_input_token": 0.00,
+    "usd_per_output_token": None,
+    ##### Time #####
+    "seconds_per_output_token": 0.0098,  # NOTE: just copying TEXT_EMBEDDING_3_SMALL_MODEL_CARD for now
+    ##### Agg. Benchmark #####
+    "overall": 63.3,  # NOTE: ImageNet top-1 accuracy
 }
 
 MUSILINGO_SHORT_MODEL_CARD = {
@@ -360,16 +364,6 @@
     "seconds_per_output_token": 0.018,  
     ##### Agg. Benchmark #####
     "overall": 65,  
-=======
-CLIP_VIT_B_32_MODEL_CARD = {
-    ##### Cost in USD #####
-    "usd_per_input_token": 0.00,
-    "usd_per_output_token": None,
-    ##### Time #####
-    "seconds_per_output_token": 0.0098,  # NOTE: just copying TEXT_EMBEDDING_3_SMALL_MODEL_CARD for now
-    ##### Agg. Benchmark #####
-    "overall": 63.3,  # NOTE: ImageNet top-1 accuracy
->>>>>>> c95e068d
 }
 
 MUSILINGO_QA_MODEL_CARD = {
@@ -402,14 +396,11 @@
     Model.GPT_4o_MINI.value: GPT_4o_MINI_MODEL_CARD,
     Model.GPT_4o_MINI_V.value: GPT_4o_MINI_V_MODEL_CARD,
     Model.TEXT_EMBEDDING_3_SMALL.value: TEXT_EMBEDDING_3_SMALL_MODEL_CARD,
-<<<<<<< HEAD
     Model.MUSILINGO_LONG.value: MUSILINGO_LONG_MODEL_CARD,
     Model.MUSILINGO_SHORT.value: MUSILINGO_SHORT_MODEL_CARD,
     Model.MUSILINGO_QA.value:MUSILINGO_QA_MODEL_CARD,
-    Model.MERT.value:MERT_MODEL_CARD
-=======
+    Model.MERT.value:MERT_MODEL_CARD,
     Model.CLIP_VIT_B_32.value: CLIP_VIT_B_32_MODEL_CARD,
->>>>>>> c95e068d
     ###
     # Model.GPT_3_5.value: GPT_3_5_MODEL_CARD,
     # Model.GPT_4.value: GPT_4_MODEL_CARD,
