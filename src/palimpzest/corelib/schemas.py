--- conflicted
+++ resolved
@@ -288,16 +288,12 @@
         for i, row in enumerate(record_dict["rows"][:MAX_ROWS]):
             rows += [",".join(map(str, row)) + "\n"]
         record_dict["rows"] = rows
-<<<<<<< HEAD
-
-        if type(record_dict["header"]) == list:
+
+        if type(record_dict["header"]) == list:  # noqa: E721
             header = ",".join(record_dict["header"])
         else:
             header = record_dict["header"]
-=======
-        record_dict["rows"] = ""
-        header = ",".join(record_dict["header"])
->>>>>>> 7b5cde10
+
         record_dict["header"] = header
 
         return super(Table, self).asJSONStr(record_dict, *args, **kwargs)