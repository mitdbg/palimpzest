from __future__ import annotations

import abc
import base64
import json
import os
import sys
from io import BytesIO
from typing import Any, Callable

import modal
import pandas as pd
from bs4 import BeautifulSoup
from papermage import Document

from palimpzest import constants
from palimpzest.core.elements.records import DataRecord
from palimpzest.core.lib.schemas import (
    DefaultSchema,
    File,
    ImageFile,
    PDFFile,
    Schema,
    TextFile,
    WebPage,
    XLSFile,
)
from palimpzest.tools.pdfparser import get_text_from_pdf


# First level of abstraction
class AbstractDataSource(abc.ABC):
    """
    An AbstractDataSource is an Iterable which yields DataRecords adhering to a given schema.

    This base class must have its `__iter__` method implemented by a subclass, with each
    subclass reading data files from some real-world source (i.e. a directory, an S3 prefix,
    etc.).

    Many (if not all) DataSources should use Schemas from `palimpzest.elements.core`.
    In the future, programmers can implement their own DataSources using custom Schemas.
    """

    def __init__(self, schema: Schema) -> None:
        self._schema = schema

    def __str__(self) -> str:
        return f"{self.__class__.__name__}(schema={self.schema})"

    def __eq__(self, __value: object) -> bool:
        return self.__dict__ == __value.__dict__

    @abc.abstractmethod
    def __len__(self) -> int: ...

    @abc.abstractmethod
    def get_item(self, idx: int) -> DataRecord: ...

    @abc.abstractmethod
    def get_size(self) -> int: ...

    @property
    def schema(self) -> Schema:
        return self._schema

    def copy(self) -> AbstractDataSource:
        raise NotImplementedError("You are calling this method from an abstract class.")

    def serialize(self) -> dict[str, Any]:
        return {"schema": self._schema.json_schema()}


class DataSource(AbstractDataSource):
    def __init__(self, schema: Schema, dataset_id: str) -> None:
        super().__init__(schema)
        self.dataset_id = dataset_id

    def universal_identifier(self):
        """Return a unique identifier for this Set."""
        return self.dataset_id

    def __str__(self) -> str:
        return f"{self.__class__.__name__}(schema={self.schema}, dataset_id={self.dataset_id})"


# Second level of abstraction
class DirectorySource(DataSource):
    """DirectorySource returns multiple File objects from a real-world source (a directory on disk)"""

    def __init__(self, path: str, dataset_id: str, schema: Schema) -> None:
        self.filepaths = [
            os.path.join(path, filename)
            for filename in sorted(os.listdir(path))
            if os.path.isfile(os.path.join(path, filename))
        ]
        self.path = path
        super().__init__(schema, dataset_id)

    def serialize(self) -> dict[str, Any]:
        return {
            "schema": self.schema.json_schema(),
            "path": self.path,
            "source_type": "directory",
        }

    def __len__(self):
        return len(self.filepaths)

    def get_size(self):
        # Get the memory size of the files in the directory
        return sum([os.path.getsize(filepath) for filepath in self.filepaths])

    def get_item(self, idx: int):
        raise NotImplementedError("You are calling this method from an abstract class.")


class FileSource(DataSource):
    """FileSource returns a single File object from a single real-world local file"""

    def __init__(self, path: str, dataset_id: str) -> None:
        super().__init__(File, dataset_id)
        self.filepath = path

    def copy(self):
        return FileSource(self.filepath, self.dataset_id)

    def serialize(self) -> dict[str, Any]:
        return {
            "schema": self.schema.json_schema(),
            "path": self.filepath,
            "source_type": "file",
        }

    def __len__(self):
        return 1

    def get_size(self):
        # Get the memory size of the filepath
        return os.path.getsize(self.filepath)

    def get_item(self, idx: int) -> DataRecord:
        dr = DataRecord(self.schema, source_id=self.filepath)
        dr.filename = self.filepath
        with open(self.filepath, "rb") as f:
            dr.contents = f.read()

        return dr


class MemorySource(DataSource):
    """MemorySource returns multiple objects that reflect contents of an in-memory Python list
        TODO(gerardo): Add support for other types of in-memory data structures (he has some code
                   for subclassing MemorySource on his branch)
    """

    def __init__(self, vals: Any, dataset_id: str = "default_memory_input"):
        if isinstance(vals, (str, int, float)):
            self.vals = [vals]
        elif isinstance(vals, tuple):
            self.vals = list(vals)
        else:
            self.vals = vals
        schema = Schema.from_df(self.vals) if isinstance(self.vals, pd.DataFrame) else DefaultSchema
        super().__init__(schema, dataset_id)

    def copy(self):
        return MemorySource(self.vals, self.dataset_id)

    def __len__(self):
        return len(self.vals)

    def get_size(self):
        return sum([sys.getsizeof(self.get_item(idx)) for idx in range(len(self))])

    def get_item(self, idx: int) -> DataRecord:
        dr = DataRecord(self.schema, source_id=idx)
        if isinstance(self.vals, pd.DataFrame):
            row = self.vals.iloc[idx]
            for field_name in row.index:
<<<<<<< HEAD
                setattr(dr, field_name, row[field_name])
=======
                field_name_str = f"column_{field_name}" if isinstance(field_name, (int, float)) else str(field_name)
                setattr(dr, field_name_str, row[field_name])
>>>>>>> dc991d04
        else:
            dr.value = self.vals[idx]

        return dr


# Third level of abstraction
class HTMLFileDirectorySource(DirectorySource):
    def __init__(self, path: str, dataset_id: str) -> None:
        super().__init__(path=path, dataset_id=dataset_id, schema=WebPage)
        assert all([filename.endswith(tuple(constants.HTML_EXTENSIONS)) for filename in self.filepaths])

    def copy(self):
        return HTMLFileDirectorySource(self.path, self.dataset_id)

    def html_to_text_with_links(self, html):
        # Parse the HTML content
        soup = BeautifulSoup(html, "html.parser")

        # Find all hyperlink tags
        for a in soup.find_all("a"):
            # Check if the hyperlink tag has an 'href' attribute
            if a.has_attr("href"):
                # Replace the hyperlink with its text and URL in parentheses
                a.replace_with(f"{a.text} ({a['href']})")

        # Extract text from the modified HTML
        text = soup.get_text(separator="\n", strip=True)
        return text

    def get_item(self, idx: int) -> DataRecord:
        filepath = self.filepaths[idx]
        dr = DataRecord(self.schema, source_id=filepath)
        dr.filename = os.path.basename(filepath)
        with open(filepath) as f:
            text_content = f.read()

        html = text_content
        tokens = html.split()[: constants.MAX_HTML_ROWS]
        dr.html = " ".join(tokens)

        stripped_html = self.html_to_text_with_links(text_content)
        tokens = stripped_html.split()[: constants.MAX_HTML_ROWS]
        dr.text = " ".join(tokens)

        return dr


class ImageFileDirectorySource(DirectorySource):
    def __init__(self, path: str, dataset_id: str) -> None:
        super().__init__(path=path, dataset_id=dataset_id, schema=ImageFile)
        assert all([filename.endswith(tuple(constants.IMAGE_EXTENSIONS)) for filename in self.filepaths])

    def copy(self):
        return ImageFileDirectorySource(self.path, self.dataset_id)

    def get_item(self, idx: int) -> DataRecord:
        filepath = self.filepaths[idx]
        dr = DataRecord(self.schema, source_id=filepath)
        dr.filename = os.path.basename(filepath)
        with open(filepath, "rb") as f:
            dr.contents = base64.b64encode(f.read())
        return dr


class PDFFileDirectorySource(DirectorySource):
    def __init__(
        self,
        path: str,
        dataset_id: str,
        pdfprocessor: str = "modal",
        file_cache_dir: str = "/tmp",
    ) -> None:
        super().__init__(path=path, dataset_id=dataset_id, schema=PDFFile)
        assert all([filename.endswith(tuple(constants.PDF_EXTENSIONS)) for filename in self.filepaths])
        self.pdfprocessor = pdfprocessor
        self.file_cache_dir = file_cache_dir

    def copy(self):
        return PDFFileDirectorySource(self.path, self.dataset_id)

    def get_item(self, idx: int) -> DataRecord:
        filepath = self.filepaths[idx]
        pdf_filename = os.path.basename(filepath)
        with open(filepath, "rb") as f:
            pdf_bytes = f.read()

        if self.pdfprocessor == "modal":
            print("handling PDF processing remotely")
            remote_func = modal.Function.lookup("palimpzest.tools", "processPapermagePdf")
        else:
            remote_func = None

        # generate text_content from PDF
        if remote_func is not None:
            doc_json_str = remote_func.remote([pdf_bytes])
            docdict = json.loads(doc_json_str[0])
            doc = Document.from_json(docdict)
            text_content = ""
            for p in doc.pages:
                text_content += p.text
        else:
            text_content = get_text_from_pdf(pdf_filename, pdf_bytes, pdfprocessor=self.pdfprocessor, file_cache_dir=self.file_cache_dir)

        # construct data record
        dr = DataRecord(self.schema, source_id=filepath)
        dr.filename = pdf_filename
        dr.contents = pdf_bytes
        dr.text_contents = text_content[:15000]  # TODO Very hacky

        return dr


class TextFileDirectorySource(DirectorySource):
    def __init__(self, path: str, dataset_id: str) -> None:
        super().__init__(path=path, dataset_id=dataset_id, schema=TextFile)

    def copy(self):
        return TextFileDirectorySource(self.path, self.dataset_id)

    def get_item(self, idx: int) -> DataRecord:
        filepath = self.filepaths[idx]
        dr = DataRecord(self.schema, source_id=filepath)
        dr.filename = os.path.basename(filepath)
        with open(filepath) as f:
            dr.contents = f.read()
        return dr


class XLSFileDirectorySource(DirectorySource):
    def __init__(self, path: str, dataset_id: str) -> None:
        super().__init__(path=path, dataset_id=dataset_id, schema=XLSFile)
        assert all([filename.endswith(tuple(constants.XLS_EXTENSIONS)) for filename in self.filepaths])

    def copy(self):
        return XLSFileDirectorySource(self.path, self.dataset_id)

    def get_item(self, idx: int) -> DataRecord:
        filepath = self.filepaths[idx]
        dr = DataRecord(self.schema, source_id=filepath)
        dr.filename = os.path.basename(filepath)
        with open(filepath, "rb") as f:
            dr.contents = f.read()

        xls = pd.ExcelFile(BytesIO(dr.contents), engine="openpyxl")
        dr.number_sheets = len(xls.sheet_names)
        dr.sheet_names = xls.sheet_names
        return dr


# User-defined datasources
class UserSource(DataSource):
    """UserSource is a DataSource that is created by the user and not loaded from a file"""

    def __init__(self, schema: Schema, dataset_id: str) -> None:
        super().__init__(schema, dataset_id)

    def serialize(self) -> dict[str, Any]:
        return {
            "schema": self.schema.json_schema(),
            "source_type": "user-defined:" + self.__class__.__name__,
        }

    def __len__(self):
        raise NotImplementedError("User needs to implement this method")

    def get_size(self):
        raise NotImplementedError("User may optionally implement this method.")

    def get_item(self, idx: int) -> DataRecord:
        raise NotImplementedError("User needs to implement this method.")

    def copy(self):
        raise NotImplementedError("User needs to implement this method.")

class ValidationDataSource(UserSource):
    """
    TODO: update this class interface (and comment)
    """

    def get_val_length(self) -> int:
        raise NotImplementedError("User needs to implement this method.")

    def get_field_to_metric_fn(self) -> Callable:
        raise NotImplementedError("User needs to implement this method.")

    def get_item(self, idx: int, val: bool = False, include_label: bool = False) -> DataRecord:
        raise NotImplementedError("User needs to implement this method.")<|MERGE_RESOLUTION|>--- conflicted
+++ resolved
@@ -177,12 +177,8 @@
         if isinstance(self.vals, pd.DataFrame):
             row = self.vals.iloc[idx]
             for field_name in row.index:
-<<<<<<< HEAD
-                setattr(dr, field_name, row[field_name])
-=======
                 field_name_str = f"column_{field_name}" if isinstance(field_name, (int, float)) else str(field_name)
                 setattr(dr, field_name_str, row[field_name])
->>>>>>> dc991d04
         else:
             dr.value = self.vals[idx]
 
