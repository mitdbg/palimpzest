from __future__ import annotations

import abc
import base64
import json
import os
import sys
from io import BytesIO
from typing import Any, Callable

import modal
import pandas as pd
from bs4 import BeautifulSoup
from papermage import Document

from palimpzest import constants
from palimpzest.core.elements.records import DataRecord
<<<<<<< HEAD
from palimpzest.core.lib.schemas import File, ImageFile, Number, PDFFile, Schema, TextFile, WebPage, XLSFile, DefaultSchema
=======
from palimpzest.core.lib.schemas import (
    DefaultSchema,
    File,
    ImageFile,
    PDFFile,
    Schema,
    TextFile,
    WebPage,
    XLSFile,
)
>>>>>>> 5d1f3fa1
from palimpzest.tools.pdfparser import get_text_from_pdf


# First level of abstraction
class AbstractDataSource(abc.ABC):
    """
    An AbstractDataSource is an Iterable which yields DataRecords adhering to a given schema.

    This base class must have its `__iter__` method implemented by a subclass, with each
    subclass reading data files from some real-world source (i.e. a directory, an S3 prefix,
    etc.).

    Many (if not all) DataSources should use Schemas from `palimpzest.elements.core`.
    In the future, programmers can implement their own DataSources using custom Schemas.
    """

    def __init__(self, schema: Schema) -> None:
        self._schema = schema

    def __str__(self) -> str:
        return f"{self.__class__.__name__}(schema={self.schema})"

    def __eq__(self, __value: object) -> bool:
        return self.__dict__ == __value.__dict__

    @abc.abstractmethod
    def __len__(self) -> int: ...

    @abc.abstractmethod
    def get_item(self, idx: int) -> DataRecord: ...

    @abc.abstractmethod
    def get_size(self) -> int: ...

    @property
    def schema(self) -> Schema:
        return self._schema

    def copy(self) -> AbstractDataSource:
        raise NotImplementedError("You are calling this method from an abstract class.")

    def serialize(self) -> dict[str, Any]:
        return {"schema": self._schema.json_schema()}


class DataSource(AbstractDataSource):
    def __init__(self, schema: Schema, dataset_id: str) -> None:
        super().__init__(schema)
        self.dataset_id = dataset_id

    def universal_identifier(self):
        """Return a unique identifier for this Set."""
        return self.dataset_id

    def __str__(self) -> str:
        return f"{self.__class__.__name__}(schema={self.schema}, dataset_id={self.dataset_id})"


# Second level of abstraction
class DirectorySource(DataSource):
    """DirectorySource returns multiple File objects from a real-world source (a directory on disk)"""

    def __init__(self, path: str, dataset_id: str, schema: Schema) -> None:
        self.filepaths = [
            os.path.join(path, filename)
            for filename in sorted(os.listdir(path))
            if os.path.isfile(os.path.join(path, filename))
        ]
        self.path = path
        super().__init__(schema, dataset_id)

    def serialize(self) -> dict[str, Any]:
        return {
            "schema": self.schema.json_schema(),
            "path": self.path,
            "source_type": "directory",
        }

    def __len__(self):
        return len(self.filepaths)

    def get_size(self):
        # Get the memory size of the files in the directory
        return sum([os.path.getsize(filepath) for filepath in self.filepaths])

    def get_item(self, idx: int):
        raise NotImplementedError("You are calling this method from an abstract class.")


class FileSource(DataSource):
    """FileSource returns a single File object from a single real-world local file"""

    def __init__(self, path: str, dataset_id: str) -> None:
        super().__init__(File, dataset_id)
        self.filepath = path

    def copy(self):
        return FileSource(self.filepath, self.dataset_id)

    def serialize(self) -> dict[str, Any]:
        return {
            "schema": self.schema.json_schema(),
            "path": self.filepath,
            "source_type": "file",
        }

    def __len__(self):
        return 1

    def get_size(self):
        # Get the memory size of the filepath
        return os.path.getsize(self.filepath)

    def get_item(self, idx: int) -> DataRecord:
        dr = DataRecord(self.schema, source_id=self.filepath)
        dr.filename = self.filepath
        with open(self.filepath, "rb") as f:
            dr.contents = f.read()

        return dr


class MemorySource(DataSource):
    """MemorySource returns multiple objects that reflect contents of an in-memory Python list
<<<<<<< HEAD
        TODO(gerardo): Add support for other types of in-memory data structures (he has some code
                   for subclassing MemorySource on his branch)
    """

    def __init__(self, vals: Any, dataset_id: str = "default_memory_input"):
        if isinstance(vals, (str, int, float)):
            self.vals = [vals]
        elif isinstance(vals, tuple):
            self.vals = list(vals)
        else:
            self.vals = vals

=======
    TODO(gerardo): Add support for other types of in-memory data structures (he has some code
                   for subclassing MemorySource on his branch)
    """

    def __init__(self, vals: Any, dataset_id: str = "memory_input"):
        if isinstance(vals, (str, int, float)):
            self.vals = [vals]
        elif isinstance(vals, tuple):
            self.vals = list(vals)
        else:
            self.vals = vals
        
>>>>>>> 5d1f3fa1
        schema = Schema.from_df(self.vals) if isinstance(self.vals, pd.DataFrame) else DefaultSchema
        super().__init__(schema, dataset_id)

    def copy(self):
        return MemorySource(self.vals, self.dataset_id)

    def __len__(self):
        return len(self.vals)

    def get_size(self):
        return sum([sys.getsizeof(self.get_item(idx)) for idx in range(len(self))])

    def get_item(self, idx: int) -> DataRecord:
        dr = DataRecord(self.schema, source_id=idx)
<<<<<<< HEAD

=======
        
>>>>>>> 5d1f3fa1
        if isinstance(self.vals, pd.DataFrame):
            row = self.vals.iloc[idx]
            for field_name in row.index:
                setattr(dr, field_name, row[field_name])
        else:
            dr.value = self.vals[idx]

        return dr


# Third level of abstraction
class HTMLFileDirectorySource(DirectorySource):
    def __init__(self, path: str, dataset_id: str) -> None:
        super().__init__(path=path, dataset_id=dataset_id, schema=WebPage)
        assert all([filename.endswith(tuple(constants.HTML_EXTENSIONS)) for filename in self.filepaths])

    def copy(self):
        return HTMLFileDirectorySource(self.path, self.dataset_id)

    def html_to_text_with_links(self, html):
        # Parse the HTML content
        soup = BeautifulSoup(html, "html.parser")

        # Find all hyperlink tags
        for a in soup.find_all("a"):
            # Check if the hyperlink tag has an 'href' attribute
            if a.has_attr("href"):
                # Replace the hyperlink with its text and URL in parentheses
                a.replace_with(f"{a.text} ({a['href']})")

        # Extract text from the modified HTML
        text = soup.get_text(separator="\n", strip=True)
        return text

    def get_item(self, idx: int) -> DataRecord:
        filepath = self.filepaths[idx]
        dr = DataRecord(self.schema, source_id=filepath)
        dr.filename = os.path.basename(filepath)
        with open(filepath) as f:
            text_content = f.read()

        html = text_content
        tokens = html.split()[: constants.MAX_HTML_ROWS]
        dr.html = " ".join(tokens)

        stripped_html = self.html_to_text_with_links(text_content)
        tokens = stripped_html.split()[: constants.MAX_HTML_ROWS]
        dr.text = " ".join(tokens)

        return dr


class ImageFileDirectorySource(DirectorySource):
    def __init__(self, path: str, dataset_id: str) -> None:
        super().__init__(path=path, dataset_id=dataset_id, schema=ImageFile)
        assert all([filename.endswith(tuple(constants.IMAGE_EXTENSIONS)) for filename in self.filepaths])

    def copy(self):
        return ImageFileDirectorySource(self.path, self.dataset_id)

    def get_item(self, idx: int) -> DataRecord:
        filepath = self.filepaths[idx]
        dr = DataRecord(self.schema, source_id=filepath)
        dr.filename = os.path.basename(filepath)
        with open(filepath, "rb") as f:
            dr.contents = base64.b64encode(f.read())
        return dr


class PDFFileDirectorySource(DirectorySource):
    def __init__(
        self,
        path: str,
        dataset_id: str,
        pdfprocessor: str = "modal",
        file_cache_dir: str = "/tmp",
    ) -> None:
        super().__init__(path=path, dataset_id=dataset_id, schema=PDFFile)
        assert all([filename.endswith(tuple(constants.PDF_EXTENSIONS)) for filename in self.filepaths])
        self.pdfprocessor = pdfprocessor
        self.file_cache_dir = file_cache_dir

    def copy(self):
        return PDFFileDirectorySource(self.path, self.dataset_id)

    def get_item(self, idx: int) -> DataRecord:
        filepath = self.filepaths[idx]
        pdf_filename = os.path.basename(filepath)
        with open(filepath, "rb") as f:
            pdf_bytes = f.read()

        if self.pdfprocessor == "modal":
            print("handling PDF processing remotely")
            remote_func = modal.Function.lookup("palimpzest.tools", "processPapermagePdf")
        else:
            remote_func = None

        # generate text_content from PDF
        if remote_func is not None:
            doc_json_str = remote_func.remote([pdf_bytes])
            docdict = json.loads(doc_json_str[0])
            doc = Document.from_json(docdict)
            text_content = ""
            for p in doc.pages:
                text_content += p.text
        else:
            text_content = get_text_from_pdf(pdf_filename, pdf_bytes, pdfprocessor=self.pdfprocessor, file_cache_dir=self.file_cache_dir)

        # construct data record
        dr = DataRecord(self.schema, source_id=filepath)
        dr.filename = pdf_filename
        dr.contents = pdf_bytes
        dr.text_contents = text_content[:15000]  # TODO Very hacky

        return dr


class TextFileDirectorySource(DirectorySource):
    def __init__(self, path: str, dataset_id: str) -> None:
        super().__init__(path=path, dataset_id=dataset_id, schema=TextFile)

    def copy(self):
        return TextFileDirectorySource(self.path, self.dataset_id)

    def get_item(self, idx: int) -> DataRecord:
        filepath = self.filepaths[idx]
        dr = DataRecord(self.schema, source_id=filepath)
        dr.filename = os.path.basename(filepath)
        with open(filepath) as f:
            dr.contents = f.read()
        return dr


class XLSFileDirectorySource(DirectorySource):
    def __init__(self, path: str, dataset_id: str) -> None:
        super().__init__(path=path, dataset_id=dataset_id, schema=XLSFile)
        assert all([filename.endswith(tuple(constants.XLS_EXTENSIONS)) for filename in self.filepaths])

    def copy(self):
        return XLSFileDirectorySource(self.path, self.dataset_id)

    def get_item(self, idx: int) -> DataRecord:
        filepath = self.filepaths[idx]
        dr = DataRecord(self.schema, source_id=filepath)
        dr.filename = os.path.basename(filepath)
        with open(filepath, "rb") as f:
            dr.contents = f.read()

        xls = pd.ExcelFile(BytesIO(dr.contents), engine="openpyxl")
        dr.number_sheets = len(xls.sheet_names)
        dr.sheet_names = xls.sheet_names
        return dr


# User-defined datasources
class UserSource(DataSource):
    """UserSource is a DataSource that is created by the user and not loaded from a file"""

    def __init__(self, schema: Schema, dataset_id: str) -> None:
        super().__init__(schema, dataset_id)

    def serialize(self) -> dict[str, Any]:
        return {
            "schema": self.schema.json_schema(),
            "source_type": "user-defined:" + self.__class__.__name__,
        }

    def __len__(self):
        raise NotImplementedError("User needs to implement this method")

    def get_size(self):
        raise NotImplementedError("User may optionally implement this method.")

    def get_item(self, idx: int) -> DataRecord:
        raise NotImplementedError("User needs to implement this method.")

    def copy(self):
        raise NotImplementedError("User needs to implement this method.")

class ValidationDataSource(UserSource):
    """
    TODO: update this class interface (and comment)
    """

    def get_val_length(self) -> int:
        raise NotImplementedError("User needs to implement this method.")

    def get_field_to_metric_fn(self) -> Callable:
        raise NotImplementedError("User needs to implement this method.")

    def get_item(self, idx: int, val: bool = False, include_label: bool = False) -> DataRecord:
        raise NotImplementedError("User needs to implement this method.")<|MERGE_RESOLUTION|>--- conflicted
+++ resolved
@@ -15,20 +15,7 @@
 
 from palimpzest import constants
 from palimpzest.core.elements.records import DataRecord
-<<<<<<< HEAD
 from palimpzest.core.lib.schemas import File, ImageFile, Number, PDFFile, Schema, TextFile, WebPage, XLSFile, DefaultSchema
-=======
-from palimpzest.core.lib.schemas import (
-    DefaultSchema,
-    File,
-    ImageFile,
-    PDFFile,
-    Schema,
-    TextFile,
-    WebPage,
-    XLSFile,
-)
->>>>>>> 5d1f3fa1
 from palimpzest.tools.pdfparser import get_text_from_pdf
 
 
@@ -153,7 +140,6 @@
 
 class MemorySource(DataSource):
     """MemorySource returns multiple objects that reflect contents of an in-memory Python list
-<<<<<<< HEAD
         TODO(gerardo): Add support for other types of in-memory data structures (he has some code
                    for subclassing MemorySource on his branch)
     """
@@ -165,21 +151,6 @@
             self.vals = list(vals)
         else:
             self.vals = vals
-
-=======
-    TODO(gerardo): Add support for other types of in-memory data structures (he has some code
-                   for subclassing MemorySource on his branch)
-    """
-
-    def __init__(self, vals: Any, dataset_id: str = "memory_input"):
-        if isinstance(vals, (str, int, float)):
-            self.vals = [vals]
-        elif isinstance(vals, tuple):
-            self.vals = list(vals)
-        else:
-            self.vals = vals
-        
->>>>>>> 5d1f3fa1
         schema = Schema.from_df(self.vals) if isinstance(self.vals, pd.DataFrame) else DefaultSchema
         super().__init__(schema, dataset_id)
 
@@ -194,11 +165,6 @@
 
     def get_item(self, idx: int) -> DataRecord:
         dr = DataRecord(self.schema, source_id=idx)
-<<<<<<< HEAD
-
-=======
-        
->>>>>>> 5d1f3fa1
         if isinstance(self.vals, pd.DataFrame):
             row = self.vals.iloc[idx]
             for field_name in row.index:
