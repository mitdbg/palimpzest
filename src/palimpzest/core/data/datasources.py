--- conflicted
+++ resolved
@@ -37,28 +37,21 @@
     - `get_item(idx)`: which takes in an `idx` and returns the element at that index
     """
 
-<<<<<<< HEAD
-    def __init__(self, schema: Schema, dataset_id: str) -> None:
-        """
-        Constructor for the `DataSource` class.
-
-        Args:
-            schema (Schema): The output schema of the data source
-            dataset_id (str): The unique identifier for the dataset
-        """
-        self._schema = schema  # NOTE: _schema currently has to match attribute name in Dataset
-        self.dataset_id = dataset_id
-=======
-    def __init__(self, schema: type[Schema] | list[dict]) -> None:
+    def __init__(self, schema: type[Schema] | list[dict], dataset_id: str) -> None:
+        """
+            Constructor for the `DataSource` class.
+
+            Args:
+                schema (Schema): The output schema of the data source
+                dataset_id (str): The unique identifier for the dataset
+        """
+        # NOTE: _schema attribute currently has to match attribute name in Dataset
         self._schema = (
             Schema.from_json(schema)
             if isinstance(schema, list)
             else schema
         )
-
-    def __str__(self) -> str:
-        return f"{self.__class__.__name__}(schema={self.schema})"
->>>>>>> b8c0f011
+        self.dataset_id = dataset_id
 
     def __eq__(self, __value: object) -> bool:
         return self.__dict__ == __value.__dict__
@@ -80,7 +73,6 @@
     def serialize(self) -> dict:
         return {"schema": self._schema.json_schema()}
 
-<<<<<<< HEAD
     @abstractmethod
     def __len__(self) -> int:
         """Returns the number of items in the data source."""
@@ -173,20 +165,6 @@
                 }
         """
         pass
-=======
-
-class DataSource(AbstractDataSource):
-    def __init__(self, schema: type[Schema] | list[dict], dataset_id: str) -> None:
-        super().__init__(schema)
-        self.dataset_id = dataset_id
-
-    def universal_identifier(self):
-        """Return a unique identifier for this Set."""
-        return self.dataset_id
-
-    def __str__(self) -> str:
-        return f"{self.__class__.__name__}(schema={self.schema}, dataset_id={self.dataset_id})"
->>>>>>> b8c0f011
 
 
 # Second level of abstraction
@@ -605,12 +583,7 @@
         with open(filepath, "rb") as f:
             contents = f.read()
 
-<<<<<<< HEAD
         xls = pd.ExcelFile(BytesIO(contents), engine="openpyxl")
-=======
-    def __init__(self, schema: type[Schema] | list[dict], dataset_id: str) -> None:
-        super().__init__(schema, dataset_id)
->>>>>>> b8c0f011
 
         return {
             "filename": filename,
