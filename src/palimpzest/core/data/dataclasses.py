from __future__ import annotations

import time
from abc import abstractmethod
from dataclasses import dataclass, field, fields
from typing import Any


@dataclass
class GenerationStats:
    """
    Dataclass for storing statistics about the execution of an operator on a single record.
    """

    model_name: str | None = None

    # The raw answer as output from the generator (a list of strings, possibly of len 1)
    # raw_answers: Optional[List[str]] = field(default_factory=list)

    # the total number of input tokens processed by this operator; None if this operation did not use an LLM
    # typed as a float because GenerationStats may be amortized (i.e. divided) across a number of output records
    total_input_tokens: float = 0.0

    # the total number of output tokens processed by this operator; None if this operation did not use an LLM
    # typed as a float because GenerationStats may be amortized (i.e. divided) across a number of output records
    total_output_tokens: float = 0.0

    # the total cost of processing the input tokens; None if this operation did not use an LLM
    total_input_cost: float = 0.0

    # the total cost of processing the output tokens; None if this operation did not use an LLM
    total_output_cost: float = 0.0

    # the total cost of processing the output tokens; None if this operation did not use an LLM
    cost_per_record: float = 0.0

    # (if applicable) the time (in seconds) spent executing a call to an LLM
    llm_call_duration_secs: float = 0.0

    # (if applicable) the time (in seconds) spent executing a call to a function
    fn_call_duration_secs: float = 0.0

    def __iadd__(self, other: GenerationStats) -> GenerationStats:
        # self.raw_answers.extend(other.raw_answers)
        for dataclass_field in [
            "total_input_tokens",
            "total_output_tokens",
            "total_input_cost",
            "total_output_cost",
            "cost_per_record",
            "llm_call_duration_secs",
            "fn_call_duration_secs",
        ]:
            setattr(self, dataclass_field, getattr(self, dataclass_field) + getattr(other, dataclass_field))
        return self

    def __add__(self, other: GenerationStats) -> GenerationStats:
        dct = {
            field: getattr(self, field) + getattr(other, field)
            for field in [
                "total_input_tokens",
                "total_output_tokens",
                "total_input_cost",
                "total_output_cost",
                "llm_call_duration_secs",
                "fn_call_duration_secs",
                "cost_per_record",
            ]
        }
        # dct['raw_answers'] = self.raw_answers + other.raw_answers
        dct["model_name"] = self.model_name
        return GenerationStats(**dct)

    # Do the same as iadd and add but with division operator
    def __itruediv__(self, quotient: float) -> GenerationStats:
        if quotient == 0:
            raise ZeroDivisionError("Cannot divide by zero")
        if isinstance(quotient, int):
            quotient = float(quotient)
        for dataclass_field in [
            "total_input_tokens",
            "total_output_tokens",
            "total_input_cost",
            "total_output_cost",
            "cost_per_record",
            "llm_call_duration_secs",
            "fn_call_duration_secs",
        ]:
            setattr(self, dataclass_field, getattr(self, dataclass_field) / quotient)
        return self

    def __truediv__(self, quotient: float) -> GenerationStats:
        if quotient == 0:
            raise ZeroDivisionError("Cannot divide by zero")
        if isinstance(quotient, int):
            quotient = float(quotient)
        dct = {
            field: getattr(self, field) / quotient
            for field in [
                "total_input_tokens",
                "total_output_tokens",
                "total_input_cost",
                "total_output_cost",
                "llm_call_duration_secs",
                "fn_call_duration_secs",
                "cost_per_record",
            ]
        }
        dct["model_name"] = self.model_name
        return GenerationStats(**dct)

    def __radd__(self, other: int) -> GenerationStats:
        return self


@dataclass
class RecordOpStats:
    """
    Dataclass for storing statistics about the execution of an operator on a single record.
    """

    ##### REQUIRED FIELDS #####
    # record id; an identifier for this record
    record_id: str

    # identifier for the parent of this record
    record_parent_id: str

    # idenifier for the source idx of this record
    record_source_idx: str

    # a dictionary with the record state after being processed by the operator
    record_state: dict[str, Any]

    # operation id; an identifier for this operation's physical op id
    op_id: str

    # logical operation id; the logical op id for this physical op
    logical_op_id: str

    # operation name
    op_name: str

    # the time spent by the data record just in this operation
    time_per_record: float

    # the cost (in dollars) to generate this record at this operation
    cost_per_record: float

    ##### NOT-OPTIONAL, BUT FILLED BY EXECUTION CLASS AFTER CONSTRUCTOR CALL #####
    # the ID of the physical operation which produced the input record for this record at this operation
    source_op_id: str | None = None

    # the ID of the physical plan which produced this record at this operation
    plan_id: str = ""

    ##### OPTIONAL, BUT FILLED BY COST MODEL AFTER SAMPLE DATA EXECUTION #####
    quality: float | None = None

    ##### OPTIONAL FIELDS (I.E. ONLY MANDATORY FOR CERTAIN OPERATORS) #####
    # (if applicable) the name of the model used to generate the output for this record
    model_name: str | None = None

    # (if applicable) the mapping from field-name to generated output for this record
    answer: dict[str, Any] | None = None

    # (if applicable) the mapping from field-name to generated output for this record
    # raw_answers: Optional[List[str, Any]] = field(default_factory=list)

    # (if applicable) the list of input fields for the generation for this record
    input_fields: list[str] | None = None

    # (if applicable) the list of generated fields for this record
    generated_fields: list[str] | None = None

    # the total number of input tokens processed by this operator; None if this operation did not use an LLM
    # typed as a float because GenerationStats may be amortized (i.e. divided) across a number of output records
    total_input_tokens: float = 0.0

    # the total number of output tokens processed by this operator; None if this operation did not use an LLM
    # typed as a float because GenerationStats may be amortized (i.e. divided) across a number of output records
    total_output_tokens: float = 0.0

    # the total cost of processing the input tokens; None if this operation did not use an LLM
    total_input_cost: float = 0.0

    # the total cost of processing the output tokens; None if this operation did not use an LLM
    total_output_cost: float = 0.0

    # (if applicable) the filter text (or a string representation of the filter function) applied to this record
    filter_str: str | None = None

    # the True/False result of whether this record was output by the operator or not
    # (can only be False if the operator is as Filter)
    passed_operator: bool = True

    # (if applicable) the time (in seconds) spent executing a call to an LLM
    llm_call_duration_secs: float = 0.0

    # (if applicable) the time (in seconds) spent executing a UDF or calling an external api
    fn_call_duration_secs: float = 0.0

    # (if applicable) a boolean indicating whether this is the statistics captured from a failed convert operation
    failed_convert: bool | None = None

    # (if applicable) a boolean indicating whether this is an image convert/filter operation
    image_operation: bool | None = None

    # an OPTIONAL dictionary with more detailed information about this operation;
    op_details: dict[str, Any] = field(default_factory=dict)

    def to_json(self):
        return {field.name: getattr(self, field.name) for field in fields(self)}


@dataclass
class OperatorStats:
    """
    Dataclass for storing statistics captured within a given operator.
    """

    # the ID of the physical operation in which these stats were collected
    op_id: str

    # the name of the physical operation in which these stats were collected
    op_name: str

    # the total time spent in this operation
    total_op_time: float = 0.0

    # the total cost of this operation
    total_op_cost: float = 0.0

    # a list of RecordOpStats processed by the operation
    record_op_stats_lst: list[RecordOpStats] = field(default_factory=list)

    # the ID of the physical operator which precedes this one
    source_op_id: str | None = None

    # the ID of the physical plan which this operator is part of
    plan_id: str = ""

    # an OPTIONAL dictionary with more detailed information about this operation;
    op_details: dict[str, Any] = field(default_factory=dict)

    def __iadd__(self, stats: OperatorStats | RecordOpStats) -> OperatorStats:
        """
        Sum the given stats to this operator's stats. The given stats can be either:

        1. an OperatorStats object
        2. a RecordOpStats object

        NOTE: in case (1.) we assume the execution layer guarantees that `stats` is
              generated by the same operator in the same plan. Thus, we assume the
              op_ids, op_name, source_op_id, etc. do not need to be updated.
        """
        if isinstance(stats, OperatorStats):
            self.total_op_time += stats.total_op_time
            self.total_op_cost += stats.total_op_cost
            self.record_op_stats_lst.extend(stats.record_op_stats_lst)

        elif isinstance(stats, RecordOpStats):
            stats.source_op_id = self.source_op_id
            stats.plan_id = self.plan_id
            self.record_op_stats_lst.append(stats)
            self.total_op_time += stats.time_per_record
            self.total_op_cost += stats.cost_per_record

        else:
            raise TypeError(f"Cannot add {type(stats)} to OperatorStats")

        return self

    def to_json(self):
        return {
            "op_id": self.op_id,
            "op_name": self.op_name,
            "total_op_time": self.total_op_time,
            "total_op_cost": self.total_op_cost,
            "record_op_stats_lst": [record_op_stats.to_json() for record_op_stats in self.record_op_stats_lst],
            "op_details": self.op_details,
        }

@dataclass
class BasePlanStats:
    """
    Dataclass for storing statistics captured for an entire plan.

    This class is subclassed for tracking:
    - PlanStats: the statistics for execution of a PhysicalPlan
    - SentinelPlanStats: the statistics for execution of a SentinelPlan

    The key difference between the two subclasses is that the `operator_stats`
    field in the PlanStats maps from the physical operator ids to their corresponding
    OperatorStats objects.

    The `operator_stats` field in the SentinelPlanStats maps from a logical operator id
    to another dictionary which maps from the physical operator ids to their corresponding
    OperatorStats objects.
    """

    # id for identifying the physical plan
    plan_id: str

    # string representation of the physical plan
    plan_str: str | None = None

    # dictionary whose values are OperatorStats objects;
    # PlanStats maps {physical_op_id -> OperatorStats}
    # SentinelPlanStats maps {logical_op_id -> {physical_op_id -> OperatorStats}}
    operator_stats: dict = field(default_factory=dict)

    # total runtime for the plan measured from the start to the end of PhysicalPlan.execute()
    total_plan_time: float = 0.0

    # total cost for plan
    total_plan_cost: float = 0.0

    # start time for the plan execution; should be set by calling PlanStats.start()
    start_time: float | None = None

    def start(self) -> None:
        """Start the timer for this plan execution."""
        self.start_time = time.time()

    def finish(self) -> None:
        """Finish the timer for this plan execution."""
        if self.start_time is None:
            raise RuntimeError("PlanStats.start() must be called before PlanStats.finish()")
        self.total_plan_time = time.time() - self.start_time
        self.total_plan_cost = self.sum_op_costs()

    @staticmethod
    @abstractmethod
    def from_plan(plan) -> BasePlanStats:
        """
        Initialize this PlanStats object from a PhysicalPlan or SentinelPlan object.
        """
        pass

    @abstractmethod
    def sum_op_costs(self) -> float:
        """
        Sum the costs of all operators in this plan.
        """
        pass

    @abstractmethod
    def add_record_op_stats(self, record_op_stats: RecordOpStats | list[RecordOpStats]) -> None:
        """
        Add the given RecordOpStats to this plan's operator stats.
        """
        pass

    @abstractmethod
    def __iadd__(self, plan_stats: BasePlanStats) -> None:
        """
        Add the given PlanStats to this plan's operator stats.
        """
        pass

    @abstractmethod
    def __str__(self) -> str:
        """
        Return a string representation of this plan's statistics.
        """
        pass

    @abstractmethod
    def to_json(self) -> dict:
        """
        Return a JSON representation of this plan's statistics.
        """
        pass

@dataclass
class PlanStats(BasePlanStats):
    """
    Subclass of BasePlanStats which captures statistics from the execution of a single PhysicalPlan.
    """
    @staticmethod
    def from_plan(plan) -> PlanStats:
        """
        Initialize this PlanStats object from a PhysicalPlan object.
        """
        operator_stats = {}
        for op_idx, op in enumerate(plan.operators):
            op_id = op.get_op_id()
            operator_stats[op_id] = OperatorStats(
                op_id=op_id,
                op_name=op.op_name(),
                source_op_id=None if op_idx == 0 else plan.operators[op_idx - 1].get_op_id(),
                plan_id=plan.plan_id,
                op_details={k: str(v) for k, v in op.get_id_params().items()},
            )
    
        return PlanStats(plan_id=plan.plan_id, plan_str=str(plan), operator_stats=operator_stats)
 
    def sum_op_costs(self) -> float:
        """
        Sum the costs of all operators in this plan.
        """
        return sum([op_stats.total_op_cost for _, op_stats in self.operator_stats.items()])

    def add_record_op_stats(self, record_op_stats: RecordOpStats | list[RecordOpStats]) -> None:
        """
        Add the given RecordOpStats to this plan's operator stats.
        """
        # normalize input type to be list[RecordOpStats]
        record_op_stats_lst = record_op_stats if isinstance(record_op_stats, list) else [record_op_stats]

        # update operator stats
        for record_op_stats in record_op_stats_lst:
            op_id = record_op_stats.op_id
            if op_id in self.operator_stats:
                self.operator_stats[op_id] += record_op_stats
            else:
<<<<<<< HEAD
                raise ValueError(f"RecordOpStats with op_id {op_id} not found in PlanStats")
=======
                raise ValueError(f"RecordOpStats with physical_op_id {op_id} not found in PlanStats")
>>>>>>> 0441a159

    def __iadd__(self, plan_stats: PlanStats) -> None:
        """
        NOTE: we assume the execution layer guarantees:
        1. these plan_stats belong to the same plan
        2. these plan_stats come from sequential (non-overlapping) executions of the same plan

        The latter criteria implies it is okay for this method to sum the plan (and operator) runtimes.
        """
        self.total_plan_time += plan_stats.total_plan_time
        self.total_plan_cost += plan_stats.total_plan_cost
        for op_id, op_stats in plan_stats.operator_stats.items():
            if op_id in self.operator_stats:
                self.operator_stats[op_id] += op_stats
            else:
                self.operator_stats[op_id] = op_stats

    def __str__(self) -> str:
        stats = f"total_plan_time={self.total_plan_time} \n"
        stats += f"total_plan_cost={self.total_plan_cost} \n"
        for idx, op_stats in enumerate(self.operator_stats.values()):
            stats += f"{idx}. {op_stats.op_name} time={op_stats.total_op_time} cost={op_stats.total_op_cost} \n"
        return stats

    def to_json(self) -> dict:
        return {
            "plan_id": self.plan_id,
            "plan_str": self.plan_str,
            "operator_stats": {op_id: op_stats.to_json() for op_id, op_stats in self.operator_stats.items()},
            "total_plan_time": self.total_plan_time,
            "total_plan_cost": self.total_plan_cost,
        }


@dataclass
class SentinelPlanStats(BasePlanStats):
    """
    Subclass of BasePlanStats which captures statistics from the execution of a single SentinelPlan.
    """
    @staticmethod
    def from_plan(plan) -> SentinelPlanStats:
        """
        Initialize this PlanStats object from a Sentinel object.
        """
        operator_stats = {}
        for op_set_idx, (logical_op_id, op_set) in enumerate(plan):
            operator_stats[logical_op_id] = {}
            for physical_op in op_set:
                op_id = physical_op.get_op_id()
                operator_stats[logical_op_id][op_id] = OperatorStats(
                    op_id=op_id,
                    op_name=physical_op.op_name(),
                    source_op_id=None if op_set_idx == 0 else plan.logical_op_ids[op_set_idx - 1],
                    plan_id=plan.plan_id,
                    op_details={k: str(v) for k, v in physical_op.get_id_params().items()},
                )
    
<<<<<<< HEAD
        return PlanStats(plan_id=plan.plan_id, plan_str=str(plan), operator_stats=operator_stats)
=======
        return SentinelPlanStats(plan_id=plan.plan_id, plan_str=str(plan), operator_stats=operator_stats)
>>>>>>> 0441a159

    def sum_op_costs(self) -> float:
        """
        Sum the costs of all operators in this plan.
        """
        return sum(sum([op_stats.total_op_cost for _, op_stats in phys_op_stats.items()]) for _, phys_op_stats in self.operator_stats.items())

    def add_record_op_stats(self, record_op_stats: RecordOpStats | list[RecordOpStats]) -> None:
        """
        Add the given RecordOpStats to this plan's operator stats.
        """
        # normalize input type to be list[RecordOpStats]
        record_op_stats_lst = record_op_stats if isinstance(record_op_stats, list) else [record_op_stats]

        # update operator stats
        for record_op_stats in record_op_stats_lst:
            logical_op_id = record_op_stats.logical_op_id
            physical_op_id = record_op_stats.op_id
            if logical_op_id in self.operator_stats:
                if physical_op_id in self.operator_stats[logical_op_id]:
                    self.operator_stats[logical_op_id][physical_op_id] += record_op_stats
                else:
<<<<<<< HEAD
                    raise ValueError(f"RecordOpStats with op_id {physical_op_id} not found in PlanStats")
            else:
                raise ValueError(f"RecordOpStats with logical_op_id {logical_op_id} not found in PlanStats")
=======
                    raise ValueError(f"RecordOpStats with physical_op_id {physical_op_id} not found in SentinelPlanStats")
            else:
                raise ValueError(f"RecordOpStats with logical_op_id {logical_op_id} not found in SentinelPlanStats")
>>>>>>> 0441a159

    def __iadd__(self, plan_stats: SentinelPlanStats) -> None:
        """
        NOTE: we assume the execution layer guarantees:
        1. these plan_stats belong to the same plan
        2. these plan_stats come from sequential (non-overlapping) executions of the same plan

        The latter criteria implies it is okay for this method to sum the plan (and operator) runtimes.
        """
        self.total_plan_time += plan_stats.total_plan_time
        self.total_plan_cost += plan_stats.total_plan_cost
        for logical_op_id, physical_op_stats in plan_stats.operator_stats.items():
            for physical_op_id, op_stats in physical_op_stats.items():
                if logical_op_id in self.operator_stats:
                    if physical_op_id in self.operator_stats[logical_op_id]:
                        self.operator_stats[logical_op_id][physical_op_id] += op_stats
                    else:
                        self.operator_stats[logical_op_id][physical_op_id] = op_stats
                else:
                    self.operator_stats[logical_op_id] = physical_op_stats

    def __str__(self) -> str:
        stats = f"total_plan_time={self.total_plan_time} \n"
        stats += f"total_plan_cost={self.total_plan_cost} \n"
        for outer_idx, physical_op_stats in enumerate(self.operator_stats.values()):
            total_time = sum([op_stats.total_op_time for op_stats in physical_op_stats.values()])
            total_cost = sum([op_stats.total_op_cost for op_stats in physical_op_stats.values()])
            stats += f"{outer_idx}. total_time={total_time} total_cost={total_cost} \n"
            for inner_idx, op_stats in enumerate(physical_op_stats.values()):
                stats += f"    {outer_idx}.{inner_idx}. {op_stats.op_name} time={op_stats.total_op_time} cost={op_stats.total_op_cost} \n"
        return stats

    def to_json(self) -> dict:
        return {
            "plan_id": self.plan_id,
            "plan_str": self.plan_str,
            "operator_stats": {
                logical_op_id: {physical_op_id: op_stats.to_json() for physical_op_id, op_stats in physical_op_stats.items()}
                for logical_op_id, physical_op_stats in self.operator_stats.items()
            },
            "total_plan_time": self.total_plan_time,
            "total_plan_cost": self.total_plan_cost,
        }


@dataclass
class ExecutionStats:
    """
    Dataclass for storing statistics captured for the entire execution of a workload.
    """

    # string for identifying this workload execution
    execution_id: str | None = None

    # dictionary of SentinelPlanStats objects (one for each sentinel plan run during execution)
    sentinel_plan_stats: dict[str, SentinelPlanStats] = field(default_factory=dict)

    # dictionary of PlanStats objects (one for each plan run during execution)
    plan_stats: dict[str, PlanStats] = field(default_factory=dict)

    # total time spent optimizing
    optimization_time: float = 0.0

    # total cost of optimizing
    optimization_cost: float = 0.0

    # total time spent executing the optimized plan
    plan_execution_time: float = 0.0

    # total cost of executing the optimized plan
    plan_execution_cost: float = 0.0

    # total runtime for the entire execution
    total_execution_time: float = 0.0

    # total cost for the entire execution
    total_execution_cost: float = 0.0

    # dictionary of sentinel plan strings; useful for printing executed sentinel plans in demos
    sentinel_plan_strs: dict[str, str] = field(default_factory=dict)

    # dictionary of plan strings; useful for printing executed plans in demos
    plan_strs: dict[str, str] = field(default_factory=dict)

    # start time for the execution; should be set by calling ExecutionStats.start()
    start_time: float | None = None

    # end time for the optimization; 
    optimization_end_time: float | None = None

    def start(self) -> None:
        """Start the timer for this execution."""
        self.start_time = time.time()

    def finish_optimization(self) -> None:
        """Finish the timer for the optimization phase of this execution."""
        if self.start_time is None:
            raise RuntimeError("ExecutionStats.start() must be called before ExecutionStats.finish_optimization()")

        # compute optimization time and cost
        self.optimization_end_time = time.time()
        self.optimization_time = self.optimization_end_time - self.start_time
        self.optimization_cost = self.sum_sentinel_plan_costs()

        # compute sentinel_plan_strs
        self.sentinel_plan_strs = {plan_id: plan_stats.plan_str for plan_id, plan_stats in self.sentinel_plan_stats.items()}

    def finish(self) -> None:
        """Finish the timer for this execution."""
        if self.start_time is None:
            raise RuntimeError("ExecutionStats.start() must be called before ExecutionStats.finish()")

        # compute time for plan and total execution
        end_time = time.time()
        self.plan_execution_time = (
            end_time - self.optimization_end_time
            if self.optimization_end_time is not None
            else end_time - self.start_time
        )
        self.total_execution_time = end_time - self.start_time

        # compute the cost for plan and total execution
        self.plan_execution_cost = self.sum_plan_costs()
        self.total_execution_cost = self.optimization_cost + self.plan_execution_cost

        # compute plan_strs
        self.plan_strs = {plan_id: plan_stats.plan_str for plan_id, plan_stats in self.plan_stats.items()}

    def sum_sentinel_plan_costs(self) -> float:
        """
        Sum the costs of all SentinelPlans in this execution.
        """
        return sum([plan_stats.sum_op_costs() for _, plan_stats in self.sentinel_plan_stats.items()])

    def sum_plan_costs(self) -> float:
        """
        Sum the costs of all PhysicalPlans in this execution.
        """
        return sum([plan_stats.sum_op_costs() for _, plan_stats in self.plan_stats.items()])

    def add_plan_stats(self, plan_stats: PlanStats | SentinelPlanStats | list[PlanStats] | list[SentinelPlanStats]) -> None:
        """
        Add the given PlanStats (or SentinelPlanStats) to this execution's plan stats.

        NOTE: we make the assumption that the same plan cannot be run more than once in parallel,
        i.e. each plan stats object for an individual plan comes from two different (sequential)
        periods in time. Thus, PlanStats objects can be summed.
        """
        # normalize input type to be list[PlanStats] or list[SentinelPlanStats]
        if isinstance(plan_stats, (PlanStats, SentinelPlanStats)):
            plan_stats = [plan_stats]

        for plan_stats_obj in plan_stats:
            if isinstance(plan_stats_obj, PlanStats) and plan_stats_obj.plan_id not in self.plan_stats:
                self.plan_stats[plan_stats_obj.plan_id] = plan_stats_obj
            elif isinstance(plan_stats_obj, PlanStats):
                self.plan_stats[plan_stats_obj.plan_id] += plan_stats_obj
            elif isinstance(plan_stats_obj, SentinelPlanStats) and plan_stats_obj.plan_id not in self.sentinel_plan_stats:
                self.sentinel_plan_stats[plan_stats_obj.plan_id] = plan_stats_obj
            elif isinstance(plan_stats_obj, SentinelPlanStats):
                self.sentinel_plan_stats[plan_stats_obj.plan_id] += plan_stats_obj
            else:
                raise TypeError(f"Cannot add {type(plan_stats)} to ExecutionStats")

    def to_json(self):
        return {
            "execution_id": self.execution_id,
            "sentinel_plan_stats": {
                plan_id: plan_stats.to_json() for plan_id, plan_stats in self.sentinel_plan_stats.items()
            },
            "plan_stats": {plan_id: plan_stats.to_json() for plan_id, plan_stats in self.plan_stats.items()},
            "optimization_time": self.optimization_time,
            "optimization_cost": self.optimization_cost,
            "plan_execution_time": self.plan_execution_time,
            "plan_execution_cost": self.plan_execution_cost,
            "total_execution_time": self.total_execution_time,
            "total_execution_cost": self.total_execution_cost,
            "sentinel_plan_strs": self.sentinel_plan_strs,
            "plan_strs": self.plan_strs,
        }


@dataclass
class OperatorCostEstimates:
    """
    Dataclass for storing estimates of key metrics of interest for each operator.
    """

    # (estimated) number of records output by this operator
    cardinality: float

    # (estimated) avg. time spent in this operator per-record
    time_per_record: float

    # (estimated) dollars spent per-record by this operator
    cost_per_record: float

    # (estimated) quality of the output from this operator
    quality: float

    # lower bound on cardinality
    cardinality_lower_bound: float | None = None

    # upper bound on cardinality
    cardinality_upper_bound: float | None = None

    # lower bound on time_per_record
    time_per_record_lower_bound: float | None = None

    # upper bound on time_per_record
    time_per_record_upper_bound: float | None = None

    # lower bound on cost_per_record
    cost_per_record_lower_bound: float | None = None

    # upper bound on cost_per_record
    cost_per_record_upper_bound: float | None = None

    # lower bound on quality
    quality_lower_bound: float | None = None

    # upper bound on quality
    quality_upper_bound: float | None = None

    def __rmul__(self, multiplier: float) -> OperatorCostEstimates:
        """
        Multiply all fields by a scalar.
        """
        dct = {field.name: getattr(self, field.name) * multiplier for field in fields(self)}
        return OperatorCostEstimates(**dct)

    def __post_init__(self):
        if self.cardinality_lower_bound is None and self.cardinality_upper_bound is None:
            self.cardinality_lower_bound = self.cardinality
            self.cardinality_upper_bound = self.cardinality

        if self.time_per_record_lower_bound is None and self.time_per_record_upper_bound is None:
            self.time_per_record_lower_bound = self.time_per_record
            self.time_per_record_upper_bound = self.time_per_record

        if self.cost_per_record_lower_bound is None and self.cost_per_record_upper_bound is None:
            self.cost_per_record_lower_bound = self.cost_per_record
            self.cost_per_record_upper_bound = self.cost_per_record

        if self.quality_lower_bound is None and self.quality_upper_bound is None:
            self.quality_lower_bound = self.quality
            self.quality_upper_bound = self.quality


@dataclass
class PlanCost:
    """
    Dataclass for storing the (cost, time, quality) estimates of (sub)-plans and their upper and lower bounds.
    """

    # the expression cost
    cost: float

    # the expression runtime
    time: float

    # the expression quality
    quality: float

    # operator-specific cost estimates
    op_estimates: OperatorCostEstimates | None = None

    # lower bound on the expression cost
    cost_lower_bound: float | None = None

    # upper bound on the expression cost
    cost_upper_bound: float | None = None

    # lower bound on the expression time
    time_lower_bound: float | None = None

    # upper bound on the expression time
    time_upper_bound: float | None = None

    # lower bound on the expression quality
    quality_lower_bound: float | None = None

    # upper bound on the expression quality
    quality_upper_bound: float | None = None

    def __hash__(self):
        return hash(f"{self.cost}-{self.time}-{self.quality}")

    def __post_init__(self):
        if self.time_lower_bound is None and self.time_upper_bound is None:
            self.time_lower_bound = self.time
            self.time_upper_bound = self.time

        if self.cost_lower_bound is None and self.cost_upper_bound is None:
            self.cost_lower_bound = self.cost
            self.cost_upper_bound = self.cost

        if self.quality_lower_bound is None and self.quality_upper_bound is None:
            self.quality_lower_bound = self.quality
            self.quality_upper_bound = self.quality

    def __iadd__(self, other: PlanCost) -> PlanCost:
        """
        NOTE: we currently assume the updating of the op_estimates are handled by the caller
        as there is not a universally correct meaning of addition of op_estiamtes.
        """
        self.cost += other.cost
        self.time += other.time
        self.quality *= other.quality
        for dataclass_field in ["cost_lower_bound", "cost_upper_bound", "time_lower_bound", "time_upper_bound"]:
            if getattr(self, dataclass_field) is not None and getattr(other, dataclass_field) is not None:
                summation = getattr(self, dataclass_field) + getattr(other, dataclass_field)
                setattr(self, dataclass_field, summation)

        for dataclass_field in ["quality_lower_bound", "quality_upper_bound"]:
            if getattr(self, dataclass_field) is not None and getattr(other, dataclass_field) is not None:
                product = getattr(self, dataclass_field) * getattr(other, dataclass_field)
                setattr(self, dataclass_field, product)

        return self

    def __add__(self, other: PlanCost) -> PlanCost:
        """
        NOTE: we currently assume the updating of the op_estimates are handled by the caller
        as there is not a universally correct meaning of addition of op_estiamtes.
        """
        dct = {
            field: getattr(self, field) + getattr(other, field)
            for field in [
                "cost",
                "cost_lower_bound",
                "cost_upper_bound",
                "time",
                "time_lower_bound",
                "time_upper_bound",
            ]
        }
        for dataclass_field in ["quality", "quality_lower_bound", "quality_upper_bound"]:
            dct[dataclass_field] = getattr(self, dataclass_field) * getattr(other, dataclass_field)

        return PlanCost(**dct)<|MERGE_RESOLUTION|>--- conflicted
+++ resolved
@@ -415,11 +415,7 @@
             if op_id in self.operator_stats:
                 self.operator_stats[op_id] += record_op_stats
             else:
-<<<<<<< HEAD
-                raise ValueError(f"RecordOpStats with op_id {op_id} not found in PlanStats")
-=======
                 raise ValueError(f"RecordOpStats with physical_op_id {op_id} not found in PlanStats")
->>>>>>> 0441a159
 
     def __iadd__(self, plan_stats: PlanStats) -> None:
         """
@@ -477,11 +473,7 @@
                     op_details={k: str(v) for k, v in physical_op.get_id_params().items()},
                 )
     
-<<<<<<< HEAD
-        return PlanStats(plan_id=plan.plan_id, plan_str=str(plan), operator_stats=operator_stats)
-=======
         return SentinelPlanStats(plan_id=plan.plan_id, plan_str=str(plan), operator_stats=operator_stats)
->>>>>>> 0441a159
 
     def sum_op_costs(self) -> float:
         """
@@ -504,15 +496,9 @@
                 if physical_op_id in self.operator_stats[logical_op_id]:
                     self.operator_stats[logical_op_id][physical_op_id] += record_op_stats
                 else:
-<<<<<<< HEAD
-                    raise ValueError(f"RecordOpStats with op_id {physical_op_id} not found in PlanStats")
-            else:
-                raise ValueError(f"RecordOpStats with logical_op_id {logical_op_id} not found in PlanStats")
-=======
                     raise ValueError(f"RecordOpStats with physical_op_id {physical_op_id} not found in SentinelPlanStats")
             else:
                 raise ValueError(f"RecordOpStats with logical_op_id {logical_op_id} not found in SentinelPlanStats")
->>>>>>> 0441a159
 
     def __iadd__(self, plan_stats: SentinelPlanStats) -> None:
         """
