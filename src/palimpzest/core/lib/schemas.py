--- conflicted
+++ resolved
@@ -1,17 +1,11 @@
 from __future__ import annotations
 
 import json
+from typing import Any as TypingAny
+
 import pandas as pd
-import numpy as np
-
-from typing import Any as TypingAny
-
-from palimpzest.constants import MAX_ROWS
-<<<<<<< HEAD
-from palimpzest.core.lib.fields import BytesField, CallableField, Field, ListField, NumericField, StringField
-from palimpzest.utils.hash_helpers import hash_for_temp_schema
-from palimpzest.constants import DERIVED_SCHEMA_PREFIX, FROM_DF_PREFIX
-=======
+
+from palimpzest.constants import DERIVED_SCHEMA_PREFIX, MAX_ROWS
 from palimpzest.core.lib.fields import (
     BytesField,
     CallableField,
@@ -21,8 +15,8 @@
     NumericField,
     StringField,
 )
-
->>>>>>> 77df6fc0
+from palimpzest.utils.hash_helpers import hash_for_temp_schema
+
 
 class SchemaMetaclass(type):
     """
@@ -149,46 +143,6 @@
         """Return a representation of the specified field which will be used in its conversion to JSON"""
         return field_value
 
-<<<<<<< HEAD
-# TODO: should we put the SchemaMetaclass functionality into Schema and make it a @dataclass?
-class Schema(metaclass=SchemaMetaclass):
-    """
-    A Schema is defined by a set of named Fields. Much of the class is implemented
-    in the SchemaMetaclass (which I need to ask Mike more about). Because Schema is a MetaClass,
-    its fields are defined similar to how they are defined in a Python dataclass.
-
-    For example, if you wanted to define a schema for research papers, you could define a schema
-    with fields representing the paper's title, publication year, and publishing journal:
-
-    ```python
-    class ResearchPaper(Schema):
-        paper_title = Field(desc="The title of a scientific paper", required=True)
-        paper_year = Field(desc="The year the paper was published", required=True)
-        paper_journal = Field(desc="The name of the journal that published the paper", required=False)
-    ```
-
-    Note that because not all papers are published in journals, this field might be optional (`required=False`).
-    """
-
-    def __init__(self, desc: str | None = None):
-        self._desc = ""
-        if desc is not None:
-            self._desc = desc
-
-    def __str__(self) -> str:
-        return f"{self.__class__.__name__}(desc={self._desc})"
-
-    def as_json_str(self, record_dict: Dict[str, TypingAny], include_data_cols: bool = True) -> str:
-        """Return a JSON representation of a data record with this Schema"""
-        # In case of numpy types, the json.dumps will fail. Convert to native types.
-        converted_dict = pd.Series(record_dict).to_dict()
-
-        if include_data_cols:
-            converted_dict["data type"] = str(self.__class__.__name__)
-            converted_dict["data type description"] = str(self.__class__.__doc__)
-
-        return json.dumps(converted_dict, indent=2)
-=======
     @classmethod
     def union(cls, other_schema: Schema, keep_duplicates: bool = False) -> Schema:
         """Return the union of this schema with the other_schema"""
@@ -279,7 +233,6 @@
 
         # Create the class dynamically
         return type(new_schema_name, (Schema,), attributes)
->>>>>>> 77df6fc0
 
     @classmethod
     def class_name(cls) -> str:
@@ -288,7 +241,7 @@
     
 
     @staticmethod
-    def from_df(df: pd.DataFrame) -> "Schema":
+    def from_df(df: pd.DataFrame) -> Schema:
         # Create a unique schema name based on columns
         schema_name = f"{DERIVED_SCHEMA_PREFIX}{hash_for_temp_schema(str(tuple(sorted(df.columns))))}"
         
@@ -436,14 +389,10 @@
 class PlotImage(ImageFile):
     """An image that contains a plot, such as a graph or chart."""
 
-<<<<<<< HEAD
-    plot_description = StringField(desc="A description of the plot", required=True)
+    plot_description = StringField(desc="A description of the plot")
 
 
 class DefaultSchema(Schema):
     """Store context data."""
 
-    value = Field(desc="The context data.", required=True)
-=======
-    plot_description = StringField(desc="A description of the plot")
->>>>>>> 77df6fc0
+    value = Field(desc="The context data.", required=True)