from __future__ import annotations

import json
from typing import Any as TypingAny

import pandas as pd

from palimpzest.constants import DERIVED_SCHEMA_PREFIX, MAX_ROWS
from palimpzest.core.lib.fields import (
    BooleanField,
    BytesField,
    CallableField,
    Field,
    FloatField,
    ImageBase64Field,
    IntField,
    ListField,
    NumericField,
    StringField,
)
<<<<<<< HEAD
from palimpzest.utils.field_helpers import str_to_field_type
=======
from palimpzest.utils.field_helpers import construct_field_from_python_type
>>>>>>> b5518af8
from palimpzest.utils.hash_helpers import hash_for_temp_schema


class SchemaMetaclass(type):
    """
    This is a metaclass for our Schema class.
    """

    def __eq__(cls, other) -> bool:
        """
        Equality function for the Schema which checks that the ordered fields and class names are the same.
        """
        return cls.get_desc() == other.get_desc()


class Schema(metaclass=SchemaMetaclass):
    """
    A Schema is defined by a set of named Fields. Much of the class is implemented in the SchemaMetaclass.
    Because Schema is a MetaClass, its fields are defined similar to how they are defined in a Python dataclass.

    For example, if you wanted to define a schema for research papers, you could define a schema
    with fields representing the paper's title, publication year, and publishing journal:

    ```python
    class ResearchPaper(Schema):
        paper_title = Field(desc="The title of a scientific paper")
        paper_year = Field(desc="The year the paper was published")
        paper_journal = Field(desc="The name of the journal that published the paper")
    ```
    """

    def __init__(self, desc: str | None = None):
        self._desc = "" if desc is None else desc

    def __str__(self) -> str:
        return f"{self.__class__.__name__}(desc={self._desc})"

    # TODO: after eliminating the metaclass, this does not work
    def __eq__(self, other) -> bool:
        """
        Equality function for the Schema which checks that the ordered fields and class names are the same.
        """
        schema = self.get_desc()
        other_schema = other.get_desc()

        return schema == other_schema

    def __hash__(self) -> int:
        """Hash function for the Schema which is a simple hash of its ordered Fields and class name."""
        ordered = self.get_desc()

        return hash(ordered.encode())

    @classmethod
    def get_desc(cls) -> str:
        """Return a description of the schema"""
        fields = cls.field_names()
        d = {k: hash(getattr(cls, k)) for k in fields}
        d["__class__"] = cls.class_name()

        return json.dumps(d, sort_keys=True)

    @classmethod
    def field_names(cls, unique=False, id="") -> list[str]:
        """
        Return a list of the fields in this Schema. The `unique` argument is used to determine if the
        class name should be prefixed to the field name for unique identification. The `id` argument is
        used to provide a unique identifier for the class name.
        """
        attributes = dir(cls)
        attributes = [attr for attr in attributes if not attr.startswith("__")]
        prefix = f"{cls.__name__}.{id}." if unique else ""
        fields = [prefix + attr for attr in attributes if isinstance(getattr(cls, attr), Field)]
        return fields

    @classmethod
    def field_desc_map(cls, unique=False, id="") -> dict[str, str]:
        """
        Return a mapping from field names to their descriptions. The `unique` argument is used to determine if the
        class name should be prefixed to the field name for unique identification. The `id` argument is
        used to provide a unique identifier for the class name.
        """
        attributes = dir(cls)
        attributes = [attr for attr in attributes if not attr.startswith("__")]
        prefix = f"{cls.__name__}.{id}." if unique else ""
        field_desc_map = {prefix + attr: getattr(cls, attr)._desc for attr in attributes if isinstance(getattr(cls, attr), Field)}
        return field_desc_map

    @classmethod
    def field_map(cls, unique=False, id="") -> dict[str, Field]:
        """
        Return a mapping from field names to their field types. The `unique` argument is used to determine if the
        class name should be prefixed to the field name for unique identification. The `id` argument is used to
        provide a unique identifier for the class name.
        """
        attributes = dir(cls)
        attributes = [attr for attr in attributes if not attr.startswith("__")]
        prefix = f"{cls.__name__}.{id}." if unique else ""
        field_map = {prefix + attr: getattr(cls, attr) for attr in attributes if isinstance(getattr(cls, attr), Field)}
        return field_map

    @classmethod
    def json_schema(cls) -> dict[str, TypingAny]:
        """The JSON representation of the Schema"""
        fields = cls.field_names()

        schema = {

            "fields": {},
            "type": "object",
            "description": cls.__doc__,
        }
        for k in fields:
            if k.startswith("_"):
                continue
            v = getattr(cls, k)
            if v is None:
                continue

            schema["fields"][k] = v.json_schema()

        return schema

    @staticmethod
    def field_to_json(field_name: str, field_value: TypingAny) -> TypingAny:
        """Return a representation of the specified field which will be used in its conversion to JSON"""
        return field_value

    @classmethod
    def union(cls, other_schema: Schema, keep_duplicates: bool = False) -> Schema:
        """Return the union of this schema with the other_schema"""
        # construct the new schema name
        schema_name = cls.class_name()
        other_schema_name = other_schema.class_name()
        new_schema_name = f"Union[{schema_name}, {other_schema_name}]"

        # construct new schema description
        new_desc = (
            f"The union of {schema_name} and {other_schema_name}\n\n"
            f"{schema_name}:\n{cls.__doc__}\n\n"
            f"{other_schema_name}:\n{other_schema.__doc__}"
        )

        # construct new lists of field names, types, and descriptions
        # NOTE: we don't need to use unique field names because they will be injected with an ID at runtime
        new_field_names, new_field_types, new_field_descs = [], [], []
        this_field_map = cls.field_map()
        for field_name, field in this_field_map.items():
            new_field_names.append(field_name)
            new_field_types.append(field)
            new_field_descs.append(field._desc)

        other_field_map = other_schema.field_map()
        for field_name, field in other_field_map.items():
            new_field_names.append(field_name)
            new_field_types.append(field)
            new_field_descs.append(field._desc)

        # rename duplicate fields if we are keeping duplicates
        if keep_duplicates:
            dup_new_field_names = []
            for left_idx, left_field_name in enumerate(new_field_names):
                # see if there's a duplicate field name
                matching_field = False
                for right_idx in range(left_idx + 1, len(new_field_names)):
                    right_field_name = new_field_names[right_idx]
                    if left_field_name == right_field_name:
                        matching_field = True
                        break
                
                # if theres a matching field, add them both with their schema names
                if matching_field:
                    dup_new_field_names.append(schema_name + "_" + left_field_name)
                    dup_new_field_names.append(other_schema_name + "_" + left_field_name)
                else:
                    dup_new_field_names.append(left_field_name)

        # Generate the schema class dynamically
        attributes = {"_desc": new_desc, "__doc__": new_desc}
        for field_name, field_type, field_desc in zip(new_field_names, new_field_types, new_field_descs):
            attributes[field_name] = (
                field_type.__class__(desc=field_desc, element_type=field_type.element_type)
                if isinstance(field_type, ListField)
                else field_type.__class__(desc=field_desc)
            )

        # Create the class dynamically
        return type(new_schema_name, (Schema,), attributes)

    @classmethod
    def project(cls, project_cols: list[str]) -> Schema:
        """Return a projection of this schema with only the project_cols"""
        # construct the new schema name
        schema_name = cls.class_name()
        new_schema_name = f"Project[{schema_name}]"

        # construct new schema description
        new_desc = f"A projection of {schema_name} which only contains the fields {project_cols}"

        # make sure projection column names are shortened
        project_cols = [field_name.split(".")[-1] for field_name in project_cols]

        # construct new lists of field names, types, and descriptions
        # NOTE: we don't need to use unique field names because they will be injected with an ID at runtime
        new_field_names, new_field_types, new_field_descs = [], [], []
        for field_name, field in cls.field_map().items():
            if field_name in project_cols:
                new_field_names.append(field_name)
                new_field_types.append(field)
                new_field_descs.append(field._desc)

        # Generate the schema class dynamically
        attributes = {"_desc": new_desc, "__doc__": new_desc}
        for field_name, field_type, field_desc in zip(new_field_names, new_field_types, new_field_descs):
            attributes[field_name] = field_type.__class__(desc=field_desc)

        # Create the class dynamically
        return type(new_schema_name, (Schema,), attributes)

    @staticmethod
    def from_df(df: pd.DataFrame) -> Schema:
        # Create a unique schema name based on columns
        schema_name = f"{DERIVED_SCHEMA_PREFIX}{hash_for_temp_schema(str(tuple(sorted(df.columns))))}"

        # consider to save to temp file and load from there 
        if schema_name in globals():
            return globals()[schema_name]

        # Create new schema only if it doesn't exist
        # NOTE: we will not be able to infer more complicated types like ImageFilepathField
        #       without some input from the user
        # construct attributes for schema (i.e. its fields and metadata)
        desc = "Schema derived from DataFrame"
        attributes = {"_desc": desc, "__doc__": desc, "__module__": Schema.__module__}
        for col, dtype in zip(df.columns, df.dtypes):
            field_name = f"column_{col}" if isinstance(col, (int, float)) else str(col)
            field_desc = f"The {field_name} column derived from the DataFrame"

            if dtype == "object":
                attributes[field_name] = StringField(desc=field_desc)
            elif dtype == "bool":
                attributes[field_name] = BooleanField(desc=field_desc)
            elif dtype == "int64":
                attributes[field_name] = IntField(desc=field_desc)
            elif dtype == "float64":
                attributes[field_name] = FloatField(desc=field_desc)
            else:
                attributes[field_name] = Field(desc=field_desc)


        # Create new schema only if it doesn't exist
        new_schema = type(schema_name, (Schema,), attributes)

        # Store the schema class globally
        globals()[schema_name] = new_schema
        return new_schema
    
    @classmethod
    def add_fields(cls, fields: list[dict]) -> Schema:
        """Add fields to the schema
        
        Args:
            fields: List of dictionaries, each containing 'name', 'desc', and 'type' keys
            
        Returns:
            A new Schema with the additional fields
        """
        assert isinstance(fields, list), "fields must be a list of dictionaries"
        for field in fields:
            assert "name" in field, "fields must contain a 'name' key"
            assert "desc" in field, "fields must contain a 'desc' key"
            assert "type" in field, "fields must contain a 'type' key"

        # Construct the new schema name
        schema_name = cls.class_name()
        new_schema_name = f"{schema_name}Extended"

        # Construct new schema description
        new_desc = f"{cls.__doc__}\nExtended with additional fields"

        # Get existing fields
        new_field_names = list(cls.field_names())
        new_field_types = list(cls.field_map().values())
        new_field_descs = [field._desc for field in new_field_types]

        # Process new fields from the list of dictionaries
        for field in fields:
            field_name = field["name"]
            field_desc = field["desc"]
            if field_name in new_field_names:
                continue
            new_field_names.append(field_name)
<<<<<<< HEAD
            new_field_types.append(str_to_field_type(field["type"], field_desc))
            new_field_descs.append(field_desc)

        # If the number of fields is the same, this means we are not adding any new fields
        if len(new_field_names) == len(list(cls.field_names())):
=======
            new_field_types.append(construct_field_from_python_type(field["type"], desc=field_desc))
            new_field_descs.append(field_desc)

        # If we are not adding any new fields, simply return the original schema
        if sorted(new_field_names) == sorted(list(cls.field_names())):
>>>>>>> b5518af8
            return cls

        # Generate the schema class dynamically
        attributes = {"_desc": new_desc, "__doc__": new_desc}
        for field_name, field_type, field_desc in zip(new_field_names, new_field_types, new_field_descs):
            attributes[field_name] = (
                field_type.__class__(desc=str(field_desc), element_type=field_type.element_type)
                if isinstance(field_type, ListField)
                else field_type.__class__(desc=str(field_desc))
            )

        # Create the class dynamically
        return type(new_schema_name, (Schema,), attributes)

    @classmethod
    def class_name(cls) -> str:
        """Return the name of this class"""
        return cls.__name__

###################################################################################
# "Core" useful Schemas. These are Schemas that almost everyone will need.
# File, TextFile, Image, PDF, etc.
###################################################################################

# First-level Schema's
class DefaultSchema(Schema):
    """Store context data."""

    default_schema_value = Field(desc="The context data in DefaultSchema.")


class Download(Schema):
    """A download is a URL and the contents of the download."""

    url = StringField(desc="The URL of the download")
    content = BytesField(desc="The contents of the download")
    timestamp = StringField(desc="The timestamp of the download")


class File(Schema):
    """
    A File is defined by two Fields:
    - the filename (string)
    - the contents of the file (bytes)
    """

    filename = StringField(desc="The UNIX-style name of the file")
    contents = BytesField(desc="The contents of the file")


class Number(Schema):
    """Just a number. Often used for aggregates"""

    value = NumericField(desc="A single number")


class OperatorDerivedSchema(Schema):
    """Schema defined by an operator, e.g., a join or a group by"""


class RawJSONObject(Schema):
    """A JSON object, which is a dictionary of key-value pairs."""

    json = StringField(desc="String representation of a JSON object")


class SourceRecord(Schema):
    """
    Schema used inside of Execution.execute_dag to produce a candidate for operators
    which implement the BaseScan or CacheScan logical operators.
    """

    idx = NumericField(desc="The scan index of the record")
    get_item_fn = CallableField(desc="The get_item() function from the DataSource")


class Table(Schema):
    """A Table is an object composed of a header and rows."""

    filename = StringField(desc="The name of the file the table was extracted from")
    name = StringField(desc="The name of the table")
    header = ListField(element_type=StringField, desc="The header of the table")
    # TODO currently no support for nesting data records on data records
    rows = ListField(element_type=ListField, desc="The rows of the table")

    def field_to_json(self, field_name: str, field_value: TypingAny) -> TypingAny:
        """Return a truncated JSON representation for `rows` and a string representation for `header`"""
        # take the first MAX_ROWS rows in the record_dict and turn them into comma separated strings
        if field_name == "rows":
            return [",".join(map(str, row)) + "\n" for row in field_value[:MAX_ROWS]]

        elif field_name == "header":
            return ",".join(field_value)

        return field_value


class URL(Schema):
    """A URL is a string that represents a web address."""

    url = StringField(desc="A URL")


class WebPage(Schema):
    """A web page is a URL and the contents of the page."""

    # url = StringField(desc="The URL of the web page")
    text = StringField(desc="The text contents of the web page")
    html = StringField(desc="The html contents of the web page")
    timestamp = StringField(desc="The timestamp of the download")
    filename = StringField(desc="The name of the file the web page was downloaded from")


# Second-level Schemas
class ImageFile(File):
    """A file that contains an image."""
    contents = ImageBase64Field(desc="The contents of the image")


class PDFFile(File):
    """A PDF file is a File that is a PDF. It has specialized fields, font information, etc."""

    # This class is currently very impoverished. It needs a lot more fields before it can correctly represent a PDF.
    text_contents = StringField(desc="The text-only contents of the PDF")


class TextFile(File):
    """A text file is a File that contains only text. No binary data."""


class XLSFile(File):
    """An XLS file is a File that contains one or more Excel spreadsheets."""

    number_sheets = NumericField(desc="The number of sheets in the Excel file")
    sheet_names = ListField(
        element_type=NumericField,
        desc="The names of the sheets in the Excel file",
    )


# Third-level Schemas
class EquationImage(ImageFile):
    """An image that contains a mathematical equation."""

    equation_text = StringField(desc="The text representation of the equation in the image")


class PlotImage(ImageFile):
    """An image that contains a plot, such as a graph or chart."""

    plot_description = StringField(desc="A description of the plot")<|MERGE_RESOLUTION|>--- conflicted
+++ resolved
@@ -18,11 +18,7 @@
     NumericField,
     StringField,
 )
-<<<<<<< HEAD
-from palimpzest.utils.field_helpers import str_to_field_type
-=======
 from palimpzest.utils.field_helpers import construct_field_from_python_type
->>>>>>> b5518af8
 from palimpzest.utils.hash_helpers import hash_for_temp_schema
 
 
@@ -315,19 +311,11 @@
             if field_name in new_field_names:
                 continue
             new_field_names.append(field_name)
-<<<<<<< HEAD
-            new_field_types.append(str_to_field_type(field["type"], field_desc))
-            new_field_descs.append(field_desc)
-
-        # If the number of fields is the same, this means we are not adding any new fields
-        if len(new_field_names) == len(list(cls.field_names())):
-=======
             new_field_types.append(construct_field_from_python_type(field["type"], desc=field_desc))
             new_field_descs.append(field_desc)
 
         # If we are not adding any new fields, simply return the original schema
         if sorted(new_field_names) == sorted(list(cls.field_names())):
->>>>>>> b5518af8
             return cls
 
         # Generate the schema class dynamically
