--- conflicted
+++ resolved
@@ -253,18 +253,6 @@
         desc = "Schema derived from DataFrame"
         attributes = {"_desc": desc, "__doc__": desc, "__module__": Schema.__module__}
         for col, dtype in zip(df.columns, df.dtypes):
-<<<<<<< HEAD
-            if dtype == "object":
-                attributes[col] = StringField(desc=col)
-            elif dtype == "bool":
-                attributes[col] = BooleanField(desc=col)
-            elif dtype == "int64":
-                attributes[col] = IntField(desc=col)
-            elif dtype == "float64":
-                attributes[col] = FloatField(desc=col)
-            else:
-                attributes[col] = Field(desc=col)
-=======
             field_name = f"column_{col}" if isinstance(col, (int, float)) else str(col)
             field_desc = f"The {field_name} column derived from the DataFrame"
 
@@ -279,7 +267,6 @@
             else:
                 attributes[field_name] = Field(desc=field_desc)
 
->>>>>>> dc991d04
 
         # Create new schema only if it doesn't exist
         new_schema = type(schema_name, (Schema,), attributes)
