from __future__ import annotations

import json
from typing import Any as TypingAny

import pandas as pd

from palimpzest.constants import DERIVED_SCHEMA_PREFIX, MAX_ROWS
from palimpzest.core.lib.fields import (
    BooleanField,
    BytesField,
    Field,
    FloatField,
    ImageBase64Field,
    IntField,
    ListField,
    NumericField,
    StringField,
)
from palimpzest.utils.field_helpers import construct_field_type
from palimpzest.utils.hash_helpers import hash_for_temp_schema


class SchemaMetaclass(type):
    """
    This is a metaclass for our Schema class.
    """

    def __eq__(cls, other) -> bool:
        """
        Equality function for the Schema which checks that the ordered fields and class names are the same.
        """
        return cls.get_desc() == other.get_desc()


class Schema(metaclass=SchemaMetaclass):
    """
    A Schema is defined by a set of named Fields. Much of the class is implemented in the SchemaMetaclass.
    Because Schema is a MetaClass, its fields are defined similar to how they are defined in a Python dataclass.

    For example, if you wanted to define a schema for research papers, you could define a schema
    with fields representing the paper's title, publication year, and publishing journal:

    ```python
    class ResearchPaper(Schema):
        paper_title = Field(desc="The title of a scientific paper")
        paper_year = Field(desc="The year the paper was published")
        paper_journal = Field(desc="The name of the journal that published the paper")
    ```
    """

    def __init__(self, desc: str | None = None):
        self._desc = "" if desc is None else desc

    def __str__(self) -> str:
        return f"{self.__class__.__name__}(desc={self._desc})"

    # TODO: after eliminating the metaclass, this does not work
    def __eq__(self, other) -> bool:
        """
        Equality function for the Schema which checks that the ordered fields and class names are the same.
        """
        schema = self.get_desc()
        other_schema = other.get_desc()

        return schema == other_schema

    def __hash__(self) -> int:
        """Hash function for the Schema which is a simple hash of its ordered Fields and class name."""
        ordered = self.get_desc()

        return hash(ordered.encode())

    @classmethod
    def get_desc(cls) -> str:
        """Return a description of the schema"""
        fields = cls.field_names()
        d = {k: hash(getattr(cls, k)) for k in fields}
        d["__class__"] = cls.class_name()

        return json.dumps(d, sort_keys=True)

    @classmethod
    def field_names(cls, unique=False, id="") -> list[str]:
        """
        Return a list of the fields in this Schema. The `unique` argument is used to determine if the
        class name should be prefixed to the field name for unique identification. The `id` argument is
        used to provide a unique identifier for the class name.
        """
        attributes = dir(cls)
        attributes = [attr for attr in attributes if not attr.startswith("__")]
        prefix = f"{cls.__name__}.{id}." if unique else ""
        fields = [prefix + attr for attr in attributes if isinstance(getattr(cls, attr), Field)]
        return fields

    @classmethod
    def field_desc_map(cls, unique=False, id="") -> dict[str, str]:
        """
        Return a mapping from field names to their descriptions. The `unique` argument is used to determine if the
        class name should be prefixed to the field name for unique identification. The `id` argument is
        used to provide a unique identifier for the class name.
        """
        attributes = dir(cls)
        attributes = [attr for attr in attributes if not attr.startswith("__")]
        prefix = f"{cls.__name__}.{id}." if unique else ""
        field_desc_map = {
            prefix + attr: getattr(cls, attr)._desc for attr in attributes if isinstance(getattr(cls, attr), Field)
        }
        return field_desc_map

    @classmethod
    def field_map(cls, unique=False, id="") -> dict[str, Field]:
        """
        Return a mapping from field names to their field types. The `unique` argument is used to determine if the
        class name should be prefixed to the field name for unique identification. The `id` argument is used to
        provide a unique identifier for the class name.
        """
        attributes = dir(cls)
        attributes = [attr for attr in attributes if not attr.startswith("__")]
        prefix = f"{cls.__name__}.{id}." if unique else ""
        field_map = {prefix + attr: getattr(cls, attr) for attr in attributes if isinstance(getattr(cls, attr), Field)}
        return field_map

    @classmethod
    def json_schema(cls) -> dict[str, TypingAny]:
        """The JSON representation of the Schema"""
        fields = cls.field_names()

        schema = {
            "fields": {},
            "type": "object",
            "description": cls.__doc__,
        }
        for k in fields:
            if k.startswith("_"):
                continue
            v = getattr(cls, k)
            if v is None:
                continue

            schema["fields"][k] = v.json_schema()

        return schema

    @staticmethod
    def field_to_json(field_name: str, field_value: TypingAny) -> TypingAny:
        """Return a representation of the specified field which will be used in its conversion to JSON"""
        return field_value

    @classmethod
    def union(cls, other_schema: Schema, keep_duplicates: bool = False) -> Schema:
        """Return the union of this schema with the other_schema"""
        # construct the new schema name
        schema_name = cls.class_name()
        other_schema_name = other_schema.class_name()
        new_schema_name = f"Union[{schema_name}, {other_schema_name}]"

        # construct new schema description
        new_desc = (
            f"The union of {schema_name} and {other_schema_name}\n\n"
            f"{schema_name}:\n{cls.__doc__}\n\n"
            f"{other_schema_name}:\n{other_schema.__doc__}"
        )

        # construct new lists of field names, types, and descriptions
        # NOTE: we don't need to use unique field names because they will be injected with an ID at runtime
        new_field_names, new_field_types, new_field_descs = [], [], []
        this_field_map = cls.field_map()
        for field_name, field in this_field_map.items():
            new_field_names.append(field_name)
            new_field_types.append(field)
            new_field_descs.append(field._desc)

        other_field_map = other_schema.field_map()
        for field_name, field in other_field_map.items():
            new_field_names.append(field_name)
            new_field_types.append(field)
            new_field_descs.append(field._desc)

        # rename duplicate fields if we are keeping duplicates
        if keep_duplicates:
            dup_new_field_names = []
            for left_idx, left_field_name in enumerate(new_field_names):
                # see if there's a duplicate field name
                matching_field = False
                for right_idx in range(left_idx + 1, len(new_field_names)):
                    right_field_name = new_field_names[right_idx]
                    if left_field_name == right_field_name:
                        matching_field = True
                        break

                # if theres a matching field, add them both with their schema names
                if matching_field:
                    dup_new_field_names.append(schema_name + "_" + left_field_name)
                    dup_new_field_names.append(other_schema_name + "_" + left_field_name)
                else:
                    dup_new_field_names.append(left_field_name)

        # Generate the schema class dynamically
        attributes = {"_desc": new_desc, "__doc__": new_desc}
        for field_name, field_type, field_desc in zip(new_field_names, new_field_types, new_field_descs):
            attributes[field_name] = field_type.__class__(desc=field_desc)

        # Create the class dynamically
        return type(new_schema_name, (Schema,), attributes)

    @classmethod
    def project(cls, project_cols: list[str]) -> Schema:
        """Return a projection of this schema with only the project_cols"""
        # construct the new schema name
        schema_name = cls.class_name()
        new_schema_name = f"Project[{schema_name}]"

        # construct new schema description
        new_desc = f"A projection of {schema_name} which only contains the fields {project_cols}"

        # make sure projection column names are shortened
        project_cols = [field_name.split(".")[-1] for field_name in project_cols]

        # construct new lists of field names, types, and descriptions
        # NOTE: we don't need to use unique field names because they will be injected with an ID at runtime
        new_field_names, new_field_types, new_field_descs = [], [], []
        for field_name, field in cls.field_map().items():
            if field_name in project_cols:
                new_field_names.append(field_name)
                new_field_types.append(field)
                new_field_descs.append(field._desc)

        # Generate the schema class dynamically
        attributes = {"_desc": new_desc, "__doc__": new_desc}
        for field_name, field_type, field_desc in zip(new_field_names, new_field_types, new_field_descs):
            attributes[field_name] = field_type.__class__(desc=field_desc)

        # Create the class dynamically
        return type(new_schema_name, (Schema,), attributes)

    @staticmethod
    def from_df(df: pd.DataFrame) -> Schema:
        # Create a unique schema name based on columns
        schema_name = f"{DERIVED_SCHEMA_PREFIX}{hash_for_temp_schema(str(tuple(sorted(df.columns))))}"

        # consider to save to temp file and load from there
        if schema_name in globals():
            return globals()[schema_name]

        # Create new schema only if it doesn't exist
        # NOTE: we will not be able to infer more complicated types like ImageFilepathField
        #       without some input from the user
        # construct attributes for schema (i.e. its fields and metadata)
        desc = "Schema derived from DataFrame"
        attributes = {"_desc": desc, "__doc__": desc, "__module__": Schema.__module__}
        for col, dtype in zip(df.columns, df.dtypes):
            field_name = f"column_{col}" if isinstance(col, (int, float)) else str(col)
            field_desc = f"The {field_name} column derived from the DataFrame"

            if dtype == "object":
                attributes[field_name] = StringField(desc=field_desc)
            elif dtype == "bool":
                attributes[field_name] = BooleanField(desc=field_desc)
            elif dtype == "int64":
                attributes[field_name] = IntField(desc=field_desc)
            elif dtype == "float64":
                attributes[field_name] = FloatField(desc=field_desc)
            else:
                attributes[field_name] = Field(desc=field_desc)

        # Create new schema only if it doesn't exist
        new_schema = type(schema_name, (Schema,), attributes)

        # Store the schema class globally
        globals()[schema_name] = new_schema
        return new_schema

    @classmethod
    def from_json(cls, fields: list[dict]) -> Schema:
        return cls.add_fields(fields)

    @classmethod
    def add_fields(cls, fields: list[dict]) -> Schema:
        """Add fields to the schema

        Args:
            fields: List of dictionaries, each containing 'name', 'desc', and 'type' keys

        Returns:
            A new Schema with the additional fields
        """
        assert isinstance(fields, list), "fields must be a list of dictionaries"
        for field in fields:
            assert "name" in field, "fields must contain a 'name' key"
            assert "desc" in field, "fields must contain a 'desc' key"
            assert "type" in field, "fields must contain a 'type' key"

        # build up field names, descriptions, and types
        new_field_names = [field["name"] for field in fields]
        new_field_objs = [
            construct_field_type(field["type"], desc=field["desc"])
            for field in fields
        ]

        # construct new schema
        new_desc = f"Added fields to {cls.__name__}"
        attributes = {"_desc": new_desc, "__doc__": new_desc}
        for field_name, field_obj in zip(new_field_names, new_field_objs):
            attributes[field_name] = field_obj

        new_output_schema = type(f"{cls.__name__}Extended", (Schema,), attributes)

        # return the union of this new schema with the cls
        return cls.union(new_output_schema)

    @classmethod
    def class_name(cls) -> str:
        """Return the name of this class"""
        return cls.__name__


###################################################################################
# "Core" useful Schemas. These are Schemas that almost everyone will need.
# File, TextFile, Image, PDF, etc.
###################################################################################


# First-level Schema's
class DefaultSchema(Schema):
    """Store context data."""

    default_schema_value = Field(desc="The context data in DefaultSchema.")


class Download(Schema):
    """A download is a URL and the contents of the download."""

    url = StringField(desc="The URL of the download")
    content = BytesField(desc="The contents of the download")
    timestamp = StringField(desc="The timestamp of the download")


class File(Schema):
    """
    A File is defined by two Fields:
    - the filename (string)
    - the contents of the file (bytes)
    """

    filename = StringField(desc="The UNIX-style name of the file")
    contents = BytesField(desc="The contents of the file")


class Number(Schema):
    """Just a number. Often used for aggregates"""

    value = NumericField(desc="A single number")


class OperatorDerivedSchema(Schema):
    """Schema defined by an operator, e.g., a join or a group by"""


class RawJSONObject(Schema):
    """A JSON object, which is a dictionary of key-value pairs."""

    json = StringField(desc="String representation of a JSON object")


<<<<<<< HEAD
=======
class SourceRecord(Schema):
    """
    Schema used inside of Execution.execute_dag to produce a candidate for operators
    which implement the BaseScan or CacheScan logical operators.
    """

    idx = NumericField(desc="The scan index of the record")
    get_item_fn = CallableField(desc="The get_item() function from the DataSource")

list_of_strings = ListField(StringField)
list_of_lists = ListField(ListField)
>>>>>>> b8c0f011
class Table(Schema):
    """A Table is an object composed of a header and rows."""

    filename = StringField(desc="The name of the file the table was extracted from")
    name = StringField(desc="The name of the table")
    header = list_of_strings(desc="The header of the table")
    # TODO currently no support for nesting data records on data records
    rows = list_of_lists(desc="The rows of the table")

    def field_to_json(self, field_name: str, field_value: TypingAny) -> TypingAny:
        """Return a truncated JSON representation for `rows` and a string representation for `header`"""
        # take the first MAX_ROWS rows in the record_dict and turn them into comma separated strings
        if field_name == "rows":
            return [",".join(map(str, row)) + "\n" for row in field_value[:MAX_ROWS]]

        elif field_name == "header":
            return ",".join(field_value)

        return field_value


class URL(Schema):
    """A URL is a string that represents a web address."""

    url = StringField(desc="A URL")


class WebPage(Schema):
    """A web page is a URL and the contents of the page."""

    # url = StringField(desc="The URL of the web page")
    text = StringField(desc="The text contents of the web page")
    html = StringField(desc="The html contents of the web page")
    timestamp = StringField(desc="The timestamp of the download")
    filename = StringField(desc="The name of the file the web page was downloaded from")


# Second-level Schemas
class ImageFile(File):
    """A file that contains an image."""

    contents = ImageBase64Field(desc="The contents of the image")


class PDFFile(File):
    """A PDF file is a File that is a PDF. It has specialized fields, font information, etc."""

    # This class is currently very impoverished. It needs a lot more fields before it can correctly represent a PDF.
    text_contents = StringField(desc="The text-only contents of the PDF")


class TextFile(File):
    """A text file is a File that contains only text. No binary data."""

list_of_numbers = ListField(NumericField)
class XLSFile(File):
    """An XLS file is a File that contains one or more Excel spreadsheets."""

    number_sheets = NumericField(desc="The number of sheets in the Excel file")
    sheet_names = list_of_numbers(desc="The names of the sheets in the Excel file")


# Third-level Schemas
class EquationImage(ImageFile):
    """An image that contains a mathematical equation."""

    equation_text = StringField(desc="The text representation of the equation in the image")


class PlotImage(ImageFile):
    """An image that contains a plot, such as a graph or chart."""

    plot_description = StringField(desc="A description of the plot")<|MERGE_RESOLUTION|>--- conflicted
+++ resolved
@@ -363,20 +363,8 @@
     json = StringField(desc="String representation of a JSON object")
 
 
-<<<<<<< HEAD
-=======
-class SourceRecord(Schema):
-    """
-    Schema used inside of Execution.execute_dag to produce a candidate for operators
-    which implement the BaseScan or CacheScan logical operators.
-    """
-
-    idx = NumericField(desc="The scan index of the record")
-    get_item_fn = CallableField(desc="The get_item() function from the DataSource")
-
 list_of_strings = ListField(StringField)
 list_of_lists = ListField(ListField)
->>>>>>> b8c0f011
 class Table(Schema):
     """A Table is an object composed of a header and rows."""
 
