--- conflicted
+++ resolved
@@ -86,21 +86,6 @@
         self.type = int
 
 
-<<<<<<< HEAD
-class ListField(Field):
-    """A field representing a list of elements of specified types, with full list functionality."""
-
-    def __init__(self, element_type: Field, desc: str):
-        super().__init__(desc=desc)
-        self.element_type = element_type
-        self.type = list
-
-        if element_type.is_image_field:
-            self.is_image_field = True
-
-
-=======
->>>>>>> ab5dc042
 class NumericField(Field):
     """A NumericField is a Field that is definitely a number."""
 
@@ -150,6 +135,7 @@
             "element_type": element_type,
             "is_image_field": element_type.is_image_field,
             "type": list,
+            "_desc": desc,
         }
 
         return type(f"List[{element_type.__name__}]", (Field,), attrs)