from __future__ import annotations

<<<<<<< HEAD
from typing import Any

from palimpzest.constants import DERIVED_SCHEMA_PREFIX, FROM_DF_PREFIX
from palimpzest.core.lib.schemas import Schema
from palimpzest.core.data.dataclasses import RecordOpStats
import pandas as pd
from palimpzest.core.lib.fields import Field
=======
import json
from typing import Any

import pandas as pd

from palimpzest.constants import DERIVED_SCHEMA_PREFIX, FROM_DF_PREFIX
from palimpzest.core.data.dataclasses import RecordOpStats
from palimpzest.core.lib.fields import Field
from palimpzest.core.lib.schemas import Schema
>>>>>>> 77df6fc0
from palimpzest.utils.hash_helpers import hash_for_id, hash_for_temp_schema


class DataRecord:
    """A DataRecord is a single record of data matching some Schema."""

    def __init__(
        self,
        schema: Schema,
        source_id: int | str,
        parent_id: str | None = None,
        cardinality_idx: int | None = None,
    ):
        # check that source_id is provided
        assert source_id is not None, "Every DataRecord must be constructed with a source_id"

        # schema for the data record
        self.schema = schema

        # mapping from field names to Field objects; effectively a mapping from a field name to its type        
        self.field_types: dict[str, Field] = schema.field_map()

        # mapping from field names to their values
        self.field_values: dict[str, Any] = {}

        # the source record(s) from which this DataRecord is derived
        self.source_id = str(source_id)

        # the id of the parent record(s) from which this DataRecord is derived
        self.parent_id = parent_id

        # store the cardinality index
        self.cardinality_idx = cardinality_idx

        # indicator variable which may be flipped by filter operations to signal when a record has been filtered out
        self.passed_operator = True

        # NOTE: Record ids are hashed based on:
        # 0. their schema (keys)
        # 1. their parent record id(s) (or source_id if there is no parent record)
        # 2. their index in the fan out (if this is in a one-to-many operation)
        #
        # We currently do NOT hash just based on record content (i.e. schema (key, value) pairs)
        # because multiple outputs for a given operation may have the exact same
        # schema (key, value) pairs.
        #
        # We may revisit this hashing scheme in the future.

        # unique identifier for the record
        id_str = (
            str(schema) + (parent_id if parent_id is not None else self.source_id)
            if cardinality_idx is None
            else str(schema) + str(cardinality_idx) + (parent_id if parent_id is not None else self.source_id)
        )
<<<<<<< HEAD
        self._id = hash_for_id(id_str)
=======
        self.id = hash_for_id(id_str)
>>>>>>> 77df6fc0


    def __setattr__(self, name: str, value: Any, /) -> None:
        if name in ["schema", "field_types", "field_values", "source_id", "parent_id", "cardinality_idx", "passed_operator", "id"]:
            super().__setattr__(name, value)
        else:
            self.field_values[name] = value


    def __getattr__(self, name: str) -> Any:
        if name == "field_values":
            pass
        elif name in self.field_values:
            return self.field_values[name]
        else:
            raise AttributeError(f"'{type(self).__name__}' object has no attribute '{name}'")


    def __getitem__(self, field: str) -> Any:
        return self.__getattr__(field)


    def __setitem__(self, field: str, value: Any) -> None:
        self.__setattr__(field, value)


    def __str__(self, truncate: int | None = 15) -> str:
        if truncate is not None:
<<<<<<< HEAD
            items = (f"{k}={str(v)[:truncate]!r}{'...' if len(str(v)) > truncate else ''}" for k, v in sorted(self._data.items()))
        else:
            items = (f"{k}={v!r}" for k, v in sorted(self._data.items()))
=======
            items = (f"{k}={str(v)[:truncate]!r}{'...' if len(str(v)) > truncate else ''}" for k, v in sorted(self.field_values.items()))
        else:
            items = (f"{k}={v!r}" for k, v in sorted(self.field_values.items()))
>>>>>>> 77df6fc0
        return "{}({})".format(type(self).__name__, ", ".join(items))


    def __eq__(self, other):
        return isinstance(other, DataRecord) and self.field_values == other.field_values and self.schema.get_desc() == other.schema.get_desc()


    def __hash__(self):
        return hash(self.as_json_str())


    def __iter__(self):
        yield from self.field_values.items()


    def get_field_names(self):
        return list(self.field_types.keys())


    def get_field_type(self, field_name: str) -> Field:
        return self.field_types[field_name]


    def copy(self, include_bytes: bool = True, project_cols: list[str] | None = None):
        # make new record which has parent_record as its parent (and the same source_id)
        new_dr = DataRecord(
            self.schema,
            source_id=self.source_id,
            parent_id=self.id,
            cardinality_idx=self.cardinality_idx,
        )

        # get the set of fields to copy from the parent record
        copy_field_names = project_cols if project_cols is not None else self.get_field_names()
        copy_field_names = [field.split(".")[-1] for field in copy_field_names]

        # copy field types and values from the parent
        for field_name in copy_field_names:
            field_type = self.get_field_type(field_name)
            field_value = self[field_name]
            if (
                not include_bytes
                and isinstance(field_value, bytes)
                or (isinstance(field_value, list) and len(field_value) > 0 and isinstance(field_value[0], bytes))
            ):
                continue

            # set field and value
            new_dr.field_types[field_name] = field_type
            new_dr[field_name] = field_value

        return new_dr


    @staticmethod
    def from_parent(
        schema: Schema,
        parent_record: DataRecord,
        project_cols: list[str] | None = None,
        cardinality_idx: int | None = None,
    ) -> DataRecord:
        # project_cols must be None or contain at least one column
        assert project_cols is None or len(project_cols) > 1, "must have at least one column if using projection"

        # if project_cols is None, then the new schema is a union of the provided schema and parent_record.schema;
        # otherwise, it's a ProjectSchema
        new_schema = schema.union(parent_record.schema)
        if project_cols is not None:
            new_schema = new_schema.project(project_cols)

        # make new record which has parent_record as its parent (and the same source_id)
        new_dr = DataRecord(
            new_schema,
            source_id=parent_record.source_id,
            parent_id=parent_record.id,
            cardinality_idx=cardinality_idx,
        )

        # get the set of fields and field descriptions to copy from the parent record
        copy_field_names = project_cols if project_cols is not None else parent_record.get_field_names()
        copy_field_names = [field.split(".")[-1] for field in copy_field_names]

        # copy fields from the parent
        for field_name in copy_field_names:
            new_dr.field_types[field_name] = parent_record.get_field_type(field_name)
            new_dr[field_name] = parent_record[field_name]

        return new_dr


    @staticmethod
    def from_agg_parents(
        schema: Schema,
        parent_records: DataRecordSet,
        project_cols: list[str] | None = None,
        cardinality_idx: int | None = None,
    ) -> DataRecord:
        # TODO: we can implement this once we support having multiple parent ids
        pass


    @staticmethod
    def from_join_parents(
        left_schema: Schema,
        right_schema: Schema,
        left_parent_record: DataRecord,
        right_parent_record: DataRecord,
        project_cols: list[str] | None = None,
        cardinality_idx: int = None,
    ) -> DataRecord:
        # TODO: we can implement this method if/when we add joins
        pass

    @staticmethod
    def _build_source_id_from_df(source_id: int | str | None = None) -> int | str:
        updated_source_id = source_id
        if source_id is None:
            updated_source_id = "None"
        elif isinstance(source_id, int):
            updated_source_id = str(source_id)
        return f"{FROM_DF_PREFIX}_{updated_source_id}"
    
    @staticmethod
<<<<<<< HEAD
=======
    def _build_schema_from_df(df: pd.DataFrame) -> Schema:
        # Create a unique schema name based on columns
        schema_name = f"{DERIVED_SCHEMA_PREFIX}{hash_for_temp_schema(str(tuple(sorted(df.columns))))}"
        
        if schema_name in globals():
            return globals()[schema_name]
            
        # Create new schema only if it doesn't exist
        new_schema = type(schema_name, (Schema,), {
            '_desc': "Derived schema from DataFrame",
            '__module__': Schema.__module__
        })
        
        for col in df.columns:
            # NOTE: we may need some way of inferring whether fields are images
            setattr(new_schema, col, Field(desc=f"{col}"))
        
        # Store the schema class globally
        globals()[schema_name] = new_schema
        return new_schema
    
    @staticmethod
>>>>>>> 77df6fc0
    def from_df(df: pd.DataFrame, schema: Schema = None, source_id: int | str | None = None) -> list[DataRecord]:
        """Create a list of DataRecords from a pandas DataFrame
        
        Args:
            df (pd.DataFrame): Input DataFrame
            schema (Schema, optional): Schema for the DataRecords. If None, will be derived from DataFrame  
            source_id (int | str | None, optional)
        
        Returns:
            list[DataRecord]: List of DataRecord instances
        """
        if df is None:
            raise ValueError("DataFrame is None!")
<<<<<<< HEAD
        
        records = []
        if schema is None:
            schema = Schema.from_df(df)
        source_id = DataRecord._build_source_id_from_df(source_id)
        for _, row in df.iterrows():
            record = DataRecord(schema=schema, source_id=source_id)
            record._data = row.to_dict()
            records.append(record)
            
        return records
    
    @staticmethod
    def as_df(records: list[DataRecord], fields_in_schema: bool = False) -> pd.DataFrame:
        if len(records) == 0:
            return pd.DataFrame()
        if not fields_in_schema:
            return pd.DataFrame([record.as_dict() for record in records])
        
        fields = records[0].schema.field_names()
        return pd.DataFrame([
            {k: record.as_dict().get(k) for k in fields}
            for record in records
        ])
=======

        records = []
        if schema is None:
            schema = DataRecord._build_schema_from_df(df)

        field_map = schema.field_map()
        source_id = DataRecord._build_source_id_from_df(source_id)
        for _, row in df.iterrows():
            row_dict = row.to_dict()
            record = DataRecord(schema=schema, source_id=source_id)
            record.field_values = row_dict
            record.field_types = {field_name: field_map[field_name] for field_name in row_dict}
            records.append(record)

        return records
    
    @staticmethod
    def as_df(records: list[DataRecord]) -> pd.DataFrame:
        return pd.DataFrame([record.as_dict() for record in records])
>>>>>>> 77df6fc0

    def as_json_str(self, include_bytes: bool = True, project_cols: list[str] | None = None):
        """Return a JSON representation of this DataRecord"""
        record_dict = self.as_dict(include_bytes, project_cols)
<<<<<<< HEAD
        include_data_cols = kwargs.pop('include_data_cols', True)
        return self.schema().as_json_str(record_dict=record_dict, include_data_cols=include_data_cols, *args, **kwargs)

=======
        record_dict = {
            field_name: self.schema.field_to_json(field_name, field_value)
            for field_name, field_value in record_dict.items()
        }
        return json.dumps(record_dict, indent=2)
>>>>>>> 77df6fc0

    def as_dict(self, include_bytes: bool = True, project_cols: list[str] | None = None):
        """Return a dictionary representation of this DataRecord"""
        dct = self.field_values.copy()

        if project_cols is not None and len(project_cols) > 0:
            project_field_names = set(field.split(".")[-1] for field in project_cols)
            dct = {k: v for k, v in dct.items() if k in project_field_names}

        if not include_bytes:
            for k, v in dct.items():
                if isinstance(v, bytes) or (isinstance(v, list) and len(v) > 0 and isinstance(v[0], bytes)):
                    dct[k] = "<bytes>"
<<<<<<< HEAD
        return dct

    def get_fields(self):
        return list(self._data.keys())
=======

        return dct
>>>>>>> 77df6fc0


class DataRecordSet:
    """
    A DataRecordSet contains a list of DataRecords that share the same schema, same parent_id, and same source_id.

    We explicitly check that this is True.

    The record_op_stats could be empty if the DataRecordSet is not from executing an operator.
    """
    def __init__(self, data_records: list[DataRecord], record_op_stats: list[RecordOpStats]):
        # check that all data_records are derived from the same parent record
        if len(data_records) > 0:
            parent_id = data_records[0].parent_id
            error_msg = "DataRecordSet must be constructed from the output of executing a single operator on a single input."
            assert all([dr.parent_id == parent_id for dr in data_records]), error_msg

        # set data_records, parent_id, and source_id; note that it is possible for
        # data_records to be an empty list in the event of a failed convert
        self.data_records = data_records
        self.parent_id = data_records[0].parent_id if len(data_records) > 0 else None
        self.source_id = data_records[0].source_id if len(data_records) > 0 else None

        # set statistics for generating these records
        self.record_op_stats = record_op_stats


    def __getitem__(self, slice):
        return self.data_records[slice]


    def __len__(self):
        return len(self.data_records)


    def __iter__(self):
        yield from self.data_records<|MERGE_RESOLUTION|>--- conflicted
+++ resolved
@@ -1,25 +1,15 @@
 from __future__ import annotations
 
-<<<<<<< HEAD
-from typing import Any
-
-from palimpzest.constants import DERIVED_SCHEMA_PREFIX, FROM_DF_PREFIX
-from palimpzest.core.lib.schemas import Schema
-from palimpzest.core.data.dataclasses import RecordOpStats
-import pandas as pd
-from palimpzest.core.lib.fields import Field
-=======
 import json
 from typing import Any
 
 import pandas as pd
 
-from palimpzest.constants import DERIVED_SCHEMA_PREFIX, FROM_DF_PREFIX
+from palimpzest.constants import FROM_DF_PREFIX
 from palimpzest.core.data.dataclasses import RecordOpStats
 from palimpzest.core.lib.fields import Field
 from palimpzest.core.lib.schemas import Schema
->>>>>>> 77df6fc0
-from palimpzest.utils.hash_helpers import hash_for_id, hash_for_temp_schema
+from palimpzest.utils.hash_helpers import hash_for_id
 
 
 class DataRecord:
@@ -73,11 +63,7 @@
             if cardinality_idx is None
             else str(schema) + str(cardinality_idx) + (parent_id if parent_id is not None else self.source_id)
         )
-<<<<<<< HEAD
-        self._id = hash_for_id(id_str)
-=======
         self.id = hash_for_id(id_str)
->>>>>>> 77df6fc0
 
 
     def __setattr__(self, name: str, value: Any, /) -> None:
@@ -106,15 +92,9 @@
 
     def __str__(self, truncate: int | None = 15) -> str:
         if truncate is not None:
-<<<<<<< HEAD
-            items = (f"{k}={str(v)[:truncate]!r}{'...' if len(str(v)) > truncate else ''}" for k, v in sorted(self._data.items()))
-        else:
-            items = (f"{k}={v!r}" for k, v in sorted(self._data.items()))
-=======
             items = (f"{k}={str(v)[:truncate]!r}{'...' if len(str(v)) > truncate else ''}" for k, v in sorted(self.field_values.items()))
         else:
             items = (f"{k}={v!r}" for k, v in sorted(self.field_values.items()))
->>>>>>> 77df6fc0
         return "{}({})".format(type(self).__name__, ", ".join(items))
 
 
@@ -238,31 +218,6 @@
         return f"{FROM_DF_PREFIX}_{updated_source_id}"
     
     @staticmethod
-<<<<<<< HEAD
-=======
-    def _build_schema_from_df(df: pd.DataFrame) -> Schema:
-        # Create a unique schema name based on columns
-        schema_name = f"{DERIVED_SCHEMA_PREFIX}{hash_for_temp_schema(str(tuple(sorted(df.columns))))}"
-        
-        if schema_name in globals():
-            return globals()[schema_name]
-            
-        # Create new schema only if it doesn't exist
-        new_schema = type(schema_name, (Schema,), {
-            '_desc': "Derived schema from DataFrame",
-            '__module__': Schema.__module__
-        })
-        
-        for col in df.columns:
-            # NOTE: we may need some way of inferring whether fields are images
-            setattr(new_schema, col, Field(desc=f"{col}"))
-        
-        # Store the schema class globally
-        globals()[schema_name] = new_schema
-        return new_schema
-    
-    @staticmethod
->>>>>>> 77df6fc0
     def from_df(df: pd.DataFrame, schema: Schema = None, source_id: int | str | None = None) -> list[DataRecord]:
         """Create a list of DataRecords from a pandas DataFrame
         
@@ -276,36 +231,10 @@
         """
         if df is None:
             raise ValueError("DataFrame is None!")
-<<<<<<< HEAD
-        
+
         records = []
         if schema is None:
             schema = Schema.from_df(df)
-        source_id = DataRecord._build_source_id_from_df(source_id)
-        for _, row in df.iterrows():
-            record = DataRecord(schema=schema, source_id=source_id)
-            record._data = row.to_dict()
-            records.append(record)
-            
-        return records
-    
-    @staticmethod
-    def as_df(records: list[DataRecord], fields_in_schema: bool = False) -> pd.DataFrame:
-        if len(records) == 0:
-            return pd.DataFrame()
-        if not fields_in_schema:
-            return pd.DataFrame([record.as_dict() for record in records])
-        
-        fields = records[0].schema.field_names()
-        return pd.DataFrame([
-            {k: record.as_dict().get(k) for k in fields}
-            for record in records
-        ])
-=======
-
-        records = []
-        if schema is None:
-            schema = DataRecord._build_schema_from_df(df)
 
         field_map = schema.field_map()
         source_id = DataRecord._build_source_id_from_df(source_id)
@@ -317,30 +246,33 @@
             records.append(record)
 
         return records
-    
-    @staticmethod
-    def as_df(records: list[DataRecord]) -> pd.DataFrame:
-        return pd.DataFrame([record.as_dict() for record in records])
->>>>>>> 77df6fc0
+
+    @staticmethod
+    def as_df(records: list[DataRecord], fields_in_schema: bool = False) -> pd.DataFrame:
+        if len(records) == 0:
+            return pd.DataFrame()
+        if not fields_in_schema:
+            return pd.DataFrame([record.as_dict() for record in records])
+
+        fields = records[0].schema.field_names()
+        return pd.DataFrame([
+            {k: record.as_dict().get(k) for k in fields}
+            for record in records
+        ])
 
     def as_json_str(self, include_bytes: bool = True, project_cols: list[str] | None = None):
         """Return a JSON representation of this DataRecord"""
         record_dict = self.as_dict(include_bytes, project_cols)
-<<<<<<< HEAD
-        include_data_cols = kwargs.pop('include_data_cols', True)
-        return self.schema().as_json_str(record_dict=record_dict, include_data_cols=include_data_cols, *args, **kwargs)
-
-=======
         record_dict = {
             field_name: self.schema.field_to_json(field_name, field_value)
             for field_name, field_value in record_dict.items()
         }
         return json.dumps(record_dict, indent=2)
->>>>>>> 77df6fc0
 
     def as_dict(self, include_bytes: bool = True, project_cols: list[str] | None = None):
         """Return a dictionary representation of this DataRecord"""
-        dct = self.field_values.copy()
+        # In case of numpy types, the json.dumps will fail. Convert to native types.
+        dct = pd.Series(self.field_values).to_dict()
 
         if project_cols is not None and len(project_cols) > 0:
             project_field_names = set(field.split(".")[-1] for field in project_cols)
@@ -350,15 +282,8 @@
             for k, v in dct.items():
                 if isinstance(v, bytes) or (isinstance(v, list) and len(v) > 0 and isinstance(v[0], bytes)):
                     dct[k] = "<bytes>"
-<<<<<<< HEAD
+
         return dct
-
-    def get_fields(self):
-        return list(self._data.keys())
-=======
-
-        return dct
->>>>>>> 77df6fc0
 
 
 class DataRecordSet:
