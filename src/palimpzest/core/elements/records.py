from __future__ import annotations

import json
from typing import Any

import pandas as pd

from palimpzest.constants import FROM_DF_PREFIX
from palimpzest.core.data.dataclasses import RecordOpStats
from palimpzest.core.lib.fields import Field
from palimpzest.core.lib.schemas import Schema
from palimpzest.utils.hash_helpers import hash_for_id


class DataRecord:
    """A DataRecord is a single record of data matching some Schema."""

    def __init__(
        self,
        schema: Schema,
        source_id: int | str,
        parent_id: str | None = None,
        cardinality_idx: int | None = None,
    ):
        # check that source_id is provided
        assert source_id is not None, "Every DataRecord must be constructed with a source_id"

        # schema for the data record
        self.schema = schema

        # mapping from field names to Field objects; effectively a mapping from a field name to its type        
        self.field_types: dict[str, Field] = schema.field_map()

        # mapping from field names to their values
        self.field_values: dict[str, Any] = {}

        # the source record(s) from which this DataRecord is derived
        self.source_id = str(source_id)

        # the id of the parent record(s) from which this DataRecord is derived
        self.parent_id = parent_id

        # store the cardinality index
        self.cardinality_idx = cardinality_idx

        # indicator variable which may be flipped by filter operations to signal when a record has been filtered out
        self.passed_operator = True

        # NOTE: Record ids are hashed based on:
        # 0. their schema (keys)
        # 1. their parent record id(s) (or source_id if there is no parent record)
        # 2. their index in the fan out (if this is in a one-to-many operation)
        #
        # We currently do NOT hash just based on record content (i.e. schema (key, value) pairs)
        # because multiple outputs for a given operation may have the exact same
        # schema (key, value) pairs.
        #
        # We may revisit this hashing scheme in the future.

        # unique identifier for the record
        id_str = (
            str(schema) + (parent_id if parent_id is not None else self.source_id)
            if cardinality_idx is None
            else str(schema) + str(cardinality_idx) + (parent_id if parent_id is not None else self.source_id)
        )
        self.id = hash_for_id(id_str)


    def __setattr__(self, name: str, value: Any, /) -> None:
        if name in ["schema", "field_types", "field_values", "source_id", "parent_id", "cardinality_idx", "passed_operator", "id"]:
            super().__setattr__(name, value)
        else:
            self.field_values[name] = value


    def __getattr__(self, name: str) -> Any:
        if name == "field_values":
            pass
        elif name in self.field_values:
            return self.field_values[name]
        else:
            raise AttributeError(f"'{type(self).__name__}' object has no attribute '{name}'")


    def __getitem__(self, field: str) -> Any:
        return self.__getattr__(field)


    def __setitem__(self, field: str, value: Any) -> None:
        self.__setattr__(field, value)


    def __str__(self, truncate: int | None = 15) -> str:
        if truncate is not None:
            items = (f"{k}={str(v)[:truncate]!r}{'...' if len(str(v)) > truncate else ''}" for k, v in sorted(self.field_values.items()))
        else:
            items = (f"{k}={v!r}" for k, v in sorted(self.field_values.items()))
        return "{}({})".format(type(self).__name__, ", ".join(items))

    def __repr__(self) -> str:
        return self.__str__(truncate=None)

    def __eq__(self, other):
        return isinstance(other, DataRecord) and self.field_values == other.field_values and self.schema.get_desc() == other.schema.get_desc()


    def __hash__(self):
        return hash(self.to_json_str())


    def __iter__(self):
        yield from self.field_values.items()


    def get_field_names(self):
        return list(self.field_types.keys())


    def get_field_type(self, field_name: str) -> Field:
        return self.field_types[field_name]


    def copy(self, include_bytes: bool = True, project_cols: list[str] | None = None):
        # make new record which has parent_record as its parent (and the same source_id)
        new_dr = DataRecord(
            self.schema,
            source_id=self.source_id,
            parent_id=self.id,
            cardinality_idx=self.cardinality_idx,
        )

        # get the set of fields to copy from the parent record
        copy_field_names = project_cols if project_cols is not None else self.get_field_names()
        copy_field_names = [field.split(".")[-1] for field in copy_field_names]

        # copy field types and values from the parent
        for field_name in copy_field_names:
            field_type = self.get_field_type(field_name)
            field_value = self[field_name]
            if (
                not include_bytes
                and isinstance(field_value, bytes)
                or (isinstance(field_value, list) and len(field_value) > 0 and isinstance(field_value[0], bytes))
            ):
                continue

            # set field and value
            new_dr.field_types[field_name] = field_type
            new_dr[field_name] = field_value

        return new_dr


    @staticmethod
    def from_parent(
        schema: Schema,
        parent_record: DataRecord,
        project_cols: list[str] | None = None,
        cardinality_idx: int | None = None,
    ) -> DataRecord:
        # project_cols must be None or contain at least one column
        assert project_cols is None or len(project_cols) > 1, "must have at least one column if using projection"

        # if project_cols is None, then the new schema is a union of the provided schema and parent_record.schema;
        # otherwise, it's a ProjectSchema
        new_schema = schema.union(parent_record.schema)
        if project_cols is not None:
            new_schema = new_schema.project(project_cols)

        # make new record which has parent_record as its parent (and the same source_id)
        new_dr = DataRecord(
            new_schema,
            source_id=parent_record.source_id,
            parent_id=parent_record.id,
            cardinality_idx=cardinality_idx,
        )

        # get the set of fields and field descriptions to copy from the parent record
        copy_field_names = project_cols if project_cols is not None else parent_record.get_field_names()
        copy_field_names = [field.split(".")[-1] for field in copy_field_names]

        # copy fields from the parent
        for field_name in copy_field_names:
            new_dr.field_types[field_name] = parent_record.get_field_type(field_name)
            new_dr[field_name] = parent_record[field_name]

        return new_dr


    @staticmethod
    def from_agg_parents(
        schema: Schema,
        parent_records: DataRecordSet,
        project_cols: list[str] | None = None,
        cardinality_idx: int | None = None,
    ) -> DataRecord:
        # TODO: we can implement this once we support having multiple parent ids
        pass


    @staticmethod
    def from_join_parents(
        left_schema: Schema,
        right_schema: Schema,
        left_parent_record: DataRecord,
        right_parent_record: DataRecord,
        project_cols: list[str] | None = None,
        cardinality_idx: int = None,
    ) -> DataRecord:
        # TODO: we can implement this method if/when we add joins
        pass

    @staticmethod
    def _build_source_id_from_df(source_id: int | str | None = None) -> int | str:
        updated_source_id = source_id
        if source_id is None:
            updated_source_id = "None"
        elif isinstance(source_id, int):
            updated_source_id = str(source_id)
        return f"{FROM_DF_PREFIX}_{updated_source_id}"
<<<<<<< HEAD

    @staticmethod
    def from_df(df: pd.DataFrame, schema: Schema | None = None, source_id: int | str | None = None) -> list[DataRecord]:
=======
    
    @staticmethod
    def from_df(df: pd.DataFrame, schema: Schema = None, source_id: int | str | None = None) -> list[DataRecord]:
>>>>>>> 5d1f3fa1
        """Create a list of DataRecords from a pandas DataFrame
        
        Args:
            df (pd.DataFrame): Input DataFrame
            schema (Schema, optional): Schema for the DataRecords. If None, will be derived from DataFrame  
            source_id (int | str | None, optional)
        
        Returns:
            list[DataRecord]: List of DataRecord instances
        """
        if df is None:
            raise ValueError("DataFrame is None!")

        records = []
        if schema is None:
            schema = Schema.from_df(df)

        field_map = schema.field_map()
        source_id = DataRecord._build_source_id_from_df(source_id)
        for _, row in df.iterrows():
            row_dict = row.to_dict()
            record = DataRecord(schema=schema, source_id=source_id)
            record.field_values = row_dict
            record.field_types = {field_name: field_map[field_name] for field_name in row_dict}
            records.append(record)

        return records

    @staticmethod
    def to_df(records: list[DataRecord], fields_in_schema: bool = False) -> pd.DataFrame:
        if len(records) == 0:
            return pd.DataFrame()
        if not fields_in_schema:
            return pd.DataFrame([record.to_dict() for record in records])

        fields = records[0].schema.field_names()
        return pd.DataFrame([
            {k: record[k] for k in fields}
            for record in records
        ])

    def to_json_str(self, include_bytes: bool = True, project_cols: list[str] | None = None):
        """Return a JSON representation of this DataRecord"""
        record_dict = self.to_dict(include_bytes, project_cols)
        record_dict = {
            field_name: self.schema.field_to_json(field_name, field_value)
            for field_name, field_value in record_dict.items()
        }
        return json.dumps(record_dict, indent=2)

    def to_dict(self, include_bytes: bool = True, project_cols: list[str] | None = None):
        """Return a dictionary representation of this DataRecord"""
<<<<<<< HEAD
        # TODO(chjun): In case of numpy types, the json.dumps will fail. Convert to native types.
        # Better ways to handle this.
=======
        # In case of numpy types, the json.dumps will fail. Convert to native types.
>>>>>>> 5d1f3fa1
        dct = pd.Series(self.field_values).to_dict()

        if project_cols is not None and len(project_cols) > 0:
            project_field_names = set(field.split(".")[-1] for field in project_cols)
            dct = {k: v for k, v in dct.items() if k in project_field_names}

        if not include_bytes:
            for k, v in dct.items():
                if isinstance(v, bytes) or (isinstance(v, list) and len(v) > 0 and isinstance(v[0], bytes)):
                    dct[k] = "<bytes>"

        return dct


class DataRecordSet:
    """
    A DataRecordSet contains a list of DataRecords that share the same schema, same parent_id, and same source_id.

    We explicitly check that this is True.

    The record_op_stats could be empty if the DataRecordSet is not from executing an operator.
    """
    def __init__(self, data_records: list[DataRecord], record_op_stats: list[RecordOpStats]):
        # check that all data_records are derived from the same parent record
        if len(data_records) > 0:
            parent_id = data_records[0].parent_id
            error_msg = "DataRecordSet must be constructed from the output of executing a single operator on a single input."
            assert all([dr.parent_id == parent_id for dr in data_records]), error_msg

        # set data_records, parent_id, and source_id; note that it is possible for
        # data_records to be an empty list in the event of a failed convert
        self.data_records = data_records
        self.parent_id = data_records[0].parent_id if len(data_records) > 0 else None
        self.source_id = data_records[0].source_id if len(data_records) > 0 else None

        # set statistics for generating these records
        self.record_op_stats = record_op_stats


    def __getitem__(self, slice):
        return self.data_records[slice]


    def __len__(self):
        return len(self.data_records)


    def __iter__(self):
        yield from self.data_records<|MERGE_RESOLUTION|>--- conflicted
+++ resolved
@@ -218,15 +218,9 @@
         elif isinstance(source_id, int):
             updated_source_id = str(source_id)
         return f"{FROM_DF_PREFIX}_{updated_source_id}"
-<<<<<<< HEAD
 
     @staticmethod
     def from_df(df: pd.DataFrame, schema: Schema | None = None, source_id: int | str | None = None) -> list[DataRecord]:
-=======
-    
-    @staticmethod
-    def from_df(df: pd.DataFrame, schema: Schema = None, source_id: int | str | None = None) -> list[DataRecord]:
->>>>>>> 5d1f3fa1
         """Create a list of DataRecords from a pandas DataFrame
         
         Args:
@@ -279,12 +273,8 @@
 
     def to_dict(self, include_bytes: bool = True, project_cols: list[str] | None = None):
         """Return a dictionary representation of this DataRecord"""
-<<<<<<< HEAD
         # TODO(chjun): In case of numpy types, the json.dumps will fail. Convert to native types.
         # Better ways to handle this.
-=======
-        # In case of numpy types, the json.dumps will fail. Convert to native types.
->>>>>>> 5d1f3fa1
         dct = pd.Series(self.field_values).to_dict()
 
         if project_cols is not None and len(project_cols) > 0:
