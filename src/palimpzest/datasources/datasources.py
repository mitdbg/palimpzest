from bs4 import BeautifulSoup
from palimpzest.constants import Cardinality
from palimpzest.corelib import File, Number, Schema
from palimpzest.elements import DataRecord
from typing import Any, Dict, List, Union

import os
import sys

from palimpzest import constants
from palimpzest.corelib.schemas import ImageFile, PDFFile, TextFile, XLSFile, WebPage

from palimpzest.tools.pdfparser import get_text_from_pdf
from papermage import Document


import json
import modal
import pandas as pd
from io import BytesIO


class AbstractDataSource:
    """
    An AbstractDataSource is an Iterable which yields DataRecords adhering to a given schema.

    This base class must have its `__iter__` method implemented by a subclass, with each
    subclass reading data files from some real-world source (i.e. a directory, an S3 prefix,
    etc.).

    Many (if not all) DataSources should use Schemas from `palimpzest.elements.core`.
    In the future, programmers can implement their own DataSources using custom Schemas.
    """

    def __init__(self, schema: Schema) -> None:
        self.schema = schema

    def __str__(self) -> str:
        return f"{self.__class__.__name__}(schema={self.schema})"

    def __eq__(self, __value: object) -> bool:
        return self.__dict__ == __value.__dict__

    def __len__(self) -> int:
        raise NotImplementedError(f"You are calling this method from an abstract class.")

    def serialize(self) -> Dict[str, Any]:
        return {"schema": self.schema.jsonSchema()}

    def schema(self) -> Schema:
        return self.schema

    def getSize(self) -> int:
        raise NotImplementedError(f"You are calling this method from an abstract class.")

    def getItem(self, idx: int) -> DataRecord:
        raise NotImplementedError(f"You are calling this method from an abstract class.")


class DataSource(AbstractDataSource):
    def __init__(self, schema: Schema, dataset_id: str, cardinality: Cardinality = Cardinality.ONE_TO_ONE) -> None:
        super().__init__(schema)
        self.dataset_id = dataset_id
        self.cardinality = cardinality

    def universalIdentifier(self):
        """Return a unique identifier for this Set."""
        return self.dataset_id

    def __str__(self) -> str:
        return f"{self.__class__.__name__}(schema={self.schema}, dataset_id={self.dataset_id})"


class MemorySource(DataSource):
    """MemorySource returns multiple objects that reflect contents of an in-memory Python list"""

    def __init__(self, vals: List[Union[int, float]], dataset_id: str):
        # For the moment we assume that we are given a list of floats or ints, but someday it could be strings or something else
        super().__init__(Number, dataset_id)
        self.vals = vals

    def __len__(self):
        return len(self.vals)

    def getSize(self):
        return sum([sys.getsizeof(self.getItem(idx)) for idx in range(len(self))])

    def getItem(self, idx: int):
        value = self.vals[idx]
        dr = DataRecord(self.schema, scan_idx=idx)
        dr.value = value

        return dr


class DirectorySource(DataSource):
    """DirectorySource returns multiple File objects from a real-world source (a directory on disk)"""

    def __init__(self, path: str, dataset_id: str, schema: Schema) -> None:
        self.filepaths = [
            os.path.join(path, filename)
            for filename in sorted(os.listdir(path))
            if os.path.isfile(os.path.join(path, filename))
        ]
        self.path=path
        super().__init__(schema, dataset_id)

    def serialize(self) -> Dict[str, Any]:
        return {
            "schema": self.schema.jsonSchema(),
            "path": self.path,
            "source_type": "directory",
        }

    def __len__(self):
        return len(self.filepaths)

    def getSize(self):
        # Get the memory size of the files in the directory
        return sum([os.path.getsize(filepath) for filepath in self.filepaths])

    def getItem(self, idx: int):
        raise NotImplementedError(f"You are calling this method from an abstract class.")

class TextFileDirectorySource(DirectorySource):
    def __init__(self, path: str, dataset_id: str) -> None:
        super().__init__(path=path, dataset_id=dataset_id, schema=TextFile)

    def getItem(self, idx: int):
        filepath = self.filepaths[idx]
        dr = DataRecord(self.schema, scan_idx=idx)
        dr.filename = os.path.basename(filepath)
        with open(filepath, "r") as f:
            dr.contents = f.read()
        return dr

class HTMLFileDirectorySource(DirectorySource):
    def __init__(self, path: str, dataset_id: str) -> None:
        super().__init__(path=path, dataset_id=dataset_id, schema=WebPage)
        assert all([filename.endswith(tuple(constants.HTML_EXTENSIONS)) for filename in self.filepaths])

    def html_to_text_with_links(self, html):
        # Parse the HTML content
        soup = BeautifulSoup(html, 'html.parser')
        
        # Find all hyperlink tags
        for a in soup.find_all('a'):
            # Check if the hyperlink tag has an 'href' attribute
            if a.has_attr('href'):
                # Replace the hyperlink with its text and URL in parentheses
                a.replace_with(f"{a.text} ({a['href']})")
        
        # Extract text from the modified HTML
        text = soup.get_text(separator='\n', strip=True)        
        return text

    def getItem(self, idx: int):
        filepath = self.filepaths[idx]
        dr = DataRecord(self.schema, scan_idx=idx)
        dr.filename = os.path.basename(filepath)
        with open(filepath, "r") as f:
            textcontent = f.read()

        html = textcontent
        tokens = html.split()[:constants.MAX_HTML_ROWS]
        dr.html = " ".join(tokens)

        strippedHtml = self.html_to_text_with_links(textcontent)
        tokens = strippedHtml.split()[:constants.MAX_HTML_ROWS]
        dr.text = " ".join(tokens)

        return dr

class ImageFileDirectorySource(DirectorySource):
    def __init__(self, path: str, dataset_id: str) -> None:
        super().__init__(path=path, dataset_id=dataset_id, schema=ImageFile)
        assert all([filename.endswith(tuple(constants.IMAGE_EXTENSIONS)) for filename in self.filepaths])

    def getItem(self, idx: int):
        filepath = self.filepaths[idx]
        dr = DataRecord(self.schema, scan_idx=idx)
        dr.filename = os.path.basename(filepath)
        with open(filepath, "rb") as f:
            dr.contents = f.read()
        return dr

class PDFFileDirectorySource(DirectorySource):
    def __init__(self, 
                 path: str, 
                 dataset_id: str, 
                 pdfprocessor:str = "modal",
                 file_cache_dir:str = "/tmp",
                 ) -> None:
        super().__init__(path=path, dataset_id=dataset_id, schema=PDFFile)
        assert all([filename.endswith(tuple(constants.PDF_EXTENSIONS)) for filename in self.filepaths])
        self.pdfprocessor = pdfprocessor
        self.file_cache_dir = file_cache_dir

    def getItem(self, idx: int):
        filepath = self.filepaths[idx]
        pdf_filename = os.path.basename(filepath)
        with open(filepath, "rb") as f:
            pdf_bytes = f.read()

        if self.pdfprocessor == "modal":
            print("handling PDF processing remotely")
            remoteFunc = modal.Function.lookup(
                "palimpzest.tools", "processPapermagePdf"
            )
        else:
            remoteFunc = None

        # generate text_content from PDF
        if remoteFunc is not None:
            docJsonStr = remoteFunc.remote([pdf_bytes])
            docdict = json.loads(docJsonStr[0])
            doc = Document.from_json(docdict)
            text_content = ""
            for p in doc.pages:
                text_content += p.text
        else:
            text_content = get_text_from_pdf(pdf_filename, pdf_bytes, file_cache_dir = self.file_cache_dir)

        # construct data record
<<<<<<< HEAD
        dr = DataRecord(self.schema, parent_uuid=dr._uuid)
=======
        dr = DataRecord(self.schema, scan_idx=idx)
>>>>>>> 509856f8
        dr.filename = pdf_filename
        dr.contents = pdf_bytes
        dr.text_contents = text_content[:15000]  # TODO Very hacky

        return dr

class XLSFileDirectorySource(DirectorySource):
    def __init__(self, path: str, dataset_id: str) -> None:
        super().__init__(path=path, dataset_id=dataset_id, schema=XLSFile)
        assert all([filename.endswith(tuple(constants.XLS_EXTENSIONS)) for filename in self.filepaths])

    def getItem(self, idx: int):
        filepath = self.filepaths[idx]
        dr = DataRecord(self.schema, scan_idx=idx)
        dr.filename = os.path.basename(filepath)
        with open(filepath, "rb") as f:
            dr.contents = f.read()

        xls = pd.ExcelFile(BytesIO(dr.contents), engine="openpyxl")
        dr.number_sheets = len(xls.sheet_names)
        dr.sheet_names = xls.sheet_names
        return dr


class FileSource(DataSource):
    """FileSource returns a single File object from a single real-world local file"""

    def __init__(self, path: str, dataset_id: str) -> None:
        super().__init__(File, dataset_id)
        self.filepath = path

    def serialize(self) -> Dict[str, Any]:
        return {
            "schema": self.schema.jsonSchema(),
            "path": self.filepath,
            "source_type": "file",
        }

    def __len__(self):
        return 1

    def getSize(self):
        # Get the memory size of the filepath
        return os.path.getsize(self.filepath)

    def getItem(self, idx: int):
        dr = DataRecord(self.schema, scan_idx=idx)
        dr.filename = self.filepath
        with open(self.filepath, "rb") as f:
            dr.contents = f.read()

        return dr


class UserSource(DataSource):
    """UserSource is a DataSource that is created by the user and not loaded from a file"""

    def __init__(self, schema: Schema, dataset_id: str, cardinality: Cardinality = Cardinality.ONE_TO_ONE) -> None:
        super().__init__(schema, dataset_id, cardinality)

    def serialize(self) -> Dict[str, Any]:
        return {
            "schema": self.schema.jsonSchema(),
            "source_type": "user-defined:" + self.__class__.__name__,
        }

    def __len__(self):
        raise NotImplementedError("User needs to implement this method")

    def getSize(self):
        raise NotImplementedError("User may optionally implement this method.")

    def getItem(self, idx: int):
        raise NotImplementedError("User needs to implement this method.")<|MERGE_RESOLUTION|>--- conflicted
+++ resolved
@@ -222,11 +222,7 @@
             text_content = get_text_from_pdf(pdf_filename, pdf_bytes, file_cache_dir = self.file_cache_dir)
 
         # construct data record
-<<<<<<< HEAD
-        dr = DataRecord(self.schema, parent_uuid=dr._uuid)
-=======
-        dr = DataRecord(self.schema, scan_idx=idx)
->>>>>>> 509856f8
+        dr = DataRecord(self.schema, scan_idx=idx)
         dr.filename = pdf_filename
         dr.contents = pdf_bytes
         dr.text_contents = text_content[:15000]  # TODO Very hacky
