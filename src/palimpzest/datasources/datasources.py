--- conflicted
+++ resolved
@@ -206,12 +206,7 @@
     def getItem(self, idx: int):
         filepath = self.filepaths[idx]
         dr = DataRecord(self.schema, scan_idx=idx)
-<<<<<<< HEAD
-        dr.filename = filepath
-        print("Reading DirectorySource: ", filepath)
-=======
-        dr.filename = os.path.basename(filepath)
->>>>>>> 7b5cde10
+        dr.filename = os.path.basename(filepath)
         with open(filepath, "rb") as f:
             dr.contents = f.read()
 
