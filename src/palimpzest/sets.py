--- conflicted
+++ resolved
@@ -138,7 +138,6 @@
     previously cached computation by providing it as a `source` to some future Dataset.
     """
 
-<<<<<<< HEAD
     def __init__(self, source: str | list | pd.DataFrame | DataSource, schema: Schema | None = None, *args, **kwargs):
         # convert source (str) -> source (DataSource) if need be
         source = DataDirectory().get_or_register_dataset(source) if isinstance(source, (str, list, pd.DataFrame)) else source
@@ -146,29 +145,6 @@
             schema = Schema.from_df(source) if isinstance(source, pd.DataFrame) else DefaultSchema
         # intialize class
         super().__init__(source, schema, *args, **kwargs)
-=======
-    # TODO(Jun): Auto assign schema based on the source type    
-    def __init__(self, source: str | list | pd.DataFrame | DataSource | Dataset, schema: Schema = TextFile, *args, **kwargs):
-        # convert source (str) -> source (DataSource) if need be
-        if isinstance(source, str):
-            try:
-                source = DataDirectory().get_or_register_local_source(source)
-            except Exception as e:
-                raise Exception(f"Invalid source path: {source}") from e
-        elif isinstance(source, pd.DataFrame):
-            schema = Schema.from_df(source)
-            source = DataDirectory().get_or_register_memory_source(source)
-        elif isinstance(source, list):
-            schema = DefaultSchema
-            source = DataDirectory().get_or_register_memory_source(source)
-        elif not isinstance(source, (DataSource, Set)):
-            raise Exception(f"Invalid source type: {type(source)}, We only support DataSource, Dataset, pd.DataFrame, list, and str")
-
-        # intialize class
-        super().__init__(source, schema, *args, **kwargs)
-
-        self._processor_cache = {}
->>>>>>> 5d1f3fa1
 
     def copy(self) -> Dataset:
         source_copy = self._source.copy()
