--- conflicted
+++ resolved
@@ -1,27 +1,18 @@
 from __future__ import annotations
 
-<<<<<<< HEAD
+import json
+from typing import Callable
+
 import pandas as pd
-=======
->>>>>>> 77df6fc0
-import json
-from typing import Callable, Any
 
 from palimpzest.constants import AggFunc, Cardinality
-<<<<<<< HEAD
-from palimpzest.core.lib.schemas import Number, Schema, DefaultSchema    
-from palimpzest.datamanager.datamanager import DataDirectory
-from palimpzest.core.data.datasources import DataSource, TextFile, MemorySource
-=======
-from palimpzest.core.data.datasources import DataSource
->>>>>>> 77df6fc0
+from palimpzest.core.data.datasources import DataSource, TextFile
 from palimpzest.core.elements.filters import Filter
 from palimpzest.core.elements.groupbysig import GroupBySig
-from palimpzest.core.lib.schemas import Number, Schema
+from palimpzest.core.lib.schemas import DefaultSchema, Number, Schema
 from palimpzest.datamanager.datamanager import DataDirectory
 from palimpzest.utils.hash_helpers import hash_for_id
 from palimpzest.utils.index_helpers import get_index_str
-from palimpzest.utils.hash_helpers import hash_for_id
 
 
 #####################################################
@@ -147,7 +138,6 @@
     # TODO(Jun): Auto assign schema based on the source type    
     def __init__(self, source: str | list | pd.DataFrame | DataSource | Dataset, schema: Schema = TextFile, *args, **kwargs):
         # convert source (str) -> source (DataSource) if need be
-<<<<<<< HEAD
         if isinstance(source, str):
             try:
                 source = DataDirectory().get_or_register_local_source(source)
@@ -161,9 +151,6 @@
             source = DataDirectory().get_or_register_memory_source(source)
         elif not isinstance(source, (DataSource, Set)):
             raise Exception(f"Invalid source type: {type(source)}, We only support DataSource, Dataset, pd.DataFrame, list, and str")
-=======
-        source = DataDirectory().get_registered_dataset(source) if isinstance(source, str) else source
->>>>>>> 77df6fc0
 
         # intialize class
         super().__init__(source, schema, *args, **kwargs)
