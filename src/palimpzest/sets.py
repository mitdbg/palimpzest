from __future__ import annotations

from pathlib import Path
from typing import Callable

import pandas as pd
from chromadb.api.models.Collection import Collection
from ragatouille.RAGPretrainedModel import RAGPretrainedModel

from palimpzest.constants import AggFunc, Cardinality
from palimpzest.core.data.datareaders import DataReader
from palimpzest.core.elements.filters import Filter
from palimpzest.core.elements.groupbysig import GroupBySig
from palimpzest.core.lib.schemas import Number, Schema
from palimpzest.policy import construct_policy_from_kwargs
from palimpzest.query.processor.config import QueryProcessorConfig
from palimpzest.utils.datareader_helpers import get_local_datareader
from palimpzest.utils.hash_helpers import hash_for_serialized_dict


#####################################################
#
#####################################################
class Set:
    """
    """

    def __init__(
        self,
        source: Set | DataReader,
        schema: Schema,
        desc: str | None = None,
        filter: Filter | None = None,
        udf: Callable | None = None,
        agg_func: AggFunc | None = None,
        group_by: GroupBySig | None = None,
        project_cols: list[str] | None = None,
<<<<<<< HEAD
        index=None,  # TODO(Siva): Abstract Index and add a type here and elsewhere
        agent_name: str | None = None,
=======
        index: Collection | RAGPretrainedModel | None = None,
>>>>>>> c95e068d
        search_func: Callable | None = None,
        search_attr: str | None = None,
        output_attrs: list[dict] | None = None,
        k: int | None = None,  # TODO: disambiguate `k` to be something like `retrieve_k`
        limit: int | None = None,
        cardinality: Cardinality = Cardinality.ONE_TO_ONE,
        depends_on: list[str] | None = None,
        cache: bool = False,
    ):
        self._schema = schema
        self._source = source
        self._desc = desc
        self._filter = filter
        self._udf = udf
        self._agg_func = agg_func
        self._group_by = group_by
        self._project_cols = None if project_cols is None else sorted(project_cols)
        self._index = index
        self._agent_name = agent_name
        self._search_func = search_func
        self._search_attr = search_attr
        self._output_attrs = output_attrs
        self._k = k
        self._limit = limit
        self._cardinality = cardinality
        self._depends_on = [] if depends_on is None else sorted(depends_on)
        self._cache = cache

    @property
    def schema(self) -> Schema:
        return self._schema

    def _set_data_source(self, source: DataReader):
        if isinstance(self._source, Set):
            self._source._set_data_source(source)
        else:
            self._source = source

    def serialize(self):
        # NOTE: I needed to remove depends_on from the serialization dictionary because
        # the optimizer changes the name of the depends_on fields to be their "full" name.
        # This created an issue with the node.universal_identifier() not being consistent
        # after changing the field to its full name.
        d = {
            "schema": self.schema.json_schema(),
            "source": self._source.serialize(),
            "desc": repr(self._desc),
            "filter": None if self._filter is None else self._filter.serialize(),
            "udf": None if self._udf is None else self._udf.__name__,
            "agg_func": None if self._agg_func is None else self._agg_func.value,
            "cardinality": self._cardinality,
            "limit": self._limit,
            "group_by": None if self._group_by is None else self._group_by.serialize(),
            "project_cols": None if self._project_cols is None else self._project_cols,
            "index": None if self._index is None else self._index.__class__.__name__,
            "search_func": None if self._search_func is None else self._search_func.__name__,
            "search_attr": self._search_attr,
            "output_attrs": None if self._output_attrs is None else str(self._output_attrs),
            "k": self._k,
        }

        return d

    def universal_identifier(self):
        """Return a unique identifier for this Set."""
        return hash_for_serialized_dict(self.serialize())

    def json_schema(self):
        """Return the JSON schema for this Set."""
        return self.schema.json_schema()


class Dataset(Set):
    """
    A Dataset is the intended abstraction for programmers to interact with when writing PZ programs.

    Users instantiate a Dataset by specifying a `source` that either points to a DataReader
    or an existing Dataset. Users can then perform computations on the Dataset in a lazy fashion
    by leveraging functions such as `filter`, `sem_filter`, `sem_add_columns`, `aggregate`, etc.
    Underneath the hood, each of these operations creates a new Dataset. As a result, the Dataset
    defines a lineage of computation.
    """

    def __init__(
        self,
        source: str | Path | list | pd.DataFrame | DataReader | Dataset,
        schema: Schema | None = None,
        *args,
        **kwargs,
    ) -> None:
        # NOTE: this function currently assumes that DataReader will always be provided with a schema;
        #       we will relax this assumption in a subsequent PR
        # convert source into a DataReader
        updated_source = get_local_datareader(source, **kwargs) if isinstance(source, (str, Path, list, pd.DataFrame)) else source

        # get the schema
        schema = updated_source.schema if schema is None else schema

        # intialize class
        super().__init__(updated_source, schema, *args, **kwargs)

    def copy(self):
        return Dataset(
            source=self._source.copy() if isinstance(self._source, Set) else self._source,
            schema=self._schema,
            desc=self._desc,
            filter=self._filter,
            udf=self._udf,
            agg_func=self._agg_func,
            group_by=self._group_by,
            project_cols=self._project_cols,
            index=self._index,
            search_func=self._search_func,
            search_attr=self._search_attr,
            output_attrs=self._output_attrs,
            k=self._k,
            limit=self._limit,
            cardinality=self._cardinality,
            depends_on=self._depends_on,
            cache=self._cache,
        )

    def filter(
        self,
        _filter: Callable,
        depends_on: str | list[str] | None = None,
    ) -> Dataset:
        """Add a user defined function as a filter to the Set. This filter will possibly restrict the items that are returned later."""
        f = None
        if callable(_filter):
            f = Filter(filter_fn=_filter)
        else:
            error_str = f"Only support callable for filter, currently got {type(_filter)}"
            if isinstance(_filter, str):
                error_str += ". Consider using sem_filter() for semantic filters."
            raise Exception(error_str)

        if isinstance(depends_on, str):
            depends_on = [depends_on]

        return Dataset(
            source=self,
            schema=self.schema,
            filter=f,
            depends_on=depends_on,
            cache=self._cache,
        )

<<<<<<< HEAD
    def add_agent(self, agent_name: str) -> Dataset:
        """ Applies an agent to the dataset. """
        # TODO: generalize this
        new_output_schema = None
        if agent_name == "debugger":
            cols = [
                {"name": "bug_report", "desc": "A report containing information about the cause of the bug in the code base and how it can be fixed.", "type": str},
            ]
        elif agent_name == "code_editor":
            cols = [
                {"name": "model_patch", "desc": "A GitHub code patch representing how the github repository of interest must be modified to implement the provided bug fix.", "type": str},
                {"name": "model_name_or_path", "desc": "The name of the system generating the code patch.", "type": str},
            ]
        else:
            raise ValueError(f"Agent {agent_name} not supported.")

        # create new schema
        new_output_schema = self.schema.add_fields(cols)

        # TO DO: Maybe we have to remove fields

        # Selects the agent given the name 
        return Dataset(
            source=self,
            udf=None,
            schema=new_output_schema,
            agent_name=agent_name, 
        )

=======
>>>>>>> c95e068d
    def sem_filter(
        self,
        _filter: str,
        depends_on: str | list[str] | None = None,
    ) -> Dataset:
        """Add a natural language description of a filter to the Set. This filter will possibly restrict the items that are returned later."""
        f = None
        if isinstance(_filter, str):
            f = Filter(_filter)
        else:
            raise Exception("sem_filter() only supports `str` input for _filter.", type(_filter))

        if isinstance(depends_on, str):
            depends_on = [depends_on]

        return Dataset(
            source=self,
            schema=self.schema,
            filter=f,
            depends_on=depends_on,
            cache=self._cache,
        )

    def sem_add_columns(self, cols: list[dict] | type[Schema],
                        cardinality: Cardinality = Cardinality.ONE_TO_ONE,
                        depends_on: str | list[str] | None = None,
                        desc: str = "Add new columns via semantic reasoning") -> Dataset:
        """
        Add new columns by specifying the column names, descriptions, and types.
        The column will be computed during the execution of the Dataset.
        Example:
            sem_add_columns(
                [{'name': 'greeting', 'desc': 'The greeting message', 'type': str},
                 {'name': 'age', 'desc': 'The age of the person', 'type': int},
                 {'name': 'full_name', 'desc': 'The name of the person', 'type': str}]
            )
        """
        if isinstance(depends_on, str):
            depends_on = [depends_on]

        new_output_schema = None
        if isinstance(cols, list):
            new_output_schema = self.schema.add_fields(cols)
        elif issubclass(cols, Schema):
            new_output_schema = self.schema.union(cols)
        else:
            raise ValueError("`cols` must be a list of dictionaries or a Schema.")

        return Dataset(
            source=self,
            schema=new_output_schema,
            udf=None,
            cardinality=cardinality,
            depends_on=depends_on,
            desc=desc,
            cache=self._cache,
        )

    def add_columns(self, udf: Callable,
                    cols: list[dict] | type[Schema],
                    cardinality: Cardinality = Cardinality.ONE_TO_ONE,
                    depends_on: str | list[str] | None = None,
                    desc: str = "Add new columns via UDF") -> Dataset:
        """
        Add new columns by specifying UDFs.

        Examples:
            add_columns(
                udf=compute_personal_greeting,
                cols=[
                    {'name': 'greeting', 'desc': 'The greeting message', 'type': str},
                    {'name': 'age', 'desc': 'The age of the person', 'type': int},
                    {'name': 'full_name', 'desc': 'The name of the person', 'type': str},
                ]
            )
        """
        if udf is None or cols is None:
            raise ValueError("`udf` and `cols` must be provided for add_columns.")

        if isinstance(depends_on, str):
            depends_on = [depends_on]

        new_output_schema = None
        if isinstance(cols, list):
            updated_cols = []
            for col_dict in cols:
                assert isinstance(col_dict, dict), "each entry in `cols` must be a dictionary"
                assert "name" in col_dict, "each type must contain a 'name' key specifying the column name"
                assert "type" in col_dict, "each type must contain a 'type' key specifying the column type"
                col_dict["desc"] = col_dict.get("desc", "New column: " + col_dict["name"])
                updated_cols.append(col_dict)
            new_output_schema = self.schema.add_fields(updated_cols)

        elif issubclass(cols, Schema):
            new_output_schema = self.schema.union(cols)

        else:
            raise ValueError("`cols` must be a list of dictionaries or a Schema.")

        return Dataset(
            source=self,
            schema=new_output_schema,
            udf=udf,
            cardinality=cardinality,
            desc=desc,
            depends_on=depends_on,
            cache=self._cache,
        )

    def map(self, udf: Callable) -> Dataset:
        """
        Apply a UDF map function.

        Examples:
            map(udf=clean_column_values)
        """
        if udf is None:
            raise ValueError("`udf` must be provided for map.")

        return Dataset(
            source=self,
            schema=self.schema,
            udf=udf,
            cache=self._cache,
        )

    def count(self) -> Dataset:
        """Apply a count aggregation to this set"""
        return Dataset(
            source=self,
            schema=Number,
            desc="Count results",
            agg_func=AggFunc.COUNT,
            cache=self._cache,
        )

    def average(self) -> Dataset:
        """Apply an average aggregation to this set"""
        return Dataset(
            source=self,
            schema=Number,
            desc="Average results",
            agg_func=AggFunc.AVERAGE,
            cache=self._cache,
        )

    def groupby(self, groupby: GroupBySig) -> Dataset:
        return Dataset(
            source=self,
            schema=groupby.output_schema(),
            desc="Group By",
            group_by=groupby,
            cache=self._cache,
        )

    def retrieve(
        self,
        index: Collection | RAGPretrainedModel,
        search_attr: str,
        output_attrs: list[dict] | type[Schema],
        search_func: Callable | None = None,
        k: int = -1,
    ) -> Dataset:
        """
        Retrieve the top-k nearest neighbors of the value of the `search_attr` from the `index` and
        use these results to construct the `output_attrs` field(s).
        """
        new_output_schema = None
        if isinstance(output_attrs, list):
            new_output_schema = self.schema.add_fields(output_attrs)
        elif issubclass(output_attrs, Schema):
            new_output_schema = self.schema.union(output_attrs)
        else:
            raise ValueError("`cols` must be a list of dictionaries or a Schema.")

        # TODO: revisit once we can think through abstraction(s)
        # # construct the PZIndex from the user-provided index
        # index = index_factory(index)

        return Dataset(
            source=self,
            schema=new_output_schema,
            desc="Retrieve",
            index=index,
            search_func=search_func,
            search_attr=search_attr,
            output_attrs=output_attrs,
            k=k,
            cache=self._cache,
        )

    def limit(self, n: int) -> Dataset:
        """Limit the set size to no more than n rows"""
        return Dataset(
            source=self,
            schema=self.schema,
            desc="LIMIT " + str(n),
            limit=n,
            cache=self._cache,
        )

    def project(self, project_cols: list[str] | str) -> Dataset:
        """Project the Set to only include the specified columns."""
        return Dataset(
            source=self,
            schema=self.schema.project(project_cols),
            project_cols=project_cols if isinstance(project_cols, list) else [project_cols],
            cache=self._cache,
        )

    def run(self, config: QueryProcessorConfig | None = None, **kwargs):
        """Invoke the QueryProcessor to execute the query. `kwargs` will be applied to the QueryProcessorConfig."""
        # TODO: this import currently needs to be here to avoid a circular import; we should fix this in a subsequent PR
        from palimpzest.query.processor.query_processor_factory import QueryProcessorFactory

        # as syntactic sugar, we will allow some keyword arguments to parameterize our policies
        policy = construct_policy_from_kwargs(**kwargs)
        if policy is not None:
            kwargs["policy"] = policy

        return QueryProcessorFactory.create_and_run_processor(self, config, **kwargs)<|MERGE_RESOLUTION|>--- conflicted
+++ resolved
@@ -35,12 +35,8 @@
         agg_func: AggFunc | None = None,
         group_by: GroupBySig | None = None,
         project_cols: list[str] | None = None,
-<<<<<<< HEAD
-        index=None,  # TODO(Siva): Abstract Index and add a type here and elsewhere
         agent_name: str | None = None,
-=======
         index: Collection | RAGPretrainedModel | None = None,
->>>>>>> c95e068d
         search_func: Callable | None = None,
         search_attr: str | None = None,
         output_attrs: list[dict] | None = None,
@@ -189,7 +185,6 @@
             cache=self._cache,
         )
 
-<<<<<<< HEAD
     def add_agent(self, agent_name: str) -> Dataset:
         """ Applies an agent to the dataset. """
         # TODO: generalize this
@@ -219,8 +214,6 @@
             agent_name=agent_name, 
         )
 
-=======
->>>>>>> c95e068d
     def sem_filter(
         self,
         _filter: str,
