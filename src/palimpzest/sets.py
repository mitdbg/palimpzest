--- conflicted
+++ resolved
@@ -88,15 +88,9 @@
             "agg_func": None if self._agg_func is None else self._agg_func.value,
             "cardinality": self._cardinality,
             "limit": self._limit,
-<<<<<<< HEAD
             "group_by": None if self._group_by is None else self._group_by.serialize(),
             "project_cols": None if self._project_cols is None else self._project_cols,
-            "index": None if self._index is None else get_index_str(self._index),
-=======
-            "group_by": (None if self._group_by is None else self._group_by.serialize()),
-            "project_cols": (None if self._project_cols is None else self._project_cols),
             "index": None if self._index is None else self._index.__class__.__name__,
->>>>>>> fed2c3cf
             "search_func": None if self._search_func is None else str(self._search_func),
             "search_attr": self._search_attr,
             "output_attr": self._output_attr,
@@ -161,11 +155,7 @@
             limit=self._limit,
             cardinality=self._cardinality,
             depends_on=self._depends_on,
-<<<<<<< HEAD
-            nocache=self._nocache,
-=======
-            cache=self._cache,
->>>>>>> fed2c3cf
+            cache=self._cache,
         )
 
     def filter(
@@ -334,19 +324,11 @@
 
     def retrieve(
         self,
-<<<<<<< HEAD
-        index,
-        search_func: Callable,
-        search_attr: str,
-        output_attr: str,
-        output_attr_desc: str,
-=======
         index: Collection | RAGPretrainedModel,
         search_attr: str,
         output_attr: str,
         search_func: Callable | None = None,
         output_attr_desc: str | None = None,
->>>>>>> fed2c3cf
         k: int = -1,
     ) -> Dataset:
         """
