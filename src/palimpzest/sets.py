from __future__ import annotations

<<<<<<< HEAD
import pandas as pd
=======

>>>>>>> c212b8d8
import json
from typing import Callable, Any

from palimpzest.constants import AggFunc, Cardinality
<<<<<<< HEAD
from palimpzest.core.lib.schemas import Number, Schema, DefaultSchema    
=======
from palimpzest.core.lib.schemas import Number, Schema
>>>>>>> c212b8d8
from palimpzest.datamanager.datamanager import DataDirectory
from palimpzest.core.data.datasources import DataSource, TextFile, MemorySource
from palimpzest.core.elements.filters import Filter
from palimpzest.core.elements.groupbysig import GroupBySig
from palimpzest.utils.index_helpers import get_index_str
from palimpzest.utils.hash_helpers import hash_for_id


#####################################################
#
#####################################################
class Set:
    """
    A Set is the logical abstraction for a set of DataRecords matching some Schema. It is
    also a node in the computation graph of a Dataset.

    Each Dataset consists of one or more Sets. The "initial" Set in a Dataset can be thought
    of as the Set that results from reading each DataRecord unaltered from the source. For each
    filter or transformation that is applied to the Dataset, a new Set is created which defines
    the set of DataRecords that result from applying that filter or transformation. In brief,
    the Sets define a Dataset's computation graph. Sets can also be cached to maximize the reuse
    of past computation.

    Sets are initialized with a dataset_id, a schema, and a source. The source is either an
    existing Set or a raw data source (such as a directory or S3 prefix). Sets may be initialized
    with a Filter (which defines the filtering performed on the source to obtain *this* Set),
    and a description of what this Set is meant to represent.
    """

    SET_VERSION = 0.1

    def __init__(
        self,
        source: Set | DataSource,
        schema: Schema,
        desc: str | None = None,
        filter: Filter | None = None,
        udf: Callable | None = None,
        agg_func: AggFunc | None = None,
        group_by: GroupBySig | None = None,
        index = None, # TODO(Siva): Abstract Index and add a type here and elsewhere
        search_attr: str | None = None,
        output_attr: str | None = None,
        k: int | None = None, # TODO: disambiguate `k` to be something like `retrieve_k`
        limit: int | None = None,
        cardinality: Cardinality = Cardinality.ONE_TO_ONE,
        image_conversion: bool | None = None,
        depends_on: list[str] | None = None,
        nocache: bool = False,
    ):
        self._schema = schema
        self._source = source
        self._desc = desc
        self._filter = filter
        self._udf = udf
        self._agg_func = agg_func
        self._group_by = group_by
        self._index = index
        self._search_attr = search_attr
        self._output_attr = output_attr
        self._k = k
        self._limit = limit
        self._cardinality = cardinality
        self._image_conversion = image_conversion
        self._depends_on = depends_on
        self._nocache = nocache

    def __str__(self):
        return (
            f"{self.__class__.__name__}(schema={self.schema}, desc={self._desc}, "
            f"filter={str(self._filter)}, udf={str(self._udf)}, agg_func={str(self._agg_func)}, limit={str(self._limit)}, "
            f"uid={self.universal_identifier()})"
        )

    @property
    def schema(self) -> Schema:
        return self._schema

    def serialize(self):
        # NOTE: I needed to remove depends_on from the serialization dictionary because
        # the optimizer changes the name of the depends_on fields to be their "full" name.
        # This created an issue with the node.universal_identifier() not being consistent
        # after changing the field to its full name.
        d = {
            "version": Set.SET_VERSION,
            "schema": self.schema.json_schema(),
            "source": self._source.serialize(),
            "desc": repr(self._desc),
            "filter": None if self._filter is None else self._filter.serialize(),
            "udf": None if self._udf is None else str(self._udf),
            "agg_func": None if self._agg_func is None else self._agg_func.serialize(),
            "cardinality": self._cardinality,
            "image_conversion": self._image_conversion,
            "limit": self._limit,
            "group_by": (None if self._group_by is None else self._group_by.serialize()),
            "index": None if self._index is None else get_index_str(self._index),
            "search_attr": self._search_attr,
            "output_attr": self._output_attr,
            "k": self._k,
        }

        return d

    def universal_identifier(self):
        """Return a unique identifier for this Set."""
        d = self.serialize()
        ordered = json.dumps(d, sort_keys=True)
        result = hash_for_id(ordered)
        return result

    def json_schema(self):
        """Return the JSON schema for this Set."""
        return self.schema.json_schema()


class Dataset(Set):
    """
    A Dataset is the intended abstraction for programmers to interact with when manipulating Sets.

    Users instantiate a Dataset by specifying a `source` that either points to a
    DataSource or an existing cached Set. Users can then perform computations on
    the Dataset in an imperative fashion by leveraging functions such as `filter`,
    `convert`, `aggregate`, etc. Underneath the hood, each of these operations creates
    a new Set which is cached by the DataManager. As a result, the Sets define the
    lineage of computation on a Dataset, and this enables programmers to re-use
    previously cached computation by providing it as a `source` to some future Dataset.
    """

    # TODO(Jun): Auto assign schema based on the source type    
    def __init__(self, source: str | list | pd.DataFrame | DataSource | Dataset, schema: Schema = TextFile, *args, **kwargs):
        # convert source (str) -> source (DataSource) if need be
        if isinstance(source, str):
            try:
                source = DataDirectory().get_or_register_local_source(source)
            except Exception as e:
                raise Exception(f"Invalid source path: {source}") from e
        elif isinstance(source, pd.DataFrame):
            schema = Schema.from_df(source)
            source = DataDirectory().get_or_register_memory_source(source)
        elif isinstance(source, list):
            schema = DefaultSchema
            source = DataDirectory().get_or_register_memory_source(source)
        elif not isinstance(source, (DataSource, Set)):
            raise Exception(f"Invalid source type: {type(source)}, We only support DataSource, Dataset, pd.DataFrame, list, and str")

        # intialize class
        super().__init__(source, schema, *args, **kwargs)

        if self._depends_on is None:
            self._depends_on = []

        elif type(self._depends_on) is str:
            self._depends_on = [self._depends_on]

    def copy(self) -> Dataset:
        source_copy = self._source.copy()
        dataset_copy = Dataset(
            schema=self.schema,
            source=source_copy,
            desc=self._desc,
            filter=self._filter,
            udf=self._udf,
            agg_func=self._agg_func,
            group_by=self._group_by,
            index=self._index,
            search_attr=self._search_attr,
            output_attr=self._output_attr,
            k=self._k,
            limit=self._limit,
            cardinality=self._cardinality,
            image_conversion=self._image_conversion,
            depends_on=self._depends_on,
            nocache=self._nocache,
        )
        return dataset_copy

    def filter(
        self,
        _filter: str | Callable,
        depends_on: str | list[str] | None = None,
    ) -> Dataset:
        """Add a filter to the Set. This filter will possibly restrict the items that are returned later."""
        f = None
        if type(_filter) is str:
            f = Filter(_filter)
        elif callable(_filter):
            f = Filter(filter_fn=_filter)
        else:
            raise Exception("Filter type not supported.", type(_filter))

        return Dataset(
            source=self,
            schema=self.schema,
            filter=f,
            depends_on=depends_on,
            nocache=self._nocache,
        )

    def convert(
        self,
        output_schema: Schema,
        udf: Callable | None = None,
        cardinality: Cardinality = Cardinality.ONE_TO_ONE,
        image_conversion: bool = False,
        depends_on: str | list[str] | None = None,
        desc: str = "Convert to new schema",
    ) -> Dataset:
        """Convert the Set to a new schema."""
        return Dataset(
            source=self,
            schema=output_schema,
            udf=udf,
            cardinality=cardinality,
            image_conversion=image_conversion,
            depends_on=depends_on,
            desc=desc,
            nocache=self._nocache,
        )

    def count(self) -> Dataset:
        """Apply a count aggregation to this set"""
        return Dataset(
            source=self,
            schema=Number,
            desc="Count results",
            agg_func=AggFunc.COUNT,
            nocache=self._nocache,
        )

    def average(self) -> Dataset:
        """Apply an average aggregation to this set"""
        return Dataset(
            source=self,
            schema=Number,
            desc="Average results",
            agg_func=AggFunc.AVERAGE,
            nocache=self._nocache,
        )

    def groupby(self, groupby: GroupBySig) -> Dataset:
        return Dataset(
            source=self,
            schema=groupby.output_schema(),
            desc="Group By",
            group_by=groupby,
            nocache=self._nocache,
        )

    def retrieve(self, output_schema, index, search_attr, output_attr, k=-1) -> Dataset:
        return Dataset(
            source=self,
            schema=output_schema,
            desc="Retrieve",
            index=index,
            search_attr=search_attr,
            output_attr=output_attr,
            k=k,
            nocache=self._nocache,
        )

    def limit(self, n: int) -> Dataset:
        """Limit the set size to no more than n rows"""
        return Dataset(
            source=self,
            schema=self.schema,
            desc="LIMIT " + str(n),
            limit=n,
            nocache=self._nocache,
        )<|MERGE_RESOLUTION|>--- conflicted
+++ resolved
@@ -1,24 +1,17 @@
 from __future__ import annotations
 
-<<<<<<< HEAD
 import pandas as pd
-=======
-
->>>>>>> c212b8d8
 import json
 from typing import Callable, Any
 
 from palimpzest.constants import AggFunc, Cardinality
-<<<<<<< HEAD
 from palimpzest.core.lib.schemas import Number, Schema, DefaultSchema    
-=======
-from palimpzest.core.lib.schemas import Number, Schema
->>>>>>> c212b8d8
 from palimpzest.datamanager.datamanager import DataDirectory
 from palimpzest.core.data.datasources import DataSource, TextFile, MemorySource
 from palimpzest.core.elements.filters import Filter
 from palimpzest.core.elements.groupbysig import GroupBySig
 from palimpzest.utils.index_helpers import get_index_str
+from palimpzest.utils.hash_helpers import hash_for_id
 from palimpzest.utils.hash_helpers import hash_for_id
 
 
