--- conflicted
+++ resolved
@@ -5,7 +5,7 @@
 import yaml
 from palimpzest import constants
 from palimpzest.config import Config
-from palimpzest.constants import PZ_DIR
+from palimpzest.constants import MAX_DATASET_ID_CHARS, PZ_DIR
 from palimpzest.core.data.datasources import (
     FileSource,
     HTMLFileDirectorySource,
@@ -16,9 +16,7 @@
     UserSource,
     XLSFileDirectorySource,
 )
-
 from palimpzest.utils.hash_helpers import hash_for_id
-from palimpzest.constants import MAX_DATASET_ID_CHARS
 
 
 class DataDirectorySingletonMeta(type):
@@ -151,7 +149,6 @@
         # user sources are always ephemeral
         self._registry[dataset_id] = ("user", src)
 
-<<<<<<< HEAD
     def get_or_register_local_source(self, dataset_id_or_path):
         """Return a dataset from the registry."""
         if dataset_id_or_path in self._registry:
@@ -165,8 +162,6 @@
                 raise Exception(f"Path {dataset_id_or_path} is invalid. Does not point to a file or directory.")
             return self.get_registered_dataset(dataset_id_or_path)
 
-=======
->>>>>>> 77df6fc0
     def get_registered_dataset(self, dataset_id):
         """Return a dataset from the registry."""
         if dataset_id not in self._registry:
