--- conflicted
+++ resolved
@@ -1,13 +1,8 @@
 from __future__ import annotations
-<<<<<<< HEAD
-from palimpzest.constants import OptimizationStrategy
-=======
 
 from copy import deepcopy
 
 from palimpzest.constants import Model, OptimizationStrategy
-from palimpzest.cost_model import CostModel
->>>>>>> 61fad7fe
 from palimpzest.datamanager import DataDirectory
 from palimpzest.datasources import DataSource
 from palimpzest.operators.logical import (
@@ -19,22 +14,20 @@
     GroupByAggregate,
     LimitScan,
     LogicalOperator,
+    RetrieveScan,
 )
 from palimpzest.optimizer import (
     IMPLEMENTATION_RULES,
     TRANSFORMATION_RULES,
 )
-<<<<<<< HEAD
-from palimpzest.optimizer.rules import *
-from palimpzest.optimizer.tasks import *
-from palimpzest.optimizer.cost_model import *
-=======
+from palimpzest.optimizer.cost_model import CostModel
 from palimpzest.optimizer.plan import PhysicalPlan, SentinelPlan
 from palimpzest.optimizer.primitives import Group, LogicalExpression
 from palimpzest.optimizer.rules import (
     CodeSynthesisConvertRule,
     LLMConvertBondedRule,
     LLMConvertConventionalRule,
+    MixtureOfAgentsConvertRule,
     TokenReducedConvertBondedRule,
     TokenReducedConvertConventionalRule,
     TokenReducedConvertRule,
@@ -46,7 +39,6 @@
     OptimizeLogicalExpression,
     OptimizePhysicalExpression,
 )
->>>>>>> 61fad7fe
 from palimpzest.policy import Policy
 from palimpzest.sets import Dataset, Set
 from palimpzest.utils.model_helpers import get_champion_model, get_code_champion_model, get_conventional_fallback_model
@@ -69,35 +61,10 @@
     Notably, this optimization framework has served as the backbone of Microsoft SQL Server, CockroachDB,
     and a few other important DBMS systems.
 
-<<<<<<< HEAD
     NOTE: the optimizer currently assumes that field names are unique across schemas; we do try to enforce
           this by rewriting field names underneath-the-hood to be "{schema_name}.{field_name}", but this still
           does not solve a situation in which -- for example -- a user uses the pz.URL schema twice in the same
           program. In order to address that situation, we will need to augment our renaming scheme.
-    """
-
-    def __init__(
-            self,
-            policy: Policy,
-            cost_model: CostModel,
-            no_cache: bool=False,
-            verbose: bool=False,
-            available_models: List[Model]=[],
-            allow_bonded_query: bool=True,
-            allow_conventional_query: bool=False,
-            allow_code_synth: bool=True,
-            allow_token_reduction: bool=True,
-            allow_mixtures: bool=True,
-            optimization_strategy: OptimizationStrategy=OptimizationStrategy.PARETO,
-            use_final_op_quality: bool=True, # TODO: make this func(plan) -> final_quality
-        ):
-=======
-    NOTE: the optimizer currently makes the following assumptions:
-    1. unique field names across schemas --> this must currently be enforced by the programmer,
-      but we should quickly move to standardizing field names to be "[{source_name}.]{schema_name}.{field_name}"
-      - this^ would relax our assumption to be that fields are unique for a given (source, schema), which
-        I believe is very reasonable
-
     """
 
     def __init__(
@@ -111,10 +78,10 @@
         allow_conventional_query: bool = False,
         allow_code_synth: bool = True,
         allow_token_reduction: bool = True,
-        optimization_strategy: OptimizationStrategy = OptimizationStrategy.OPTIMAL,
-        sentinel_low_rank: int | None = None,
+        allow_mixtures: bool = True,
+        optimization_strategy: OptimizationStrategy = OptimizationStrategy.PARETO,
+        use_final_op_quality: bool = True, # TODO: make this func(plan) -> final_quality
     ):
->>>>>>> 61fad7fe
         # store the policy
         if available_models is None:
             available_models = []
@@ -203,15 +170,9 @@
         return {
             "verbose": self.verbose,
             "available_models": self.available_models,
-<<<<<<< HEAD
-            "champion_model": getChampionModel(self.available_models),
-            "code_champion_model": getCodeChampionModel(self.available_models),
-            "conventional_fallback_model": getConventionalFallbackModel(self.available_models),
-=======
-            "champion_model": get_champion_model(),
-            "code_champion_model": get_code_champion_model(),
-            "conventional_fallback_model": get_conventional_fallback_model(),
->>>>>>> 61fad7fe
+            "champion_model": get_champion_model(self.available_models),
+            "code_champion_model": get_code_champion_model(self.available_models),
+            "conventional_fallback_model": get_conventional_fallback_model(self.available_models),
         }
 
     def construct_group_tree(self, dataset_nodes: list[Set]) -> tuple[list[int], set[str], dict[str, set[str]]]:
@@ -259,22 +220,18 @@
                 target_cache_id=uid,
             )
 
-<<<<<<< HEAD
         elif node._index is not None:
             op = RetrieveScan(
-                inputSchema=inputSchema,
-                outputSchema=outputSchema,
+                input_schema=input_schema,
+                output_schema=output_schema,
                 index=node._index,
                 search_attr=node._search_attr,
                 output_attr=node._output_attr,
                 k=node._k,
-                targetCacheId=uid
-            )
-
-        elif not outputSchema == inputSchema:
-=======
+                target_cache_id=uid
+            )
+
         elif output_schema != input_schema:
->>>>>>> 61fad7fe
             op = ConvertScan(
                 input_schema=input_schema,
                 output_schema=output_schema,
@@ -285,8 +242,10 @@
                 target_cache_id=uid,
             )
         else:
-            raise NotImplementedError(f"""No logical operator exists for the specified dataset construction.
-                                      {input_schema}->{output_schema} {"with filter:'"+node._filter+"'" if node._filter is not None else ""}""")
+            raise NotImplementedError(
+                f"""No logical operator exists for the specified dataset construction.
+                {input_schema}->{output_schema} {"with filter:'" + node._filter + "'" if node._filter is not None else ""}"""
+            )
 
         # compute the input group ids and fields for this node
         input_group_ids, input_group_fields, input_group_properties = (
@@ -343,17 +302,10 @@
 
         return [group.group_id], all_fields, all_properties
 
-<<<<<<< HEAD
-    def convert_query_plan_to_group_tree(self, query_plan: QueryPlan) -> str:
+    def convert_query_plan_to_group_tree(self, query_plan: Dataset) -> str:
         # Obtain ordered list of datasets
         dataset_nodes = []
         node = query_plan.copy()
-=======
-    def convert_query_plan_to_group_tree(self, query_plan: Dataset) -> str:
-        # Obtain ordered list of datasets
-        dataset_nodes = []
-        node = query_plan  # TODO: copy
->>>>>>> 61fad7fe
 
         while isinstance(node, Dataset):
             dataset_nodes.append(node)
@@ -393,11 +345,7 @@
             # otherwise, make the node depend on all upstream nodes
             node._depends_on = set()
             for upstream_node in dataset_nodes[:node_idx]:
-<<<<<<< HEAD
-                node._depends_on.update(upstream_node.schema.fieldNames(unique=True, id=upstream_node.universalIdentifier()))
-=======
-                node._depends_on.update(upstream_node.schema.field_names(unique=True, id=node.universal_identifier()))
->>>>>>> 61fad7fe
+                node._depends_on.update(upstream_node.schema.field_names(unique=True, id=upstream_node.universal_identifier()))
             node._depends_on = list(node._depends_on)
 
         # construct tree of groups
@@ -415,11 +363,7 @@
         """
         pass
 
-<<<<<<< HEAD
     def search_optimization_space(self, group_id: int) -> None:
-=======
-    def search_optimization_space(self, group_id: int, include_transformations: bool = True) -> None:
->>>>>>> 61fad7fe
         # begin the search for an optimal plan with a task to optimize the final group
         initial_task = OptimizeGroup(group_id)
         self.tasks_stack.append(initial_task)
@@ -459,15 +403,8 @@
         # get the best physical plan(s) for this group's inputs
         best_phys_subplan = SentinelPlan(operator_sets=[])
         for input_group_id in best_phys_expr.input_group_ids:
-<<<<<<< HEAD
             input_best_phys_plan = self.get_sentinel_plan(input_group_id)
-            best_phys_subplan = SentinelPlan.fromOpsAndSubPlan(best_phys_subplan.operator_sets, input_best_phys_plan)
-=======
-            input_best_phys_plan = self.get_sentinel_plans(input_group_id)
-            best_phys_subplan = SentinelPlan.from_ops_and_sub_plan(
-                best_phys_subplan.operator_sets, input_best_phys_plan
-            )
->>>>>>> 61fad7fe
+            best_phys_subplan = SentinelPlan.from_ops_and_sub_plan(best_phys_subplan.operator_sets, input_best_phys_plan)
 
         # add this operator set to best physical plan and return
         return SentinelPlan.from_ops_and_sub_plan([phys_op_set], best_phys_subplan)
@@ -485,12 +422,11 @@
             return PhysicalPlan(operators=[best_phys_expr.operator], plan_cost=best_phys_expr.plan_cost)
 
         # get the best physical plan(s) for this group's inputs
-<<<<<<< HEAD
         input_group_id = best_phys_expr.input_group_ids[0] # TODO: need to handle joins
         input_best_phys_plan = self.get_greedy_physical_plan(input_group_id)
 
         # add this operator to best physical plan and return
-        return PhysicalPlan.fromOpsAndSubPlan([best_phys_expr.operator], input_best_phys_plan, best_phys_expr.plan_cost)
+        return PhysicalPlan.from_ops_and_sub_plan([best_phys_expr.operator], input_best_phys_plan, best_phys_expr.plan_cost)
 
 
     def get_candidate_pareto_physical_plans(self, group_id: int, policy: Policy) -> list[PhysicalPlan]:
@@ -533,24 +469,10 @@
                             #       am I defining expression.best_plan_cost to be the cost of that operator,
                             #       and expression.pareto_optimal_plan_costs to be the cost(s) of the subplan including that operator?
                             #       i.e. are my definitions inconsistent?
-                            plan = PhysicalPlan.fromOpsAndSubPlan([phys_expr.operator], subplan, plan_cost)
+                            plan = PhysicalPlan.from_ops_and_sub_plan([phys_expr.operator], subplan, plan_cost)
                             pareto_optimal_plans.append(plan)
 
         return pareto_optimal_plans
-
-=======
-        best_phys_subplan = PhysicalPlan(operators=[])
-        for input_group_id in best_phys_expr.input_group_ids:
-            input_best_phys_plan = self.get_optimal_physical_plan(input_group_id)
-            best_phys_subplan = PhysicalPlan.from_ops_and_sub_plan(
-                best_phys_subplan.operators, best_phys_subplan.plan_cost, input_best_phys_plan
-            )
-
-        # add this operator to best physical plan and return
-        return PhysicalPlan.from_ops_and_sub_plan(
-            [best_phys_expr.operator], best_phys_expr.plan_cost, best_phys_subplan
-        )
->>>>>>> 61fad7fe
 
     def get_confidence_interval_optimal_plans(self, group_id: int) -> list[PhysicalPlan]:
         """
@@ -581,32 +503,20 @@
                 for input_group_id in phys_expr.input_group_ids:
                     input_best_phys_plans = self.get_confidence_interval_optimal_plans(input_group_id)
                     best_phys_subplans = [
-<<<<<<< HEAD
-                        PhysicalPlan.fromOpsAndSubPlan(subplan.operators, input_subplan, subplan.plan_cost)
-=======
-                        PhysicalPlan.from_ops_and_sub_plan(subplan.operators, subplan.plan_cost, input_subplan)
->>>>>>> 61fad7fe
+                        PhysicalPlan.from_ops_and_sub_plan(subplan.operators, input_subplan, subplan.plan_cost)
                         for subplan in best_phys_subplans
                         for input_subplan in input_best_phys_plans
                     ]
 
                 # add this operator to best physical plan and return
                 for subplan in best_phys_subplans:
-<<<<<<< HEAD
-                    plan = PhysicalPlan.fromOpsAndSubPlan([phys_expr.operator], subplan, phys_expr.plan_cost)
-=======
-                    plan = PhysicalPlan.from_ops_and_sub_plan([phys_expr.operator], phys_expr.plan_cost, subplan)
->>>>>>> 61fad7fe
+                    plan = PhysicalPlan.from_ops_and_sub_plan([phys_expr.operator], subplan, phys_expr.plan_cost)
                     best_plans.append(plan)
 
         return best_plans
 
-<<<<<<< HEAD
-
-    def optimize(self, query_plan: QueryPlan, policy: Policy | None=None) -> List[PhysicalPlan]:
-=======
-    def optimize(self, query_plan: Dataset) -> list[PhysicalPlan]:
->>>>>>> 61fad7fe
+
+    def optimize(self, query_plan: Dataset, policy: Policy | None = None) -> list[PhysicalPlan]:
         """
         The optimize function takes in an initial query plan and searches the space of
         logical and physical plans in order to cost and produce a (near) optimal physical plan.
