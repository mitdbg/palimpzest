from __future__ import annotations
<<<<<<< HEAD
from palimpzest.constants import MAX_ID_CHARS
from palimpzest.operators import LogicalOperator, PhysicalOperator
from palimpzest.optimizer.plan import PlanCost
from typing import Dict, List, Optional, Set, Union
=======
>>>>>>> 61fad7fe

import hashlib

from palimpzest.constants import MAX_ID_CHARS
from palimpzest.operators.logical import LogicalOperator
from palimpzest.operators.physical import PhysicalOperator


class Expression:
    """
    An Expression (technically a "multi-expression") consists of either a logical operator
    (if it's a logical expression) or a physical operator (if it's a physical expression)
    and the group ids which are inputs to this expression
    """

    def __init__(
        self,
        operator: LogicalOperator | PhysicalOperator,
        input_group_ids: list[int],
        input_fields: set[str],
        generated_fields: set[str],
        group_id: int | None = None,
    ):
        self.operator = operator
        self.input_group_ids = input_group_ids
        self.input_fields = input_fields
        self.generated_fields = generated_fields
        self.group_id = group_id
        self.rules_applied = set()

        # NOTE: this will be the best possible plan cost achieved by this expression for some
        # greedy definition of "best"
        self.plan_cost: PlanCost | None = None

        # NOTE: this will be a list of tuples where each tuple has a (pareto-optimal) plan cost
        # and the input plan cost for which that pareto-optimal plan cost is attainable
        self.pareto_optimal_plan_costs: list[tuple[PlanCost, PlanCost]] | None = None

    def __eq__(self, other):
        return self.operator == other.operator and self.input_group_ids == other.input_group_ids

    def __hash__(self):
        hash_str = str(tuple(sorted(self.input_group_ids)) + (self.operator.get_op_id(), str(self.__class__.__name__)))
        hash_id = int(hashlib.sha256(hash_str.encode("utf-8")).hexdigest()[:MAX_ID_CHARS], 16)
        return hash_id

    def add_applied_rule(self, rule):
        self.rules_applied.add(rule.get_rule_id())

    def set_group_id(self, group_id: int) -> None:
        self.group_id = group_id

    def get_expr_id(self) -> int:
        return self.__hash__()


class LogicalExpression(Expression):
    pass


class PhysicalExpression(Expression):
    pass


class Group:
    """
    A group is a set of logically equivalent expressions (both logical (query trees) and physical (execution plans)).
    Represents the execution of an un-ordered set of logical operators.
    Maintains a set of logical multi-expressions and physical multi-expressions.
    """

    def __init__(self, logical_expressions: list[Expression], fields: set[str], properties: dict[str, set[str]]):
        self.logical_expressions = set(logical_expressions)
        self.physical_expressions = set()
        self.fields = fields
        self.explored = False
<<<<<<< HEAD
        self.best_physical_expression: PhysicalExpression = None
        self.pareto_optimal_physical_expressions: list[PhysicalExpression] | None = None
        self.ci_best_physical_expressions: list[PhysicalExpression] | None = None
        self.optimized = False
=======
        self.best_physical_expression: PhysicalExpression | None = None
        self.ci_best_physical_expressions: list[PhysicalExpression] = []
        self.satisfies_constraint = False
>>>>>>> 61fad7fe

        # properties of the Group which distinguish it from groups w/identical fields,
        # e.g. which filters, limits have been applied; is the output sorted, etc.
        self.properties = properties

        # compute the group id
        self.group_id = self.compute_group_id()

    def set_explored(self):
        self.explored = True

    def compute_group_id(self) -> int:
        # sort fields
        sorted_fields = sorted(self.fields)

        # sort properties
        sorted_properties = []
        for key in sorted(self.properties.keys()):
            sorted_properties.extend(sorted(self.properties[key]))

        hash_str = str(tuple(sorted_fields + sorted_properties))
        hash_id = int(hashlib.sha256(hash_str.encode("utf-8")).hexdigest()[:MAX_ID_CHARS], 16)
        return hash_id<|MERGE_RESOLUTION|>--- conflicted
+++ resolved
@@ -1,17 +1,11 @@
 from __future__ import annotations
-<<<<<<< HEAD
-from palimpzest.constants import MAX_ID_CHARS
-from palimpzest.operators import LogicalOperator, PhysicalOperator
-from palimpzest.optimizer.plan import PlanCost
-from typing import Dict, List, Optional, Set, Union
-=======
->>>>>>> 61fad7fe
 
 import hashlib
 
 from palimpzest.constants import MAX_ID_CHARS
 from palimpzest.operators.logical import LogicalOperator
 from palimpzest.operators.physical import PhysicalOperator
+from palimpzest.optimizer.plan import PlanCost
 
 
 class Expression:
@@ -82,16 +76,10 @@
         self.physical_expressions = set()
         self.fields = fields
         self.explored = False
-<<<<<<< HEAD
-        self.best_physical_expression: PhysicalExpression = None
+        self.best_physical_expression: PhysicalExpression | None = None
         self.pareto_optimal_physical_expressions: list[PhysicalExpression] | None = None
         self.ci_best_physical_expressions: list[PhysicalExpression] | None = None
         self.optimized = False
-=======
-        self.best_physical_expression: PhysicalExpression | None = None
-        self.ci_best_physical_expressions: list[PhysicalExpression] = []
-        self.satisfies_constraint = False
->>>>>>> 61fad7fe
 
         # properties of the Group which distinguish it from groups w/identical fields,
         # e.g. which filters, limits have been applied; is the output sorted, etc.
