"""
This file contains the Generator classes and generator factory.
"""
from __future__ import annotations

import base64
import json
import os
import re
import time
import warnings
from abc import ABC, abstractmethod
from collections import Counter
from string import Formatter
from typing import Any, Generic, TypeVar

from colorama import Fore, Style
from openai import OpenAI
from openai.types.chat.chat_completion import ChatCompletion

# from tenacity import retry, stop_after_attempt, wait_exponential
from together import Together
from together.types.chat_completions import ChatCompletionResponse

import palimpzest.prompts as prompts
from palimpzest.constants import (
    MODEL_CARDS,
    TOKENS_PER_CHARACTER,
    # RETRY_MAX_ATTEMPTS,
    # RETRY_MAX_SECS,
    # RETRY_MULTIPLIER,
    Cardinality,
    Model,
    PromptStrategy,
)
from palimpzest.core.data.dataclasses import GenerationStats
from palimpzest.core.elements.records import DataRecord
from palimpzest.core.lib.fields import BytesField, ImageBase64Field, ImageFilepathField, ImageURLField
from palimpzest.utils.generation_helpers import get_json_from_answer
from palimpzest.utils.sandbox import API
from palimpzest.query.generators import multi_llm_generator 

# DEFINITIONS
GenerationOutput = tuple[dict, str | None, GenerationStats]
ContextType = TypeVar("ContextType")
InputType = TypeVar("InputType")


def generator_factory(model: Model, prompt_strategy: PromptStrategy, cardinality: Cardinality, verbose: bool = False) -> BaseGenerator:
    """
    Factory function to return the correct generator based on the model, strategy, and cardinality.
    """
    if model in [Model.GPT_4o, Model.GPT_4o_MINI, Model.GPT_4o_V, Model.GPT_4o_MINI_V]:
        return OpenAIGenerator(model, prompt_strategy, cardinality, verbose)

    elif model in [Model.MIXTRAL, Model.LLAMA3, Model.LLAMA3_V]:
        return TogetherGenerator(model, prompt_strategy, cardinality, verbose)

    raise Exception(f"Unsupported model: {model}")


def get_api_key(key: str) -> str:
    # get API key from environment or throw an exception if it's not set
    if key not in os.environ:
        print(f"KEY: {key}")
        print(f"{os.environ.keys()}")
        raise ValueError("key not found in environment variables")

    return os.environ[key]


# TODO: make sure answer parsing works with custom prompts / parsers (can defer this)
class BaseGenerator(Generic[ContextType, InputType], ABC):
    """
    Abstract base class for Generators.
    """
    def __init__(self, model: Model, prompt_strategy: PromptStrategy, cardinality: Cardinality = Cardinality.ONE_TO_ONE, verbose: bool = False, multi_LLM_verification: bool = False):
        self.model = model
        self.model_name = model.value
        self.cardinality = cardinality
        self.prompt_strategy = prompt_strategy
        self.verbose = verbose
<<<<<<< HEAD
        self.multi_LLM_verification = True
=======
        self.multi_LLM_verification = False
>>>>>>> 086b7f29

    @abstractmethod
    def _get_client_or_model(self, **kwargs) -> Any:
        """Returns a client (or local model) which can be invoked to perform the generation."""
        pass

    @abstractmethod
    def _generate_payload(self, context: ContextType, prompt: InputType, **kwargs) -> Any:
        """Generates the payload which will be fed into the client (or local model)."""
        pass

    @abstractmethod
    def _generate_completion(self, client_or_model: Any, **kwargs) -> Any:
        """Generates a completion object using the client (or local model)."""
        pass

    @abstractmethod
    def _get_completion_text(self, completion: Any, **kwargs) -> Any:
        """Extract the completion text from the completion object."""
        pass

    @abstractmethod
    def _get_usage(self, completion: Any, **kwargs) -> Any:
        """Extract the usage statistics from the completion object."""
        pass

    @abstractmethod
    def _get_finish_reason(self, completion: Any, **kwargs) -> Any:
        """Extract the finish reason from the completion object."""
        pass

    @abstractmethod
    def _get_answer_log_probs(self, completion: Any, **kwargs) -> Any:
        """Extract the log probabilities from the completion object."""
        pass

    def _generate_developer_prompt(self) -> str:
        """Returns a prompt based on the prompt strategy with high-level instructions for the generation."""            
<<<<<<< HEAD
        if self.prompt_strategy == PromptStrategy.COT_BOOL:
            prompt = prompts.COT_BOOL_SYSTEM_PROMPT
        elif self.prompt_strategy == PromptStrategy.COT_BOOL_IMAGE:
            prompt = prompts.COT_BOOL_IMAGE_SYSTEM_PROMPT
        elif self.prompt_strategy == PromptStrategy.COT_QA:
            prompt = prompts.COT_QA_BASE_SYSTEM_PROMPT
        elif self.prompt_strategy == PromptStrategy.COT_QA_IMAGE:
            prompt = prompts.COT_QA_IMAGE_BASE_SYSTEM_PROMPT
        elif self.prompt_strategy == PromptStrategy.COT_MOA_PROPOSER:
            prompt = prompts.COT_MOA_PROPOSER_BASE_SYSTEM_PROMPT
        elif self.prompt_strategy == PromptStrategy.COT_MOA_PROPOSER_IMAGE:
            prompt = prompts.COT_MOA_PROPOSER_IMAGE_BASE_SYSTEM_PROMPT
        elif self.prompt_strategy == PromptStrategy.COT_MOA_AGG:
            prompt = prompts.COT_MOA_AGG_BASE_SYSTEM_PROMPT
=======
        prompt_map = {
            PromptStrategy.COT_BOOL: prompts.COT_BOOL_SYSTEM_PROMPT,
            PromptStrategy.COT_BOOL_CRITIC: prompts.COT_BOOL_SYSTEM_PROMPT_CRITIQUE,
            PromptStrategy.COT_BOOL_REFINE: prompts.COT_BOOL_SYSTEM_PROMPT_REFINEMENT,

            PromptStrategy.COT_BOOL_IMAGE: prompts.COT_BOOL_IMAGE_SYSTEM_PROMPT,
            PromptStrategy.COT_BOOL_IMAGE_CRITIC: prompts.COT_BOOL_IMAGE_SYSTEM_PROMPT_CRITIQUE,
            PromptStrategy.COT_BOOL_IMAGE_REFINE: prompts.COT_BOOL_IMAGE_SYSTEM_PROMPT_REFINEMENT,

            PromptStrategy.COT_QA: prompts.COT_QA_BASE_SYSTEM_PROMPT,
            PromptStrategy.COT_QA_CRITIC: prompts.COT_QA_BASE_SYSTEM_PROMPT_CRITIQUE,
            PromptStrategy.COT_QA_REFINE: prompts.COT_QA_BASE_SYSTEM_PROMPT_REFINEMENT,

            PromptStrategy.COT_MOA_PROPOSER: prompts.COT_MOA_PROPOSER_BASE_SYSTEM_PROMPT,
            PromptStrategy.COT_MOA_PROPOSER_CRITIC: prompts.COT_MOA_PROPOSER_BASE_SYSTEM_PROMPT_CRITIQUE,
            PromptStrategy.COT_MOA_PROPOSER_REFINE: prompts.COT_MOA_PROPOSER_BASE_SYSTEM_PROMPT_REFINEMENT,

            PromptStrategy.COT_MOA_AGG: prompts.COT_MOA_AGG_BASE_SYSTEM_PROMPT,
            PromptStrategy.COT_MOA_AGG_CRITIC: prompts.COT_MOA_AGG_BASE_SYSTEM_PROMPT_CRITIQUE,
            PromptStrategy.COT_MOA_AGG_REFINE: prompts.COT_MOA_AGG_BASE_SYSTEM_PROMPT_REFINEMENT,

            PromptStrategy.COT_QA_IMAGE: prompts.COT_QA_IMAGE_BASE_SYSTEM_PROMPT,
            PromptStrategy.COT_QA_IMAGE_CRITIC: prompts.COT_QA_IMAGE_BASE_SYSTEM_PROMPT_CRITIQUE,
            PromptStrategy.COT_QA_IMAGE_REFINE: prompts.COT_QA_IMAGE_BASE_SYSTEM_PROMPT_REFINEMENT,
        }
        prompt = prompt_map.get(self.prompt_strategy)
>>>>>>> 086b7f29

        if self.prompt_strategy not in [PromptStrategy.COT_BOOL, PromptStrategy.COT_BOOL_IMAGE]:
            output_format_instruction = (
                prompts.ONE_TO_ONE_OUTPUT_FORMAT_INSTRUCTION
                if self.cardinality == Cardinality.ONE_TO_ONE
                else prompts.ONE_TO_MANY_OUTPUT_FORMAT_INSTRUCTION
            )
            prompt = prompt.format(output_format_instruction=output_format_instruction)
        print("PROMPT IS ")
        print(prompt)
        return prompt

    def _generate_user_prompt(self, candidate: DataRecord, fields: list[str], **kwargs) -> str:
        """Returns a prompt based on the prompt strategy with instance-specific instructions."""
        # get context from input record (project_cols will be None if not provided in kwargs)
        context = json.loads(candidate.as_json_str(include_bytes=False, project_cols=kwargs.get("project_cols")))
<<<<<<< HEAD
=======

>>>>>>> 086b7f29
        # get filter condition for filter operations
        print("CONTEXT IS")
        print(context)
        filter_condition = (
            kwargs.get("filter_condition")
            if self.prompt_strategy in [PromptStrategy.COT_BOOL, PromptStrategy.COT_BOOL_IMAGE]
            else None
        )
        # get model responses for mixture-of-agents aggregation
        model_responses = None
        if self.prompt_strategy in [PromptStrategy.COT_MOA_AGG]:
            model_responses = ""
            for idx, model_response in enumerate(kwargs.get("model_responses")):
                model_responses += f"MODEL RESPONSE {idx + 1}: {model_response}\n"

        original_output = None
        if "initial_response" in kwargs:
            original_output = kwargs["initial_response"]
        
        critique_output = None
        if "critique_response" in kwargs:
            critique_output = kwargs["critique_response"]

        # generate input and output fields descriptions
        input_fields_desc = ""
        for field_name in kwargs.get("project_cols", candidate.get_field_names()):
            input_fields_desc += f"- {field_name}: {candidate.get_field_type(field_name)._desc}\n"

        output_fields_desc = ""
        if 'output_schema' in kwargs:
            field_desc_map = kwargs.get('output_schema').field_desc_map()
            for field_name in fields:
                output_fields_desc += f"- {field_name}: {field_desc_map[field_name]}\n"

        # strip the last newline characters from the field descriptions
        input_fields_desc = input_fields_desc[:-1]
        output_fields_desc = output_fields_desc[:-1]

        # set formatting instruction for non-filter prompts
        output_format_instruction = (
            prompts.ONE_TO_ONE_OUTPUT_FORMAT_INSTRUCTION
            if self.cardinality == Cardinality.ONE_TO_ONE
            else prompts.ONE_TO_MANY_OUTPUT_FORMAT_INSTRUCTION
        )

        # cut down on context based on window length
        if self.model in [Model.LLAMA3, Model.MIXTRAL]:
            total_context_len = len(json.dumps(context, indent=2))

            # sort fields by length and progressively strip from the longest field until it is short enough;
            # NOTE: 6000 is a rough estimate which leaves room for the rest of the prompt text
            while total_context_len * TOKENS_PER_CHARACTER > 6000:
                # sort fields by length
                field_lengths = [(field, len(value)) for field, value in context.items()]
                sorted_fields = sorted(field_lengths, key=lambda item: item[1], reverse=True)

                # get field with longest context
                longest_field_name, longest_field_length = sorted_fields[0]

                # trim the field
                context_factor =  6000.0 / (total_context_len * TOKENS_PER_CHARACTER)
                keep_frac_idx = int(longest_field_length * context_factor)
                context[longest_field_name] = context[longest_field_name][:keep_frac_idx]

                # update total context length
                total_context_len = len(json.dumps(context, indent=2))

        # initialize format_kwargs
        format_kwargs = {
            "context": context,
            "input_fields_desc": input_fields_desc,
        }

        # select prompt based on prompt strategy and update format_kwargs as needed
        if self.prompt_strategy == PromptStrategy.COT_BOOL:
            prompt = prompts.COT_BOOL_USER_PROMPT
            format_kwargs.update({"filter_condition": filter_condition})

        elif self.prompt_strategy == PromptStrategy.COT_BOOL_IMAGE:
            prompt = prompts.COT_BOOL_IMAGE_USER_PROMPT
            format_kwargs.update({"filter_condition": filter_condition})

        elif self.prompt_strategy == PromptStrategy.COT_QA:
            prompt = prompts.COT_QA_BASE_USER_PROMPT
            format_kwargs.update({
                "output_format_instruction": output_format_instruction,
                "output_fields_desc": output_fields_desc,
            })

        elif self.prompt_strategy == PromptStrategy.COT_QA_IMAGE:
            prompt = prompts.COT_QA_IMAGE_BASE_USER_PROMPT
            format_kwargs.update({
                "output_format_instruction": output_format_instruction,
                "output_fields_desc": output_fields_desc,
            })

        elif self.prompt_strategy == PromptStrategy.COT_MOA_PROPOSER:
            prompt = prompts.COT_MOA_PROPOSER_BASE_USER_PROMPT
            format_kwargs.update({
                "output_format_instruction": output_format_instruction,
                "output_fields_desc": output_fields_desc,
            })

        elif self.prompt_strategy == PromptStrategy.COT_MOA_PROPOSER_IMAGE:
            prompt = prompts.COT_MOA_PROPOSER_IMAGE_BASE_USER_PROMPT
            format_kwargs.update({
                "output_format_instruction": output_format_instruction,
                "output_fields_desc": output_fields_desc,
            })

        elif self.prompt_strategy == PromptStrategy.COT_MOA_AGG:
            prompt = prompts.COT_MOA_AGG_BASE_USER_PROMPT
            format_kwargs.pop("context")
            format_kwargs.update({
                "output_format_instruction": output_format_instruction,
                "output_fields_desc": output_fields_desc,
                "model_responses": model_responses,
            })

        elif self.prompt_strategy == PromptStrategy.COT_QA_IMAGE:
            prompt = prompts.COT_QA_IMAGE_BASE_USER_PROMPT
            format_kwargs.update({
                "output_format_instruction": output_format_instruction,
                "output_fields_desc": output_fields_desc,
            })
        
        elif self.prompt_strategy == PromptStrategy.COT_BOOL_CRITIC:
            prompt = prompts.COT_BOOL_SYSTEM_PROMPT_CRITIQUE
            format_kwargs.update({
                "user_prompt": kwargs.get("user_prompt"),
                "original_output": original_output,
            })

        elif self.prompt_strategy == PromptStrategy.COT_BOOL_REFINE:
            prompt = prompts.COT_BOOL_SYSTEM_PROMPT_REFINEMENT
            format_kwargs.update({
                "user_prompt": kwargs.get("user_prompt"),
                "original_output": original_output,
                "critique_output": critique_output,
            })

        elif self.prompt_strategy == PromptStrategy.COT_QA_CRITIC:
            prompt = prompts.COT_QA_BASE_SYSTEM_PROMPT_CRITIQUE
            format_kwargs.update({
                "user_prompt": kwargs.get("user_prompt"),
                "original_output": original_output,
            })

        elif self.prompt_strategy == PromptStrategy.COT_QA_REFINE:
            prompt = prompts.COT_QA_BASE_SYSTEM_PROMPT_REFINEMENT
            format_kwargs.update({
                "user_prompt": kwargs.get("user_prompt"),
                "original_output": original_output,
                "critique_output": critique_output,
            })

        elif self.prompt_strategy == PromptStrategy.COT_MOA_PROPOSER_CRITIC:
            prompt = prompts.COT_MOA_PROPOSER_BASE_SYSTEM_PROMPT_CRITIQUE
            format_kwargs.update({
                "user_prompt": kwargs.get("user_prompt"),
                "original_output": original_output,
            })

        elif self.prompt_strategy == PromptStrategy.COT_MOA_PROPOSER_REFINE:
            prompt = prompts.COT_MOA_PROPOSER_BASE_SYSTEM_PROMPT_REFINEMENT
            format_kwargs.update({
                "user_prompt": kwargs.get("user_prompt"),
                "original_output": original_output,
                "critique_output": critique_output,
            })

        elif self.prompt_strategy == PromptStrategy.COT_MOA_AGG_CRITIC:
            prompt = prompts.COT_MOA_AGG_BASE_SYSTEM_PROMPT_CRITIQUE
            format_kwargs.update({
                "user_prompt": kwargs.get("user_prompt"),
                "original_output": original_output,
            })

        elif self.prompt_strategy == PromptStrategy.COT_MOA_AGG_REFINE:
            prompt = prompts.COT_MOA_AGG_BASE_SYSTEM_PROMPT_REFINEMENT
            format_kwargs.update({
                "user_prompt": kwargs.get("user_prompt"),
                "original_output": original_output,
                "critique_output": critique_output,
            })

        return prompt.format(**format_kwargs)

    def _parse_reasoning(self, completion_text: str, **kwargs) -> Any:
        """Extract the reasoning for the generated output from the completion object."""
        # use a custom reasoning parser if provided
        if kwargs.get("parse_reasoning"):
            parse_reasoning_fn = kwargs.get("parse_reasoning")
            return parse_reasoning_fn(completion_text)

        # if the model followed the default instructions, the completion text will have reasoning
        # before the "ANSWER:"; if this is the case, we simply extract and return that full section
        regex = re.compile("(.*?)answer:.*", re.IGNORECASE | re.DOTALL)
        matches = regex.findall(completion_text)
        if len(matches) > 0:
            return matches[0].strip()

        # otherwise, return None
        return None

    def _parse_answer(self, completion_text: str, fields: list[str] | None, **kwargs) -> Any:
        """Extract the answer from the completion object."""
        # use a custom answer parser if provided
        if kwargs.get("parse_answer"):
            parse_answer_fn = kwargs.get("parse_answer")
            return parse_answer_fn(completion_text)

        # if the model followed the default instructions, the completion text will place
        # its answer between "ANSWER:" and "---"
        answer_text = None
        regex = re.compile("answer:(.*?)---", re.IGNORECASE | re.DOTALL)
        matches = regex.findall(completion_text)
        if len(matches) > 0:
            answer_text = matches[0].strip()

        # otherwise, take all the text after "ANSWER:" (or just all of the text)
        else:
            regex = re.compile("answer:(.*?)", re.IGNORECASE | re.DOTALL)
            matches = regex.findall(completion_text)
            answer_text = matches[0].strip() if len(matches) > 0 else completion_text

        # if this is a filter operator, return True if and only if "true" is in the answer text
        # NOTE: we may be able to elimiate this condition by specifying this JSON output in the prompt;
        # however, that would also need to coincide with a change to allow the parse_answer_fn to set "passed_operator"
        if self.prompt_strategy in [PromptStrategy.COT_BOOL, PromptStrategy.COT_BOOL_IMAGE]:
            return {"passed_operator": "true" in answer_text.lower()}

        # parse the answer text into a JSON object and return it
        field_answers = get_json_from_answer(answer_text, self.model, self.cardinality)

        # if this is a one-to-one convert, we need to wrap each answer in a list
        if self.cardinality == Cardinality.ONE_TO_ONE:
            field_answers = {field_name: [field_answers[field_name]] for field_name in fields}

        # otherwise, we need to invert the list of dictionaries into a dictionary with list values
        else:
            field_answers_lst: list[dict] = field_answers.copy()

            field_answers = {field_name: [] for field_name in fields}
            for answer_dict in field_answers_lst:
                for field_name in fields:
                    answer = answer_dict.get(field_name, None)
                    field_answers[field_name].append(answer)

        return field_answers

    def __call__(self, candidate: DataRecord, fields: list[str] | None, **kwargs) -> GenerationOutput:
        """Take the input record (`candidate`), generate the output `fields`, and return the generated output."""
        client = self._get_client_or_model()

        # fields can only be None if the user provides an answer parser
        assert fields is not None or "parse_answer" in kwargs, "`fields` must be provided if `parse_answer` function is not provided in kwargs."

        # if the user (or operator) provides a developer prompt instead of a prompt, treat this as
        # the prompt and print a warning
        if "developer_prompt" in kwargs and "prompt" not in kwargs:
            kwargs["prompt"] = kwargs["developer_prompt"]
            kwargs.pop("developer_prompt")
            warnings.warn("Provided `developer_prompt` without providing `prompt`; setting `prompt` = `developer_prompt`.")  # noqa: B028

        # if the user provides a prompt, use it; otherwise, generate a prompt based on the prompt strategy
        prompt = None
        if "prompt" in kwargs:
            prompt: str = kwargs["prompt"]
            prompt_field_names = [fname for _, fname, _, _ in Formatter().parse(prompt) if fname]
            assert all([field in candidate.get_field_names() for field in prompt_field_names]), f"Prompt string has fields which are not in candidate record.\nPrompt fields: {prompt_field_names}\nRecord fields: {candidate.get_field_names()}"
            prompt = prompt.format({
                field_name: "<bytes>" if issubclass(candidate.get_field_type(field_name), BytesField) else candidate[field_name]
                for field_name in prompt_field_names
            })

        else:
            prompt = self._generate_user_prompt(candidate, fields, **kwargs)

        # if the user (or operator) provides a user prompt and no developer prompt, then we just
        # use the user prompt because our default developer prompt may have conflicting instructions;
        # otherwise, we take the provided developer prompt or generate a default developer prompt
        developer_prompt = (
            None
            if "prompt" in kwargs and "developer_prompt" not in kwargs
            else kwargs.get("developer_prompt", self._generate_developer_prompt())
        )

        # create the chat payload
        chat_payload = self._generate_payload(candidate, prompt, developer_prompt, **kwargs)

        # generate the text completion
        start_time = time.time()
        completion = None
        try:
            print(client, chat_payload)
            completion = self._generate_completion(client, chat_payload, **kwargs)
<<<<<<< HEAD
            if self.multi_LLM_verification:
                completion = multi_llm_generator.verify(chat_payload, completion, self.prompt_strategy)
=======
            #if self.multi_LLM_verification:
            #    completion = multi_llm_generator.verify(chat_payload, completion, self.prompt_strategy)
>>>>>>> 086b7f29
            end_time = time.time()

        # if there's an error generating the completion, we have to return an empty answer
        # and can only account for the time spent performing the failed generation
        except Exception as e:
            print(f"Error generating completion: {e}")
            field_answers = {field_name: None for field_name in fields}
            reasoning = None
            generation_stats = GenerationStats(model_name=self.model_name, llm_call_duration_secs=time.time() - start_time)

            return field_answers, reasoning, generation_stats

        # parse usage statistics and create the GenerationStats
        generation_stats = None
        if completion is not None:
            usage = self._get_usage(completion, **kwargs)
            # finish_reason = self._get_finish_reason(completion, **kwargs)
            # answer_log_probs = self._get_answer_log_probs(completion, **kwargs)

            # get cost per input/output token for the model and parse number of input and output tokens
            usd_per_input_token = MODEL_CARDS[self.model_name]["usd_per_input_token"]
            usd_per_output_token = MODEL_CARDS[self.model_name]["usd_per_output_token"]
            input_tokens = usage["input_tokens"]
            output_tokens = usage["output_tokens"]

            generation_stats = GenerationStats(
                model_name=self.model_name,
                llm_call_duration_secs=end_time - start_time,
                fn_call_duration_secs=0.0,
                total_input_tokens=input_tokens,
                total_output_tokens=output_tokens,
                total_input_cost=input_tokens * usd_per_input_token,
                total_output_cost=output_tokens * usd_per_output_token,
                cost_per_record=input_tokens * usd_per_input_token + output_tokens * usd_per_output_token,
                # "developer_prompt": developer_prompt,
                # "prompt": prompt,
                # "usage": usage,
                # "finish_reason": finish_reason,
                # "answer_log_probs": answer_log_probs,
                # "answer": answer,
            )

        # pretty print prompt + full completion output for debugging
        completion_text = self._get_completion_text(completion, **kwargs)
        if self.verbose:
            print(f"PROMPT:\n{prompt}")
            print(Fore.GREEN + f"{completion_text}\n" + Style.RESET_ALL)

        # parse reasoning
        reasoning = None
        try:
            reasoning = self._parse_reasoning(completion_text, **kwargs)
        except Exception as e:
            print(f"Error parsing reasoning and answers: {e}")

        # parse field answers
        field_answers = None if fields is None else {field_name: None for field_name in fields}
        try:
            field_answers = self._parse_answer(completion_text, fields, **kwargs)
        except Exception as e:
            print(f"Error parsing answers: {e}")

        return field_answers, reasoning, generation_stats


class OpenAIGenerator(BaseGenerator[str | list[str], str]):
    """
    Class for generating text using the OpenAI chat API.
    """
    def __init__(self, model: Model, prompt_strategy: PromptStrategy, cardinality: Cardinality = Cardinality.ONE_TO_ONE, verbose: bool = False, multi_LLM_verification: bool = False):
        # assert that model is an OpenAI model
        assert model in [Model.GPT_4o, Model.GPT_4o_MINI, Model.GPT_4o_V, Model.GPT_4o_MINI_V]
        assert prompt_strategy in [
            PromptStrategy.COT_BOOL,
            PromptStrategy.COT_BOOL_IMAGE,
            PromptStrategy.COT_QA,
            PromptStrategy.COT_QA_IMAGE,
            PromptStrategy.COT_MOA_PROPOSER,
            PromptStrategy.COT_MOA_PROPOSER_IMAGE,
            PromptStrategy.COT_MOA_AGG,
        ]
        super().__init__(model, prompt_strategy, cardinality, verbose, multi_LLM_verification)

    def _get_client_or_model(self, **kwargs) -> OpenAI:
        """Returns a client (or local model) which can be invoked to perform the generation."""
        return OpenAI(api_key=get_api_key("OPENAI_API_KEY"))

    def _generate_payload(self, candidate: DataRecord, user_prompt: str, developer_prompt: str | None, **kwargs) -> dict:
        """Generates the payload which will be fed into the client (or local model)."""
        # get basic parameters
        model = self.model_name
        temperature = kwargs.get("temperature", 0.0)
        max_tokens = kwargs.get("max_tokens", 4096)

        # construct messages and add developer prompt if present
        messages = []
        if developer_prompt is not None:
            messages.append({"role": "developer", "content": developer_prompt})

        # construct user content
        user_content = [{"type": "text", "text": user_prompt}]

        # determine if any field is an image filepath, image URL, or base64 encoded image bytes
        is_image_conversion = False
        for field_name, field_value in candidate:
            field_type = candidate.field_types[field_name]

            # image filepath (or list of image filepaths)
            if isinstance(field_type, ImageFilepathField):
                is_image_conversion = True
                with open(field_value, 'rb') as f:
                    base64_image = base64.b64encode(f.read()).decode('utf-8')
                user_content.append({"type": "image_url", "image_url": {"url": f"data:image/jpeg;base64,{base64_image}"}})

            elif hasattr(field_type, "element_type") and isinstance(field_type.element_type, ImageFilepathField):
                is_image_conversion = True
                for image_filepath in field_value:
                    with open(image_filepath, 'rb') as f:
                        base64_image = base64.b64encode(f.read()).decode('utf-8')
                    user_content.append({"type": "image_url", "image_url": {"url": f"data:image/jpeg;base64,{base64_image}"}})

            # image url (or list of image urls)
            elif isinstance(field_type, ImageURLField):
                is_image_conversion = True
                user_content.append({"type": "image_url", "image_url": {"url": field_value}})

            elif hasattr(field_type, "element_type") and isinstance(field_type.element_type, ImageURLField):
                is_image_conversion = True
                for image_url in field_value:
                    user_content.append({"type": "image_url", "image_url": {"url": image_url}})

            # pre-encoded images (or list of pre-encoded images)
            elif isinstance(field_type, ImageBase64Field):
                is_image_conversion = True
                base64_image_str = field_value.decode("utf-8")
                user_content.append({"type": "image_url", "image_url": {"url": f"data:image/jpeg;base64,{base64_image_str}"}})

            elif hasattr(field_type, "element_type") and isinstance(field_type.element_type, ImageBase64Field):
                is_image_conversion = True
                for base64_image in field_value:
                    base64_image_str = base64_image.decode("utf-8")
                    user_content.append({"type": "image_url", "image_url": {"url": f"data:image/jpeg;base64,{base64_image_str}"}})

        # if this is an image conversion, we need to add the reasoning prompt suffix after the image
        if is_image_conversion:
            suffix = (
                prompts.IMAGE_ANSWER_SUFFIX
                if self.prompt_strategy  == PromptStrategy.COT_MOA_PROPOSER_IMAGE
                else prompts.IMAGE_REASONING_SUFFIX
            )
            user_content.append({"type": "text", "text": suffix})

        # add user message(s)
        messages.append({"role": "user", "content": user_content})

        # construct and return payload
        payload = {
            "model": model,
            "temperature": temperature,
            "max_completion_tokens": max_tokens,
            "messages": messages,
        }

        return payload

    def _generate_completion(self, client: OpenAI, payload: dict, **kwargs) -> ChatCompletion:
        """Generates a completion object using the client (or local model)."""        
        return client.chat.completions.create(**payload)

    def _get_completion_text(self, completion: ChatCompletion, **kwargs) -> str:
        """Extract the completion text from the completion object."""
        return completion.choices[0].message.content

    def _get_usage(self, completion: ChatCompletion, **kwargs) -> dict:
        """Extract the usage statistics from the completion object."""
        return {
            "input_tokens": completion.usage.prompt_tokens,
            "output_tokens": completion.usage.completion_tokens,
        }

    def _get_finish_reason(self, completion: ChatCompletion, **kwargs) -> str:
        """Extract the finish reason from the completion object."""
        return completion.choices[0].finish_reason

    def _get_answer_log_probs(self, completion: ChatCompletion, **kwargs) -> list[float]:
        """Extract the log probabilities from the completion object."""
        return completion.choices[0].logprobs


class TogetherGenerator(BaseGenerator[str | list[str], str]):
    """
    Class for generating text using the Together chat API.
    """
    def __init__(self, model: Model, prompt_strategy: PromptStrategy, cardinality: Cardinality = Cardinality.ONE_TO_ONE, verbose: bool = False):
        # assert that model is a model offered by Together
        assert model in [Model.MIXTRAL, Model.LLAMA3, Model.LLAMA3_V]
        assert prompt_strategy in [
            PromptStrategy.COT_BOOL,
            PromptStrategy.COT_BOOL_IMAGE,
            PromptStrategy.COT_QA,
            PromptStrategy.COT_QA_IMAGE,
            PromptStrategy.COT_MOA_PROPOSER,
            PromptStrategy.COT_MOA_PROPOSER_IMAGE,
            PromptStrategy.COT_MOA_AGG,
        ]
        super().__init__(model, prompt_strategy, cardinality, verbose)

    def _get_client_or_model(self, **kwargs) -> Together:
        """Returns a client (or local model) which can be invoked to perform the generation."""
        return Together(api_key=get_api_key("TOGETHER_API_KEY"))

    def _generate_payload(self, candidate: DataRecord, user_prompt: str, system_prompt: str | None, **kwargs) -> dict:
        """Generates the payload which will be fed into the client (or local model)."""
        # get basic parameters
        model = self.model_name
        temperature = kwargs.get("temperature", 0.0)
        max_tokens = kwargs.get("max_tokens", 4096)

        # construct messages and add system prompt if present
        messages = []
        if system_prompt is not None:
            messages.append({"role": "system", "content": system_prompt})

        # construct user content
        user_content = [{"type": "text", "text": user_prompt}]

        # for Together model(s), there can only be a single image field
        assert sum([field.is_image_field for _, field in candidate.field_types.items()]) <= 1, "Together models can only have a single image field."

        # determine if any field is an image filepath, image URL, or base64 encoded image bytes
        # NOTE: the Rules for the various convert operators will not consider Together models when converting
        #       fields that are lists of images; thus, we only need to worry about processing image fields directly
        is_image_conversion = False
        for field_name, field_value in candidate:
            field_type = candidate.field_types[field_name]

            # image filepath
            if isinstance(field_type, ImageFilepathField):
                is_image_conversion = True
                with open(field_value, 'rb') as f:
                    base64_image = base64.b64encode(f.read()).decode('utf-8')
                user_content.append({"type": "image_url", "image_url": {"url": f"data:image/jpeg;base64,{base64_image}"}})

            # image url
            elif isinstance(field_type, ImageURLField):
                is_image_conversion = True
                user_content.append({"type": "image_url", "image_url": {"url": field_value}})

            # pre-encoded images
            elif isinstance(field_type, ImageBase64Field):
                is_image_conversion = True
                base64_image_str = field_value.decode("utf-8")
                user_content.append({"type": "image_url", "image_url": {"url": f"data:image/jpeg;base64,{base64_image_str}"}})

        # if this is an image conversion, we need to add the reasoning prompt suffix after the image
        if is_image_conversion:
            suffix = (
                prompts.IMAGE_ANSWER_SUFFIX
                if self.prompt_strategy  == PromptStrategy.COT_MOA_PROPOSER_IMAGE
                else prompts.IMAGE_REASONING_SUFFIX
            )
            user_content.append({"type": "text", "text": suffix})

        # add user message(s)
        messages.append({"role": "user", "content": user_content})

        # construct and return payload
        payload = {
            "model": model,
            "temperature": temperature,
            "max_tokens": max_tokens,
            "messages": messages,
        }

        return payload

    def _generate_completion(self, client: Together, payload: dict, **kwargs) -> ChatCompletionResponse:
        """Generates a completion object using the client (or local model)."""
        return client.chat.completions.create(**payload)

    def _get_completion_text(self, completion: ChatCompletionResponse, **kwargs) -> str:
        """Extract the completion text from the completion object."""
        return completion.choices[0].message.content

    def _get_usage(self, completion: ChatCompletionResponse, **kwargs) -> dict:
        """Extract the usage statistics from the completion object."""
        return {
            "input_tokens": completion.usage.prompt_tokens,
            "output_tokens": completion.usage.completion_tokens,
        }

    def _get_finish_reason(self, completion: ChatCompletionResponse, **kwargs) -> str:
        """Extract the finish reason from the completion object."""
        return completion.choices[0].finish_reason.value

    def _get_answer_log_probs(self, completion: ChatCompletionResponse, **kwargs) -> list[float]:
        """Extract the log probabilities from the completion object."""
        return completion.choices[0].logprobs



### CODE SYNTHESIS EXECUTION ###
def code_execution(api: API, code: str, candidate_dict: dict[str, Any], verbose: bool = False):
    inputs = {field_name: candidate_dict[field_name] for field_name in api.inputs}
    response = api.api_execute(code, inputs)
    pred = response["response"] if response["status"] and response["response"] else None
    return pred


def code_ensemble_execution(
    api: API, code_ensemble: dict[str, str], candidate_dict: dict[str, Any], verbose: bool = True
) -> GenerationOutput:
    start_time = time.time()
    try:
        preds = list()
        for _, code in code_ensemble.items():
            pred = code_execution(api, code, candidate_dict)
            preds.append(pred)

        preds = [pred for pred in preds if pred is not None]
        print(preds)

        if len(preds) == 1:
            majority_response = preds[0]
            exec_stats = GenerationStats(fn_call_duration_secs=time.time() - start_time)
            return majority_response, None, exec_stats

        if len(preds) > 0:
            majority_response = Counter(preds).most_common(1)[0][0]
            exec_stats = GenerationStats(fn_call_duration_secs=time.time() - start_time)
            return majority_response, None, exec_stats

    except Exception:
        pass

    return None, None, GenerationStats(fn_call_duration_secs=time.time() - start_time)<|MERGE_RESOLUTION|>--- conflicted
+++ resolved
@@ -80,11 +80,7 @@
         self.cardinality = cardinality
         self.prompt_strategy = prompt_strategy
         self.verbose = verbose
-<<<<<<< HEAD
-        self.multi_LLM_verification = True
-=======
         self.multi_LLM_verification = False
->>>>>>> 086b7f29
 
     @abstractmethod
     def _get_client_or_model(self, **kwargs) -> Any:
@@ -123,22 +119,6 @@
 
     def _generate_developer_prompt(self) -> str:
         """Returns a prompt based on the prompt strategy with high-level instructions for the generation."""            
-<<<<<<< HEAD
-        if self.prompt_strategy == PromptStrategy.COT_BOOL:
-            prompt = prompts.COT_BOOL_SYSTEM_PROMPT
-        elif self.prompt_strategy == PromptStrategy.COT_BOOL_IMAGE:
-            prompt = prompts.COT_BOOL_IMAGE_SYSTEM_PROMPT
-        elif self.prompt_strategy == PromptStrategy.COT_QA:
-            prompt = prompts.COT_QA_BASE_SYSTEM_PROMPT
-        elif self.prompt_strategy == PromptStrategy.COT_QA_IMAGE:
-            prompt = prompts.COT_QA_IMAGE_BASE_SYSTEM_PROMPT
-        elif self.prompt_strategy == PromptStrategy.COT_MOA_PROPOSER:
-            prompt = prompts.COT_MOA_PROPOSER_BASE_SYSTEM_PROMPT
-        elif self.prompt_strategy == PromptStrategy.COT_MOA_PROPOSER_IMAGE:
-            prompt = prompts.COT_MOA_PROPOSER_IMAGE_BASE_SYSTEM_PROMPT
-        elif self.prompt_strategy == PromptStrategy.COT_MOA_AGG:
-            prompt = prompts.COT_MOA_AGG_BASE_SYSTEM_PROMPT
-=======
         prompt_map = {
             PromptStrategy.COT_BOOL: prompts.COT_BOOL_SYSTEM_PROMPT,
             PromptStrategy.COT_BOOL_CRITIC: prompts.COT_BOOL_SYSTEM_PROMPT_CRITIQUE,
@@ -165,7 +145,6 @@
             PromptStrategy.COT_QA_IMAGE_REFINE: prompts.COT_QA_IMAGE_BASE_SYSTEM_PROMPT_REFINEMENT,
         }
         prompt = prompt_map.get(self.prompt_strategy)
->>>>>>> 086b7f29
 
         if self.prompt_strategy not in [PromptStrategy.COT_BOOL, PromptStrategy.COT_BOOL_IMAGE]:
             output_format_instruction = (
@@ -182,10 +161,7 @@
         """Returns a prompt based on the prompt strategy with instance-specific instructions."""
         # get context from input record (project_cols will be None if not provided in kwargs)
         context = json.loads(candidate.as_json_str(include_bytes=False, project_cols=kwargs.get("project_cols")))
-<<<<<<< HEAD
-=======
-
->>>>>>> 086b7f29
+
         # get filter condition for filter operations
         print("CONTEXT IS")
         print(context)
@@ -483,13 +459,8 @@
         try:
             print(client, chat_payload)
             completion = self._generate_completion(client, chat_payload, **kwargs)
-<<<<<<< HEAD
-            if self.multi_LLM_verification:
-                completion = multi_llm_generator.verify(chat_payload, completion, self.prompt_strategy)
-=======
             #if self.multi_LLM_verification:
             #    completion = multi_llm_generator.verify(chat_payload, completion, self.prompt_strategy)
->>>>>>> 086b7f29
             end_time = time.time()
 
         # if there's an error generating the completion, we have to return an empty answer
