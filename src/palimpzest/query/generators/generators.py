--- conflicted
+++ resolved
@@ -22,10 +22,6 @@
 
 from palimpzest.constants import (
     MODEL_CARDS,
-<<<<<<< HEAD
-    # TOKENS_PER_CHARACTER,
-=======
->>>>>>> ab5dc042
     # RETRY_MAX_ATTEMPTS,
     # RETRY_MAX_SECS,
     # RETRY_MULTIPLIER,
@@ -35,11 +31,8 @@
 )
 from palimpzest.core.data.dataclasses import GenerationStats
 from palimpzest.core.elements.records import DataRecord
-<<<<<<< HEAD
-from palimpzest.core.lib.fields import BytesField, Field, ImageBase64Field, ImageFilepathField, ImageURLField, ListField
-=======
+from palimpzest.core.lib.fields import Field, ListField
 from palimpzest.prompts import PromptFactory
->>>>>>> ab5dc042
 from palimpzest.utils.generation_helpers import get_json_from_answer
 from palimpzest.utils.sandbox import API
 
@@ -121,154 +114,6 @@
         """Extract the log probabilities from the completion object."""
         pass
 
-<<<<<<< HEAD
-    def _generate_developer_prompt(self) -> str:
-        """Returns a prompt based on the prompt strategy with high-level instructions for the generation."""
-        if self.prompt_strategy == PromptStrategy.COT_BOOL:
-            prompt = prompts.COT_BOOL_SYSTEM_PROMPT
-        elif self.prompt_strategy == PromptStrategy.COT_BOOL_IMAGE:
-            prompt = prompts.COT_BOOL_IMAGE_SYSTEM_PROMPT
-        elif self.prompt_strategy == PromptStrategy.COT_QA:
-            prompt = prompts.COT_QA_BASE_SYSTEM_PROMPT
-        elif self.prompt_strategy == PromptStrategy.COT_QA_IMAGE:
-            prompt = prompts.COT_QA_IMAGE_BASE_SYSTEM_PROMPT
-        elif self.prompt_strategy == PromptStrategy.COT_MOA_PROPOSER:
-            prompt = prompts.COT_MOA_PROPOSER_BASE_SYSTEM_PROMPT
-        elif self.prompt_strategy == PromptStrategy.COT_MOA_PROPOSER_IMAGE:
-            prompt = prompts.COT_MOA_PROPOSER_IMAGE_BASE_SYSTEM_PROMPT
-        elif self.prompt_strategy == PromptStrategy.COT_MOA_AGG:
-            prompt = prompts.COT_MOA_AGG_BASE_SYSTEM_PROMPT
-
-        if self.prompt_strategy not in [
-            PromptStrategy.COT_BOOL,
-            PromptStrategy.COT_BOOL_IMAGE,
-            PromptStrategy.COT_MOA_PROPOSER,
-            PromptStrategy.COT_MOA_PROPOSER_IMAGE,
-        ]:
-            output_format_instruction = (
-                prompts.ONE_TO_ONE_OUTPUT_FORMAT_INSTRUCTION
-                if self.cardinality == Cardinality.ONE_TO_ONE
-                else prompts.ONE_TO_MANY_OUTPUT_FORMAT_INSTRUCTION
-            )
-            prompt = prompt.format(output_format_instruction=output_format_instruction)
-
-        return prompt
-
-    def _generate_user_prompt(self, candidate: DataRecord, fields: dict[str, Field], **kwargs) -> str:
-        """Returns a prompt based on the prompt strategy with instance-specific instructions."""
-        # get context from input record (project_cols will be None if not provided in kwargs)
-        context = candidate.to_dict(include_bytes=False, project_cols=kwargs.get("project_cols"))
-
-        # get filter condition for filter operations
-        filter_condition = (
-            kwargs.get("filter_condition")
-            if self.prompt_strategy in [PromptStrategy.COT_BOOL, PromptStrategy.COT_BOOL_IMAGE]
-            else None
-        )
-
-        # get model responses for mixture-of-agents aggregation
-        model_responses = None
-        if self.prompt_strategy in [PromptStrategy.COT_MOA_AGG]:
-            model_responses = ""
-            for idx, model_response in enumerate(kwargs.get("model_responses")):
-                model_responses += f"MODEL RESPONSE {idx + 1}: {model_response}\n"
-
-        # generate input and output fields descriptions
-        input_fields_desc = ""
-        for field_name in kwargs.get("project_cols", candidate.get_field_names()):
-            input_fields_desc += f"- {field_name}: {candidate.get_field_type(field_name)._desc}\n"
-
-        output_fields_desc = ""
-        if 'output_schema' in kwargs:
-            field_desc_map = kwargs.get('output_schema').field_desc_map()
-            for field_name in fields:
-                output_fields_desc += f"- {field_name}: {field_desc_map[field_name]}\n"
-
-        # strip the last newline characters from the field descriptions
-        input_fields_desc = input_fields_desc[:-1]
-        output_fields_desc = output_fields_desc[:-1]
-
-        # set formatting instruction for non-filter prompts
-        output_format_instruction = (
-            prompts.ONE_TO_ONE_OUTPUT_FORMAT_INSTRUCTION
-            if self.cardinality == Cardinality.ONE_TO_ONE
-            else prompts.ONE_TO_MANY_OUTPUT_FORMAT_INSTRUCTION
-        )
-
-        # # cut down on context based on window length
-        # if self.model in [Model.MIXTRAL, Model.LLAMA3]:
-        #     total_context_len = len(json.dumps(context, indent=2))
-
-        #     # sort fields by length and progressively strip from the longest field until it is short enough;
-        #     # NOTE: 6000 is a rough estimate which leaves room for the rest of the prompt text
-        #     while total_context_len * TOKENS_PER_CHARACTER > 6000:
-        #         # sort fields by length
-        #         field_lengths = [(field, len(value)) for field, value in context.items()]
-        #         sorted_fields = sorted(field_lengths, key=lambda item: item[1], reverse=True)
-
-        #         # get field with longest context
-        #         longest_field_name, longest_field_length = sorted_fields[0]
-
-        #         # trim the field
-        #         context_factor =  6000.0 / (total_context_len * TOKENS_PER_CHARACTER)
-        #         keep_frac_idx = int(longest_field_length * context_factor)
-        #         context[longest_field_name] = context[longest_field_name][:keep_frac_idx]
-
-        #         # update total context length
-        #         total_context_len = len(json.dumps(context, indent=2))
-
-        # initialize format_kwargs
-        format_kwargs = {
-            "context": json.dumps(context, indent=2),
-            "input_fields_desc": input_fields_desc,
-        }
-
-        # select prompt based on prompt strategy and update format_kwargs as needed
-        if self.prompt_strategy == PromptStrategy.COT_BOOL:
-            prompt = prompts.COT_BOOL_USER_PROMPT
-            format_kwargs.update({"filter_condition": filter_condition})
-
-        elif self.prompt_strategy == PromptStrategy.COT_BOOL_IMAGE:
-            prompt = prompts.COT_BOOL_IMAGE_USER_PROMPT
-            format_kwargs.update({"filter_condition": filter_condition})
-
-        elif self.prompt_strategy == PromptStrategy.COT_QA:
-            prompt = prompts.COT_QA_BASE_USER_PROMPT
-            format_kwargs.update({
-                "output_format_instruction": output_format_instruction,
-                "output_fields_desc": output_fields_desc,
-            })
-
-        elif self.prompt_strategy == PromptStrategy.COT_QA_IMAGE:
-            prompt = prompts.COT_QA_IMAGE_BASE_USER_PROMPT
-            format_kwargs.update({
-                "output_format_instruction": output_format_instruction,
-                "output_fields_desc": output_fields_desc,
-            })
-
-        elif self.prompt_strategy == PromptStrategy.COT_MOA_PROPOSER:
-            prompt = prompts.COT_MOA_PROPOSER_BASE_USER_PROMPT
-            format_kwargs.update({
-                "output_fields_desc": output_fields_desc,
-            })
-
-        elif self.prompt_strategy == PromptStrategy.COT_MOA_PROPOSER_IMAGE:
-            prompt = prompts.COT_MOA_PROPOSER_IMAGE_BASE_USER_PROMPT
-            format_kwargs.update({
-                "output_fields_desc": output_fields_desc,
-            })
-
-        elif self.prompt_strategy == PromptStrategy.COT_MOA_AGG:
-            prompt = prompts.COT_MOA_AGG_BASE_USER_PROMPT
-            format_kwargs.pop("context")
-            format_kwargs.update({
-                "output_format_instruction": output_format_instruction,
-                "output_fields_desc": output_fields_desc,
-                "model_responses": model_responses,
-            })
-
-        return prompt.format(**format_kwargs)
-=======
     def _generate_payload(self, messages: list[dict], **kwargs) -> dict:
         """
         Generates the payload which will be fed into the client (or local model).
@@ -315,7 +160,6 @@
         }
 
         return payload
->>>>>>> ab5dc042
 
     def _parse_reasoning(self, completion_text: str, **kwargs) -> str:
         """Extract the reasoning for the generated output from the completion object."""
@@ -347,7 +191,7 @@
 
         # otherwise, we need to invert the list of dictionaries into a dictionary with list values
         else:
-            field_answers_lst: list[dict] = field_answers.copy()
+            field_answers_lst: list[dict] = deepcopy(field_answers)
 
             field_answers = {field_name: [] for field_name in fields}
             for answer_dict in field_answers_lst:
@@ -472,14 +316,8 @@
             parse_answer_fn = kwargs.get("parse_answer")
             return parse_answer_fn(completion_text)
 
-<<<<<<< HEAD
         # fields should be a dict if a custom answer parser is not provided
         assert isinstance(fields, dict), "Fields must be provided if a custom answer parser is not provided."
-=======
-        # otherwise, we need to invert the list of dictionaries into a dictionary with list values
-        else:
-            field_answers_lst: list[dict] = deepcopy(field_answers)
->>>>>>> ab5dc042
 
         # determine if this is a filter operation
         is_filter_op = self.prompt_strategy in [PromptStrategy.COT_BOOL, PromptStrategy.COT_BOOL_IMAGE]
@@ -503,32 +341,10 @@
 
         # if the user (or operator) provides a system prompt instead of a prompt, treat this as
         # the prompt and print a warning
-<<<<<<< HEAD
-        if "developer_prompt" in kwargs and "prompt" not in kwargs:
-            kwargs["prompt"] = kwargs["developer_prompt"]
-            kwargs.pop("developer_prompt")
-            warnings.warn("Provided `developer_prompt` without providing `prompt`; setting `prompt` = `developer_prompt`.")  # noqa: B028
-
-        # if the user provides a prompt, use it; otherwise, generate a prompt based on the prompt strategy
-        prompt = None
-        if "prompt" in kwargs:
-            prompt: str = kwargs["prompt"]
-            # TODO: add warning if prompt has no field names
-            prompt_field_names = [fname for _, fname, _, _ in Formatter().parse(prompt) if fname]
-            assert all([field in candidate.get_field_names() for field in prompt_field_names]), f"Prompt string has fields which are not in candidate record.\nPrompt fields: {prompt_field_names}\nRecord fields: {candidate.get_field_names()}"
-            prompt = prompt.format({
-                field_name: "<bytes>" if issubclass(candidate.get_field_type(field_name), BytesField) else candidate[field_name]
-                for field_name in prompt_field_names
-            })
-
-        else:
-            prompt = self._generate_user_prompt(candidate, fields, **kwargs)
-=======
         if "system_prompt" in kwargs and "prompt" not in kwargs:
             kwargs["prompt"] = kwargs["system_prompt"]
             kwargs.pop("system_prompt")
             warnings.warn("Provided `system_prompt` without providing `prompt`; setting `prompt` = `system_prompt`.")  # noqa: B028
->>>>>>> ab5dc042
 
         # generate a list of messages which can be used to construct a payload
         self.messages = self.prompt_factory.create_messages(candidate, fields, **kwargs)
@@ -665,103 +481,13 @@
     """
     def __init__(self, model: Model, prompt_strategy: PromptStrategy, cardinality: Cardinality = Cardinality.ONE_TO_ONE, verbose: bool = False):
         # assert that model is a model offered by Together
-<<<<<<< HEAD
         assert model in [Model.MIXTRAL, Model.LLAMA3, Model.LLAMA3_V, Model.DEEPSEEK]
-        assert prompt_strategy in [
-            PromptStrategy.COT_BOOL,
-            PromptStrategy.COT_BOOL_IMAGE,
-            PromptStrategy.COT_QA,
-            PromptStrategy.COT_QA_IMAGE,
-            PromptStrategy.COT_MOA_PROPOSER,
-            PromptStrategy.COT_MOA_PROPOSER_IMAGE,
-            PromptStrategy.COT_MOA_AGG,
-        ]
-        super().__init__(model, prompt_strategy, cardinality, verbose)
-=======
-        assert model in [Model.MIXTRAL, Model.LLAMA3, Model.LLAMA3_V]
         super().__init__(model, prompt_strategy, cardinality, verbose, "system")
->>>>>>> ab5dc042
 
     def _get_client_or_model(self, **kwargs) -> Together:
         """Returns a client (or local model) which can be invoked to perform the generation."""
         return Together(api_key=get_api_key("TOGETHER_API_KEY"))
 
-<<<<<<< HEAD
-    def _generate_payload(self, candidate: DataRecord, user_prompt: str, system_prompt: str | None, **kwargs) -> dict:
-        """Generates the payload which will be fed into the client (or local model)."""
-        # get basic parameters
-        model = self.model_name
-        temperature = kwargs.get("temperature", 0.0)
-
-        # construct messages and add system prompt if present
-        messages = []
-
-        # MIXTRAL only can process a single message at a time
-        if self.model == Model.MIXTRAL:
-            messages.append({"role": "user", "content": user_prompt})
-            return {
-                "model": model,
-                "temperature": temperature,
-                "messages": messages,
-            }
-
-        if system_prompt is not None:
-            messages.append({"role": "system", "content": system_prompt})
-
-        # construct user content
-        user_content = [{"type": "text", "text": user_prompt}]
-
-        # for Together model(s), there can only be a single image field
-        assert sum([field.is_image_field for _, field in candidate.field_types.items()]) <= 1, "Together models can only have a single image field."
-
-        # determine if any field is an image filepath, image URL, or base64 encoded image bytes
-        # NOTE: the Rules for the various convert operators will not consider Together models when converting
-        #       fields that are lists of images; thus, we only need to worry about processing image fields directly
-        is_image_conversion = False
-        for field_name, field_value in candidate:
-            field_type = candidate.field_types[field_name]
-
-            # image filepath
-            if isinstance(field_type, ImageFilepathField):
-                is_image_conversion = True
-                with open(field_value, 'rb') as f:
-                    base64_image = base64.b64encode(f.read()).decode('utf-8')
-                user_content.append({"type": "image_url", "image_url": {"url": f"data:image/jpeg;base64,{base64_image}"}})
-
-            # image url
-            elif isinstance(field_type, ImageURLField):
-                is_image_conversion = True
-                user_content.append({"type": "image_url", "image_url": {"url": field_value}})
-
-            # pre-encoded images
-            elif isinstance(field_type, ImageBase64Field):
-                is_image_conversion = True
-                base64_image_str = field_value.decode("utf-8")
-                user_content.append({"type": "image_url", "image_url": {"url": f"data:image/jpeg;base64,{base64_image_str}"}})
-
-        # if this is an image conversion, we need to add the reasoning prompt suffix after the image
-        if is_image_conversion:
-            suffix = (
-                prompts.IMAGE_ANSWER_SUFFIX
-                if self.prompt_strategy  == PromptStrategy.COT_MOA_PROPOSER_IMAGE
-                else prompts.IMAGE_REASONING_SUFFIX
-            )
-            user_content.append({"type": "text", "text": suffix})
-
-        # add user message(s)
-        messages.append({"role": "user", "content": user_content})
-
-        # construct and return payload
-        payload = {
-            "model": model,
-            "temperature": temperature,
-            "messages": messages,
-        }
-
-        return payload
-
-=======
->>>>>>> ab5dc042
     def _generate_completion(self, client: Together, payload: dict, **kwargs) -> ChatCompletionResponse:
         """Generates a completion object using the client (or local model)."""
         return client.chat.completions.create(**payload)
