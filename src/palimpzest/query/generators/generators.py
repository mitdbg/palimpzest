--- conflicted
+++ resolved
@@ -113,101 +113,6 @@
         """Extract the log probabilities from the completion object."""
         pass
 
-<<<<<<< HEAD
-    def _generate_developer_prompt(self) -> str:
-        """Returns a prompt based on the prompt strategy with high-level instructions for the generation."""
-        if self.prompt_strategy == PromptStrategy.COT_BOOL:
-            prompt = prompts.COT_BOOL_SYSTEM_PROMPT
-        elif self.prompt_strategy == PromptStrategy.COT_BOOL_IMAGE:
-            prompt = prompts.COT_BOOL_IMAGE_SYSTEM_PROMPT
-        elif self.prompt_strategy == PromptStrategy.COT_QA:
-            prompt = prompts.COT_QA_BASE_SYSTEM_PROMPT
-        elif self.prompt_strategy == PromptStrategy.COT_QA_IMAGE:
-            prompt = prompts.COT_QA_IMAGE_BASE_SYSTEM_PROMPT
-        elif self.prompt_strategy == PromptStrategy.COT_MOA_PROPOSER:
-            prompt = prompts.COT_MOA_PROPOSER_BASE_SYSTEM_PROMPT
-        elif self.prompt_strategy == PromptStrategy.COT_MOA_PROPOSER_IMAGE:
-            prompt = prompts.COT_MOA_PROPOSER_IMAGE_BASE_SYSTEM_PROMPT
-        elif self.prompt_strategy == PromptStrategy.COT_MOA_AGG:
-            prompt = prompts.COT_MOA_AGG_BASE_SYSTEM_PROMPT
-
-        if self.prompt_strategy not in [PromptStrategy.COT_BOOL, PromptStrategy.COT_BOOL_IMAGE]:
-            output_format_instruction = (
-                prompts.ONE_TO_ONE_OUTPUT_FORMAT_INSTRUCTION
-                if self.cardinality == Cardinality.ONE_TO_ONE
-                else prompts.ONE_TO_MANY_OUTPUT_FORMAT_INSTRUCTION
-            )
-            prompt = prompt.format(output_format_instruction=output_format_instruction)
-
-        return prompt
-
-    def _generate_user_prompt(self, candidate: DataRecord, fields: list[str], **kwargs) -> str:
-        """Returns a prompt based on the prompt strategy with instance-specific instructions."""
-        # get context from input record (project_cols will be None if not provided in kwargs)
-        context = json.loads(candidate.as_json_str(include_bytes=False, project_cols=kwargs.get("project_cols")))
-        # get filter condition for filter operations
-        filter_condition = (
-            kwargs.get("filter_condition")
-            if self.prompt_strategy in [PromptStrategy.COT_BOOL, PromptStrategy.COT_BOOL_IMAGE]
-            else None
-        )
-
-        # get model responses for mixture-of-agents aggregation
-        model_responses = None
-        if self.prompt_strategy in [PromptStrategy.COT_MOA_AGG]:
-            model_responses = ""
-            for idx, model_response in enumerate(kwargs.get("model_responses")):
-                model_responses += f"MODEL RESPONSE {idx + 1}: {model_response}\n"
-
-        # generate input and output fields descriptions
-        input_fields_desc = ""
-        for field_name in kwargs.get("project_cols", candidate.get_field_names()):
-            input_fields_desc += f"- {field_name}: {candidate.get_field_type(field_name)._desc}\n"
-
-        output_fields_desc = ""
-        if 'output_schema' in kwargs:
-            field_desc_map = kwargs.get('output_schema').field_desc_map()
-            for field_name in fields:
-                output_fields_desc += f"- {field_name}: {field_desc_map[field_name]}\n"
-
-        # strip the last newline characters from the field descriptions
-        input_fields_desc = input_fields_desc[:-1]
-        output_fields_desc = output_fields_desc[:-1]
-
-        # set formatting instruction for non-filter prompts
-        output_format_instruction = (
-            prompts.ONE_TO_ONE_OUTPUT_FORMAT_INSTRUCTION
-            if self.cardinality == Cardinality.ONE_TO_ONE
-            else prompts.ONE_TO_MANY_OUTPUT_FORMAT_INSTRUCTION
-        )
-
-        # cut down on context based on window length
-        if self.model in [Model.LLAMA3, Model.MIXTRAL]:
-            total_context_len = len(json.dumps(context, indent=2))
-
-            # sort fields by length and progressively strip from the longest field until it is short enough;
-            # NOTE: 6000 is a rough estimate which leaves room for the rest of the prompt text
-            while total_context_len * TOKENS_PER_CHARACTER > 6000:
-                # sort fields by length
-                field_lengths = [(field, len(value)) for field, value in context.items()]
-                sorted_fields = sorted(field_lengths, key=lambda item: item[1], reverse=True)
-
-                # get field with longest context
-                longest_field_name, longest_field_length = sorted_fields[0]
-
-                # trim the field
-                context_factor =  6000.0 / (total_context_len * TOKENS_PER_CHARACTER)
-                keep_frac_idx = int(longest_field_length * context_factor)
-                context[longest_field_name] = context[longest_field_name][:keep_frac_idx]
-
-                # update total context length
-                total_context_len = len(json.dumps(context, indent=2))
-
-        # initialize format_kwargs
-        format_kwargs = {
-            "context": context,
-            "input_fields_desc": input_fields_desc,
-=======
     def _generate_payload(self, messages: list[dict], **kwargs) -> dict:
         """
         Generates the payload which will be fed into the client (or local model).
@@ -251,7 +156,6 @@
             "model": model,
             "temperature": temperature,
             "messages": chat_messages,
->>>>>>> ab5dc042
         }
 
         return payload
