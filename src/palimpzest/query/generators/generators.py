--- conflicted
+++ resolved
@@ -425,19 +425,14 @@
         try:
             reasoning = self._parse_reasoning(completion_text, **kwargs)
         except Exception as e:
-<<<<<<< HEAD
-            print(f"Error parsing reasoning: {e}")
-=======
             logger.error(f"Error parsing reasoning and answers: {e}")
->>>>>>> cf1f8004
 
         # parse field answers
         field_answers = None if fields is None else {field_name: None for field_name in fields}
         try:
             field_answers = self._parse_answer(completion_text, fields, json_output, **kwargs)
         except Exception as e:
-<<<<<<< HEAD
-            print(f"Error parsing answers: {e}")
+            logger.error(f"Error parsing answers: {e}")
             os.makedirs("parse-answer-errors", exist_ok=True)
             ts = time.time()
             with open(f"parse-answer-errors/error-{ts}.txt", "w") as f:
@@ -450,9 +445,6 @@
                 f.write(f"{str(fields)}\n")
                 f.write("#####\n")
                 f.write(f"{str(e)}\n")
-=======
-            logger.error(f"Error parsing answers: {e}")
->>>>>>> cf1f8004
 
         logger.debug(f"Generated field answers: {field_answers}")
         return field_answers, reasoning, generation_stats, messages
