"""
This file contains the Generator classes and generator factory.
"""
from __future__ import annotations

import base64
import json
import os
import re
import time
import warnings
from abc import ABC, abstractmethod
from collections import Counter
from string import Formatter
from typing import Any, Generic, TypeVar

from colorama import Fore, Style
from openai import OpenAI
from openai.types.chat.chat_completion import ChatCompletion

# from tenacity import retry, stop_after_attempt, wait_exponential
from together import Together
from together.types.chat_completions import ChatCompletionResponse

import palimpzest.prompts as prompts
from palimpzest.constants import (
    MODEL_CARDS,
    TOKENS_PER_CHARACTER,
    # RETRY_MAX_ATTEMPTS,
    # RETRY_MAX_SECS,
    # RETRY_MULTIPLIER,
    Cardinality,
    Model,
    PromptStrategy,
)
from palimpzest.core.data.dataclasses import GenerationStats
from palimpzest.core.elements.records import DataRecord
from palimpzest.core.lib.fields import BytesField, ImageBase64Field, ImageFilepathField, ImageURLField, ListField
from palimpzest.utils.generation_helpers import get_json_from_answer
from palimpzest.utils.sandbox import API

# DEFINITIONS
GenerationOutput = tuple[dict, str | None, GenerationStats]
ContextType = TypeVar("ContextType")
InputType = TypeVar("InputType")


def generator_factory(model: Model, prompt_strategy: PromptStrategy, cardinality: Cardinality, verbose: bool = False) -> BaseGenerator:
    """
    Factory function to return the correct generator based on the model, strategy, and cardinality.
    """
    if model in [Model.GPT_4o, Model.GPT_4o_MINI, Model.GPT_4o_V, Model.GPT_4o_MINI_V]:
        return OpenAIGenerator(model, prompt_strategy, cardinality, verbose)

    elif model in [Model.MIXTRAL, Model.LLAMA3, Model.LLAMA3_V]:
        return TogetherGenerator(model, prompt_strategy, cardinality, verbose)

    raise Exception(f"Unsupported model: {model}")


def get_api_key(key: str) -> str:
    # get API key from environment or throw an exception if it's not set
    if key not in os.environ:
        print(f"KEY: {key}")
        print(f"{os.environ.keys()}")
        raise ValueError("key not found in environment variables")

    return os.environ[key]


# TODO: make sure answer parsing works with custom prompts / parsers (can defer this)
class BaseGenerator(Generic[ContextType, InputType], ABC):
    """
    Abstract base class for Generators.
    """
    def __init__(self, model: Model, prompt_strategy: PromptStrategy, cardinality: Cardinality = Cardinality.ONE_TO_ONE, verbose: bool = False):
        self.model = model
        self.model_name = model.value
        self.cardinality = cardinality
        self.prompt_strategy = prompt_strategy
        self.verbose = verbose

    @abstractmethod
    def _get_client_or_model(self, **kwargs) -> Any:
        """Returns a client (or local model) which can be invoked to perform the generation."""
        pass

    @abstractmethod
    def _generate_payload(self, context: ContextType, prompt: InputType, **kwargs) -> Any:
        """Generates the payload which will be fed into the client (or local model)."""
        pass

    @abstractmethod
    def _generate_completion(self, client_or_model: Any, **kwargs) -> Any:
        """Generates a completion object using the client (or local model)."""
        pass

    @abstractmethod
    def _get_completion_text(self, completion: Any, **kwargs) -> Any:
        """Extract the completion text from the completion object."""
        pass

    @abstractmethod
    def _get_usage(self, completion: Any, **kwargs) -> Any:
        """Extract the usage statistics from the completion object."""
        pass

    @abstractmethod
    def _get_finish_reason(self, completion: Any, **kwargs) -> Any:
        """Extract the finish reason from the completion object."""
        pass

    @abstractmethod
    def _get_answer_log_probs(self, completion: Any, **kwargs) -> Any:
        """Extract the log probabilities from the completion object."""
        pass

    def _generate_developer_prompt(self) -> str:
        """Returns a prompt based on the prompt strategy with high-level instructions for the generation."""
        if self.prompt_strategy == PromptStrategy.COT_BOOL:
            prompt = prompts.COT_BOOL_SYSTEM_PROMPT
        elif self.prompt_strategy == PromptStrategy.COT_BOOL_IMAGE:
            prompt = prompts.COT_BOOL_IMAGE_SYSTEM_PROMPT
        elif self.prompt_strategy == PromptStrategy.COT_QA:
            prompt = prompts.COT_QA_BASE_SYSTEM_PROMPT
        elif self.prompt_strategy == PromptStrategy.COT_QA_IMAGE:
            prompt = prompts.COT_QA_IMAGE_BASE_SYSTEM_PROMPT
        elif self.prompt_strategy == PromptStrategy.COT_MOA_PROPOSER:
            prompt = prompts.COT_MOA_PROPOSER_BASE_SYSTEM_PROMPT
        elif self.prompt_strategy == PromptStrategy.COT_MOA_PROPOSER_IMAGE:
            prompt = prompts.COT_MOA_PROPOSER_IMAGE_BASE_SYSTEM_PROMPT
        elif self.prompt_strategy == PromptStrategy.COT_MOA_AGG:
            prompt = prompts.COT_MOA_AGG_BASE_SYSTEM_PROMPT

        if self.prompt_strategy not in [PromptStrategy.COT_BOOL, PromptStrategy.COT_BOOL_IMAGE]:
            output_format_instruction = (
                prompts.ONE_TO_ONE_OUTPUT_FORMAT_INSTRUCTION
                if self.cardinality == Cardinality.ONE_TO_ONE
                else prompts.ONE_TO_MANY_OUTPUT_FORMAT_INSTRUCTION
            )
            prompt = prompt.format(output_format_instruction=output_format_instruction)

        return prompt

    def _generate_user_prompt(self, candidate: DataRecord, fields: list[str], **kwargs) -> str:
        """Returns a prompt based on the prompt strategy with instance-specific instructions."""
        # get context from input record (project_cols will be None if not provided in kwargs)
<<<<<<< HEAD
        context = json.loads(candidate.as_json_str(include_bytes=False, project_cols=kwargs.get("project_cols")))
=======
        context = candidate.to_json_str(include_bytes=False, project_cols=kwargs.get("project_cols"))

>>>>>>> a0faaefc
        # get filter condition for filter operations
        filter_condition = (
            kwargs.get("filter_condition")
            if self.prompt_strategy in [PromptStrategy.COT_BOOL, PromptStrategy.COT_BOOL_IMAGE]
            else None
        )

        # get model responses for mixture-of-agents aggregation
        model_responses = None
        if self.prompt_strategy in [PromptStrategy.COT_MOA_AGG]:
            model_responses = ""
            for idx, model_response in enumerate(kwargs.get("model_responses")):
                model_responses += f"MODEL RESPONSE {idx + 1}: {model_response}\n"

        # generate input and output fields descriptions
        input_fields_desc = ""
        for field_name in kwargs.get("project_cols", candidate.get_field_names()):
            input_fields_desc += f"- {field_name}: {candidate.get_field_type(field_name)._desc}\n"

        output_fields_desc = ""
        if 'output_schema' in kwargs:
            field_desc_map = kwargs.get('output_schema').field_desc_map()
            for field_name in fields:
                output_fields_desc += f"- {field_name}: {field_desc_map[field_name]}\n"

        # strip the last newline characters from the field descriptions
        input_fields_desc = input_fields_desc[:-1]
        output_fields_desc = output_fields_desc[:-1]

        # set formatting instruction for non-filter prompts
        output_format_instruction = (
            prompts.ONE_TO_ONE_OUTPUT_FORMAT_INSTRUCTION
            if self.cardinality == Cardinality.ONE_TO_ONE
            else prompts.ONE_TO_MANY_OUTPUT_FORMAT_INSTRUCTION
        )

        # cut down on context based on window length
        if self.model in [Model.LLAMA3, Model.MIXTRAL]:
            total_context_len = len(json.dumps(context, indent=2))

            # sort fields by length and progressively strip from the longest field until it is short enough;
            # NOTE: 6000 is a rough estimate which leaves room for the rest of the prompt text
            while total_context_len * TOKENS_PER_CHARACTER > 6000:
                # sort fields by length
                field_lengths = [(field, len(value)) for field, value in context.items()]
                sorted_fields = sorted(field_lengths, key=lambda item: item[1], reverse=True)

                # get field with longest context
                longest_field_name, longest_field_length = sorted_fields[0]

                # trim the field
                context_factor =  6000.0 / (total_context_len * TOKENS_PER_CHARACTER)
                keep_frac_idx = int(longest_field_length * context_factor)
                context[longest_field_name] = context[longest_field_name][:keep_frac_idx]

                # update total context length
                total_context_len = len(json.dumps(context, indent=2))

        # initialize format_kwargs
        format_kwargs = {
            "context": context,
            "input_fields_desc": input_fields_desc,
        }

        # select prompt based on prompt strategy and update format_kwargs as needed
        if self.prompt_strategy == PromptStrategy.COT_BOOL:
            prompt = prompts.COT_BOOL_USER_PROMPT
            format_kwargs.update({"filter_condition": filter_condition})

        elif self.prompt_strategy == PromptStrategy.COT_BOOL_IMAGE:
            prompt = prompts.COT_BOOL_IMAGE_USER_PROMPT
            format_kwargs.update({"filter_condition": filter_condition})

        elif self.prompt_strategy == PromptStrategy.COT_QA:
            prompt = prompts.COT_QA_BASE_USER_PROMPT
            format_kwargs.update({
                "output_format_instruction": output_format_instruction,
                "output_fields_desc": output_fields_desc,
            })

        elif self.prompt_strategy == PromptStrategy.COT_QA_IMAGE:
            prompt = prompts.COT_QA_IMAGE_BASE_USER_PROMPT
            format_kwargs.update({
                "output_format_instruction": output_format_instruction,
                "output_fields_desc": output_fields_desc,
            })

        elif self.prompt_strategy == PromptStrategy.COT_MOA_PROPOSER:
            prompt = prompts.COT_MOA_PROPOSER_BASE_USER_PROMPT
            format_kwargs.update({
                "output_format_instruction": output_format_instruction,
                "output_fields_desc": output_fields_desc,
            })

        elif self.prompt_strategy == PromptStrategy.COT_MOA_PROPOSER_IMAGE:
            prompt = prompts.COT_MOA_PROPOSER_IMAGE_BASE_USER_PROMPT
            format_kwargs.update({
                "output_format_instruction": output_format_instruction,
                "output_fields_desc": output_fields_desc,
            })

        elif self.prompt_strategy == PromptStrategy.COT_MOA_AGG:
            prompt = prompts.COT_MOA_AGG_BASE_USER_PROMPT
            format_kwargs.pop("context")
            format_kwargs.update({
                "output_format_instruction": output_format_instruction,
                "output_fields_desc": output_fields_desc,
                "model_responses": model_responses,
            })

        return prompt.format(**format_kwargs)

    def _parse_reasoning(self, completion_text: str, **kwargs) -> Any:
        """Extract the reasoning for the generated output from the completion object."""
        # use a custom reasoning parser if provided
        if kwargs.get("parse_reasoning"):
            parse_reasoning_fn = kwargs.get("parse_reasoning")
            return parse_reasoning_fn(completion_text)

        # if the model followed the default instructions, the completion text will have reasoning
        # before the "ANSWER:"; if this is the case, we simply extract and return that full section
        regex = re.compile("(.*?)answer:.*", re.IGNORECASE | re.DOTALL)
        matches = regex.findall(completion_text)
        if len(matches) > 0:
            return matches[0].strip()

        # otherwise, return None
        return None

    def _parse_answer(self, completion_text: str, fields: list[str] | None, **kwargs) -> Any:
        """Extract the answer from the completion object."""
        # use a custom answer parser if provided
        if kwargs.get("parse_answer"):
            parse_answer_fn = kwargs.get("parse_answer")
            return parse_answer_fn(completion_text)

        # if the model followed the default instructions, the completion text will place
        # its answer between "ANSWER:" and "---"
        answer_text = None
        regex = re.compile("answer:(.*?)---", re.IGNORECASE | re.DOTALL)
        matches = regex.findall(completion_text)
        if len(matches) > 0:
            answer_text = matches[0].strip()

        # otherwise, take all the text after "ANSWER:" (or just all of the text)
        else:
            regex = re.compile("answer:(.*?)", re.IGNORECASE | re.DOTALL)
            matches = regex.findall(completion_text)
            answer_text = matches[0].strip() if len(matches) > 0 else completion_text

        # if this is a filter operator, return True if and only if "true" is in the answer text
        # NOTE: we may be able to elimiate this condition by specifying this JSON output in the prompt;
        # however, that would also need to coincide with a change to allow the parse_answer_fn to set "passed_operator"
        if self.prompt_strategy in [PromptStrategy.COT_BOOL, PromptStrategy.COT_BOOL_IMAGE]:
            return {"passed_operator": "true" in answer_text.lower()}

        # parse the answer text into a JSON object and return it
        field_answers = get_json_from_answer(answer_text, self.model, self.cardinality)

        # if this is a one-to-one convert, we need to wrap each answer in a list
        if self.cardinality == Cardinality.ONE_TO_ONE:
            field_answers = {field_name: [field_answers[field_name]] for field_name in fields}

        # otherwise, we need to invert the list of dictionaries into a dictionary with list values
        else:
            field_answers_lst: list[dict] = field_answers.copy()

            field_answers = {field_name: [] for field_name in fields}
            for answer_dict in field_answers_lst:
                for field_name in fields:
                    answer = answer_dict.get(field_name, None)
                    field_answers[field_name].append(answer)

        return field_answers

    def __call__(self, candidate: DataRecord, fields: list[str] | None, **kwargs) -> GenerationOutput:
        """Take the input record (`candidate`), generate the output `fields`, and return the generated output."""
        client = self._get_client_or_model()

        # fields can only be None if the user provides an answer parser
        assert fields is not None or "parse_answer" in kwargs, "`fields` must be provided if `parse_answer` function is not provided in kwargs."

        # if the user (or operator) provides a developer prompt instead of a prompt, treat this as
        # the prompt and print a warning
        if "developer_prompt" in kwargs and "prompt" not in kwargs:
            kwargs["prompt"] = kwargs["developer_prompt"]
            kwargs.pop("developer_prompt")
            warnings.warn("Provided `developer_prompt` without providing `prompt`; setting `prompt` = `developer_prompt`.")  # noqa: B028

        # if the user provides a prompt, use it; otherwise, generate a prompt based on the prompt strategy
        prompt = None
        if "prompt" in kwargs:
            prompt: str = kwargs["prompt"]
            prompt_field_names = [fname for _, fname, _, _ in Formatter().parse(prompt) if fname]
            assert all([field in candidate.get_field_names() for field in prompt_field_names]), f"Prompt string has fields which are not in candidate record.\nPrompt fields: {prompt_field_names}\nRecord fields: {candidate.get_field_names()}"
            prompt = prompt.format({
                field_name: "<bytes>" if issubclass(candidate.get_field_type(field_name), BytesField) else candidate[field_name]
                for field_name in prompt_field_names
            })

        else:
            prompt = self._generate_user_prompt(candidate, fields, **kwargs)

        # if the user (or operator) provides a user prompt and no developer prompt, then we just
        # use the user prompt because our default developer prompt may have conflicting instructions;
        # otherwise, we take the provided developer prompt or generate a default developer prompt
        developer_prompt = (
            None
            if "prompt" in kwargs and "developer_prompt" not in kwargs
            else kwargs.get("developer_prompt", self._generate_developer_prompt())
        )

        # create the chat payload
        chat_payload = self._generate_payload(candidate, prompt, developer_prompt, **kwargs)

        # generate the text completion
        start_time = time.time()
        completion = None
        try:
            print("HEYYY")
            print(client, chat_payload)
            completion = self._generate_completion(client, chat_payload, **kwargs)
            end_time = time.time()

        # if there's an error generating the completion, we have to return an empty answer
        # and can only account for the time spent performing the failed generation
        except Exception as e:
            print(f"Error generating completion: {e}")
            field_answers = {field_name: None for field_name in fields}
            reasoning = None
            generation_stats = GenerationStats(model_name=self.model_name, llm_call_duration_secs=time.time() - start_time)

            return field_answers, reasoning, generation_stats

        # parse usage statistics and create the GenerationStats
        generation_stats = None
        if completion is not None:
            usage = self._get_usage(completion, **kwargs)
            # finish_reason = self._get_finish_reason(completion, **kwargs)
            # answer_log_probs = self._get_answer_log_probs(completion, **kwargs)

            # get cost per input/output token for the model and parse number of input and output tokens
            usd_per_input_token = MODEL_CARDS[self.model_name]["usd_per_input_token"]
            usd_per_output_token = MODEL_CARDS[self.model_name]["usd_per_output_token"]
            input_tokens = usage["input_tokens"]
            output_tokens = usage["output_tokens"]

            generation_stats = GenerationStats(
                model_name=self.model_name,
                llm_call_duration_secs=end_time - start_time,
                fn_call_duration_secs=0.0,
                total_input_tokens=input_tokens,
                total_output_tokens=output_tokens,
                total_input_cost=input_tokens * usd_per_input_token,
                total_output_cost=output_tokens * usd_per_output_token,
                cost_per_record=input_tokens * usd_per_input_token + output_tokens * usd_per_output_token,
                # "developer_prompt": developer_prompt,
                # "prompt": prompt,
                # "usage": usage,
                # "finish_reason": finish_reason,
                # "answer_log_probs": answer_log_probs,
                # "answer": answer,
            )

        # pretty print prompt + full completion output for debugging
        completion_text = self._get_completion_text(completion, **kwargs)
        if self.verbose:
            print(f"PROMPT:\n{prompt}")
            print(Fore.GREEN + f"{completion_text}\n" + Style.RESET_ALL)

        # parse reasoning
        reasoning = None
        try:
            reasoning = self._parse_reasoning(completion_text, **kwargs)
        except Exception as e:
            print(f"Error parsing reasoning and answers: {e}")

        # parse field answers
        field_answers = None if fields is None else {field_name: None for field_name in fields}
        try:
            field_answers = self._parse_answer(completion_text, fields, **kwargs)
        except Exception as e:
            print(f"Error parsing answers: {e}")

        return field_answers, reasoning, generation_stats


class OpenAIGenerator(BaseGenerator[str | list[str], str]):
    """
    Class for generating text using the OpenAI chat API.
    """
    def __init__(self, model: Model, prompt_strategy: PromptStrategy, cardinality: Cardinality = Cardinality.ONE_TO_ONE, verbose: bool = False):
        # assert that model is an OpenAI model
        assert model in [Model.GPT_4o, Model.GPT_4o_MINI, Model.GPT_4o_V, Model.GPT_4o_MINI_V]
        assert prompt_strategy in [
            PromptStrategy.COT_BOOL,
            PromptStrategy.COT_BOOL_IMAGE,
            PromptStrategy.COT_QA,
            PromptStrategy.COT_QA_IMAGE,
            PromptStrategy.COT_MOA_PROPOSER,
            PromptStrategy.COT_MOA_PROPOSER_IMAGE,
            PromptStrategy.COT_MOA_AGG,
        ]
        super().__init__(model, prompt_strategy, cardinality, verbose)

    def _get_client_or_model(self, **kwargs) -> OpenAI:
        """Returns a client (or local model) which can be invoked to perform the generation."""
        return OpenAI(api_key=get_api_key("OPENAI_API_KEY"))

    def _generate_payload(self, candidate: DataRecord, user_prompt: str, developer_prompt: str | None, **kwargs) -> dict:
        """Generates the payload which will be fed into the client (or local model)."""
        # get basic parameters
        model = self.model_name
        temperature = kwargs.get("temperature", 0.0)
        max_tokens = kwargs.get("max_tokens", 4096)

        # construct messages and add developer prompt if present
        messages = []
        if developer_prompt is not None:
            messages.append({"role": "developer", "content": developer_prompt})

        # construct user content
        user_content = [{"type": "text", "text": user_prompt}]

        # determine if any field is an image filepath, image URL, or base64 encoded image bytes
        is_image_conversion = False
        for field_name, field_value in candidate:
            field_type = candidate.field_types[field_name]

            # image filepath (or list of image filepaths)
            if isinstance(field_type, ImageFilepathField):
                is_image_conversion = True
                with open(field_value, 'rb') as f:
                    base64_image = base64.b64encode(f.read()).decode('utf-8')
                user_content.append({"type": "image_url", "image_url": {"url": f"data:image/jpeg;base64,{base64_image}"}})

            elif isinstance(field_type, ListField) and isinstance(field_type.element_type, ImageFilepathField):
                is_image_conversion = True
                for image_filepath in field_value:
                    with open(image_filepath, 'rb') as f:
                        base64_image = base64.b64encode(f.read()).decode('utf-8')
                    user_content.append({"type": "image_url", "image_url": {"url": f"data:image/jpeg;base64,{base64_image}"}})

            # image url (or list of image urls)
            elif isinstance(field_type, ImageURLField):
                is_image_conversion = True
                user_content.append({"type": "image_url", "image_url": {"url": field_value}})

            elif isinstance(field_type, ListField) and isinstance(field_type.element_type, ImageURLField):
                is_image_conversion = True
                for image_url in field_value:
                    user_content.append({"type": "image_url", "image_url": {"url": image_url}})

            # pre-encoded images (or list of pre-encoded images)
            elif isinstance(field_type, ImageBase64Field):
                is_image_conversion = True
                base64_image_str = field_value.decode("utf-8")
                user_content.append({"type": "image_url", "image_url": {"url": f"data:image/jpeg;base64,{base64_image_str}"}})

            elif isinstance(field_type, ListField) and isinstance(field_type.element_type, ImageBase64Field):
                is_image_conversion = True
                for base64_image in field_value:
                    base64_image_str = base64_image.decode("utf-8")
                    user_content.append({"type": "image_url", "image_url": {"url": f"data:image/jpeg;base64,{base64_image_str}"}})

        # if this is an image conversion, we need to add the reasoning prompt suffix after the image
        if is_image_conversion:
            suffix = (
                prompts.IMAGE_ANSWER_SUFFIX
                if self.prompt_strategy  == PromptStrategy.COT_MOA_PROPOSER_IMAGE
                else prompts.IMAGE_REASONING_SUFFIX
            )
            user_content.append({"type": "text", "text": suffix})

        # add user message(s)
        messages.append({"role": "user", "content": user_content})

        # construct and return payload
        payload = {
            "model": model,
            "temperature": temperature,
            "max_completion_tokens": max_tokens,
            "messages": messages,
        }

        return payload

    def _generate_completion(self, client: OpenAI, payload: dict, **kwargs) -> ChatCompletion:
        """Generates a completion object using the client (or local model)."""        
        return client.chat.completions.create(**payload)

    def _get_completion_text(self, completion: ChatCompletion, **kwargs) -> str:
        """Extract the completion text from the completion object."""
        return completion.choices[0].message.content

    def _get_usage(self, completion: ChatCompletion, **kwargs) -> dict:
        """Extract the usage statistics from the completion object."""
        return {
            "input_tokens": completion.usage.prompt_tokens,
            "output_tokens": completion.usage.completion_tokens,
        }

    def _get_finish_reason(self, completion: ChatCompletion, **kwargs) -> str:
        """Extract the finish reason from the completion object."""
        return completion.choices[0].finish_reason

    def _get_answer_log_probs(self, completion: ChatCompletion, **kwargs) -> list[float]:
        """Extract the log probabilities from the completion object."""
        return completion.choices[0].logprobs


class TogetherGenerator(BaseGenerator[str | list[str], str]):
    """
    Class for generating text using the Together chat API.
    """
    def __init__(self, model: Model, prompt_strategy: PromptStrategy, cardinality: Cardinality = Cardinality.ONE_TO_ONE, verbose: bool = False):
        # assert that model is a model offered by Together
        assert model in [Model.MIXTRAL, Model.LLAMA3, Model.LLAMA3_V]
        assert prompt_strategy in [
            PromptStrategy.COT_BOOL,
            PromptStrategy.COT_BOOL_IMAGE,
            PromptStrategy.COT_QA,
            PromptStrategy.COT_QA_IMAGE,
            PromptStrategy.COT_MOA_PROPOSER,
            PromptStrategy.COT_MOA_PROPOSER_IMAGE,
            PromptStrategy.COT_MOA_AGG,
        ]
        super().__init__(model, prompt_strategy, cardinality, verbose)

    def _get_client_or_model(self, **kwargs) -> Together:
        """Returns a client (or local model) which can be invoked to perform the generation."""
        return Together(api_key=get_api_key("TOGETHER_API_KEY"))

    def _generate_payload(self, candidate: DataRecord, user_prompt: str, system_prompt: str | None, **kwargs) -> dict:
        """Generates the payload which will be fed into the client (or local model)."""
        # get basic parameters
        model = self.model_name
        temperature = kwargs.get("temperature", 0.0)
        max_tokens = kwargs.get("max_tokens", 4096)

        # construct messages and add system prompt if present
        messages = []
        if system_prompt is not None:
            messages.append({"role": "system", "content": system_prompt})

        # construct user content
        user_content = [{"type": "text", "text": user_prompt}]

        # for Together model(s), there can only be a single image field
        assert sum([field.is_image_field for _, field in candidate.field_types.items()]) <= 1, "Together models can only have a single image field."

        # determine if any field is an image filepath, image URL, or base64 encoded image bytes
        # NOTE: the Rules for the various convert operators will not consider Together models when converting
        #       fields that are lists of images; thus, we only need to worry about processing image fields directly
        is_image_conversion = False
        for field_name, field_value in candidate:
            field_type = candidate.field_types[field_name]

            # image filepath
            if isinstance(field_type, ImageFilepathField):
                is_image_conversion = True
                with open(field_value, 'rb') as f:
                    base64_image = base64.b64encode(f.read()).decode('utf-8')
                user_content.append({"type": "image_url", "image_url": {"url": f"data:image/jpeg;base64,{base64_image}"}})

            # image url
            elif isinstance(field_type, ImageURLField):
                is_image_conversion = True
                user_content.append({"type": "image_url", "image_url": {"url": field_value}})

            # pre-encoded images
            elif isinstance(field_type, ImageBase64Field):
                is_image_conversion = True
                base64_image_str = field_value.decode("utf-8")
                user_content.append({"type": "image_url", "image_url": {"url": f"data:image/jpeg;base64,{base64_image_str}"}})

        # if this is an image conversion, we need to add the reasoning prompt suffix after the image
        if is_image_conversion:
            suffix = (
                prompts.IMAGE_ANSWER_SUFFIX
                if self.prompt_strategy  == PromptStrategy.COT_MOA_PROPOSER_IMAGE
                else prompts.IMAGE_REASONING_SUFFIX
            )
            user_content.append({"type": "text", "text": suffix})

        # add user message(s)
        messages.append({"role": "user", "content": user_content})

        # construct and return payload
        payload = {
            "model": model,
            "temperature": temperature,
            "max_tokens": max_tokens,
            "messages": messages,
        }

        return payload

    def _generate_completion(self, client: Together, payload: dict, **kwargs) -> ChatCompletionResponse:
        """Generates a completion object using the client (or local model)."""
        return client.chat.completions.create(**payload)

    def _get_completion_text(self, completion: ChatCompletionResponse, **kwargs) -> str:
        """Extract the completion text from the completion object."""
        return completion.choices[0].message.content

    def _get_usage(self, completion: ChatCompletionResponse, **kwargs) -> dict:
        """Extract the usage statistics from the completion object."""
        return {
            "input_tokens": completion.usage.prompt_tokens,
            "output_tokens": completion.usage.completion_tokens,
        }

    def _get_finish_reason(self, completion: ChatCompletionResponse, **kwargs) -> str:
        """Extract the finish reason from the completion object."""
        return completion.choices[0].finish_reason.value

    def _get_answer_log_probs(self, completion: ChatCompletionResponse, **kwargs) -> list[float]:
        """Extract the log probabilities from the completion object."""
        return completion.choices[0].logprobs



### CODE SYNTHESIS EXECUTION ###
def code_execution(api: API, code: str, candidate_dict: dict[str, Any], verbose: bool = False):
    inputs = {field_name: candidate_dict[field_name] for field_name in api.inputs}
    response = api.api_execute(code, inputs)
    pred = response["response"] if response["status"] and response["response"] else None
    return pred


def code_ensemble_execution(
    api: API, code_ensemble: dict[str, str], candidate_dict: dict[str, Any], verbose: bool = True
) -> GenerationOutput:
    start_time = time.time()
    try:
        preds = list()
        for _, code in code_ensemble.items():
            pred = code_execution(api, code, candidate_dict)
            preds.append(pred)

        preds = [pred for pred in preds if pred is not None]
        print(preds)

        if len(preds) == 1:
            majority_response = preds[0]
            exec_stats = GenerationStats(fn_call_duration_secs=time.time() - start_time)
            return majority_response, None, exec_stats

        if len(preds) > 0:
            majority_response = Counter(preds).most_common(1)[0][0]
            exec_stats = GenerationStats(fn_call_duration_secs=time.time() - start_time)
            return majority_response, None, exec_stats

    except Exception:
        pass

    return None, None, GenerationStats(fn_call_duration_secs=time.time() - start_time)<|MERGE_RESOLUTION|>--- conflicted
+++ resolved
@@ -145,12 +145,7 @@
     def _generate_user_prompt(self, candidate: DataRecord, fields: list[str], **kwargs) -> str:
         """Returns a prompt based on the prompt strategy with instance-specific instructions."""
         # get context from input record (project_cols will be None if not provided in kwargs)
-<<<<<<< HEAD
         context = json.loads(candidate.as_json_str(include_bytes=False, project_cols=kwargs.get("project_cols")))
-=======
-        context = candidate.to_json_str(include_bytes=False, project_cols=kwargs.get("project_cols"))
-
->>>>>>> a0faaefc
         # get filter condition for filter operations
         filter_condition = (
             kwargs.get("filter_condition")
