import logging
import time
from abc import ABC, abstractmethod
from enum import Enum

from palimpzest.core.data.dataclasses import ExecutionStats, PlanStats
from palimpzest.core.elements.records import DataRecord
from palimpzest.query.operators.scan import ScanPhysicalOp
from palimpzest.query.optimizer.plan import PhysicalPlan

logger = logging.getLogger(__name__)

class ExecutionStrategyType(str, Enum):
    """Available execution strategy types"""
    SEQUENTIAL = "sequential"
    PIPELINED = "pipelined"
    PARALLEL = "parallel"
    AUTO = "auto"


class ExecutionStrategy(ABC):
    """
    Base strategy for executing query plans.
    Defines how to execute a single plan.
    """
    def __init__(self, 
                 scan_start_idx: int = 0, 
                 max_workers: int | None = None,
                 num_samples: int | None = None,
                 cache: bool = False,
                 verbose: bool = False,
                 progress: bool = True):
        self.scan_start_idx = scan_start_idx
        self.max_workers = max_workers
        self.num_samples = num_samples
        self.cache = cache
        self.verbose = verbose
<<<<<<< HEAD
        self.progress = progress
        logger.pz_logger.set_console_level(logging.DEBUG if verbose else logging.ERROR)
=======
        self.max_workers = max_workers
        self.execution_stats = []

>>>>>>> 126b363c
        logger.info(f"Initialized ExecutionStrategy {self.__class__.__name__}")
        logger.debug(f"ExecutionStrategy initialized with config: {self.__dict__}")

    @abstractmethod
    def execute_plan(
        self,
        plan: PhysicalPlan,
        num_samples: int | float = float("inf"),
        workers: int = 1
    ) -> tuple[list[DataRecord], PlanStats]:
        """Execute a single plan according to strategy"""
        pass

    def _add_records_to_cache(self, target_cache_id: str, records: list[DataRecord]) -> None:
        """Add each record (which isn't filtered) to the cache for the given target_cache_id."""
        if self.cache:
            for record in records:
                if getattr(record, "passed_operator", True):
                    # self.datadir.append_cache(target_cache_id, record)
                    pass

    def _close_cache(self, target_cache_ids: list[str]) -> None:
        """Close the cache for each of the given target_cache_ids"""
        if self.cache:
            for target_cache_id in target_cache_ids:  # noqa: B007
                # self.datadir.close_cache(target_cache_id)
                pass

    def _create_input_queues(self, plan: PhysicalPlan) -> dict[str, list]:
        """Initialize input queues for each operator in the plan."""
        input_queues = {}
        for op in plan.operators:
            inputs = []
            if isinstance(op, ScanPhysicalOp):
                scan_end_idx = (
                    len(op.datareader)
                    if self.num_samples is None
                    else min(self.scan_start_idx + self.num_samples, len(op.datareader))
                )
                inputs = [idx for idx in range(self.scan_start_idx, scan_end_idx)]
            input_queues[op.get_op_id()] = inputs

        return input_queues

    # TODO(chjun): use _create_execution_stats for execution stats setup.
    ## aggregate plan stats
    # aggregate_plan_stats = self.aggregate_plan_stats(plan_stats)

    # # add sentinel records and plan stats (if captured) to plan execution data
    # execution_stats = ExecutionStats(
    #     execution_id=self.execution_id(),
    #     plan_stats=aggregate_plan_stats,
    #     total_execution_time=time.time() - execution_start_time,
    #     total_execution_cost=sum(
    #         list(map(lambda plan_stats: plan_stats.total_plan_cost, aggregate_plan_stats.values()))
    #     ),
    #     plan_strs={plan_id: plan_stats.plan_str for plan_id, plan_stats in aggregate_plan_stats.items()},
    # )
    def _create_execution_stats(
        self,
        plan_stats: list[PlanStats],
        start_time: float
    ) -> ExecutionStats:
        """Create execution statistics"""
        return ExecutionStats(
            execution_id=f"exec_{int(start_time)}",
            plan_stats={ps.plan_id: ps for ps in plan_stats},
            total_execution_time=time.time() - start_time,
            total_execution_cost=sum(ps.total_cost for ps in plan_stats)
        )<|MERGE_RESOLUTION|>--- conflicted
+++ resolved
@@ -35,14 +35,8 @@
         self.num_samples = num_samples
         self.cache = cache
         self.verbose = verbose
-<<<<<<< HEAD
         self.progress = progress
-        logger.pz_logger.set_console_level(logging.DEBUG if verbose else logging.ERROR)
-=======
-        self.max_workers = max_workers
-        self.execution_stats = []
 
->>>>>>> 126b363c
         logger.info(f"Initialized ExecutionStrategy {self.__class__.__name__}")
         logger.debug(f"ExecutionStrategy initialized with config: {self.__dict__}")
 
