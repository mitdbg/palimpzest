--- conflicted
+++ resolved
@@ -1,7 +1,6 @@
 import logging
 from abc import ABC, abstractmethod
 
-<<<<<<< HEAD
 import numpy as np
 
 from palimpzest.core.data.dataclasses import OperatorCostEstimates, PlanStats, RecordOpStats
@@ -12,29 +11,9 @@
 from palimpzest.query.operators.retrieve import RetrieveOp
 from palimpzest.query.operators.scan import ScanPhysicalOp
 from palimpzest.query.optimizer.plan import PhysicalPlan, SentinelPlan
-from palimpzest.tools.logger import setup_logger
-
-logger = setup_logger(__name__)
-=======
-from palimpzest.core.data.dataclasses import ExecutionStats, PlanStats
-from palimpzest.core.elements.records import DataRecord
-from palimpzest.query.operators.scan import ScanPhysicalOp
-from palimpzest.query.optimizer.plan import PhysicalPlan
->>>>>>> 0441a159
 
 logger = logging.getLogger(__name__)
 
-<<<<<<< HEAD
-=======
-class ExecutionStrategyType(str, Enum):
-    """Available execution strategy types"""
-    SEQUENTIAL = "sequential"
-    PIPELINED = "pipelined"
-    PARALLEL = "parallel"
-    AUTO = "auto"
-
-
->>>>>>> 0441a159
 class ExecutionStrategy(ABC):
     """Base strategy for executing query plans. Defines how to execute a PhysicalPlan.
     """
@@ -44,23 +23,14 @@
                  num_samples: int | None = None,
                  cache: bool = False,
                  verbose: bool = False,
-<<<<<<< HEAD
                  progress: bool = True,
                  **kwargs):
-=======
-                 progress: bool = True):
->>>>>>> 0441a159
         self.scan_start_idx = scan_start_idx
         self.max_workers = max_workers
         self.num_samples = num_samples
         self.cache = cache
         self.verbose = verbose
         self.progress = progress
-<<<<<<< HEAD
-        logger.pz_logger.set_console_level(logging.DEBUG if verbose else logging.ERROR)
-=======
-
->>>>>>> 0441a159
         logger.info(f"Initialized ExecutionStrategy {self.__class__.__name__}")
         logger.debug(f"ExecutionStrategy initialized with config: {self.__dict__}")
 
@@ -102,11 +72,6 @@
                 )
                 inputs = [idx for idx in range(self.scan_start_idx, scan_end_idx)]
             input_queues[op.get_op_id()] = inputs
-<<<<<<< HEAD
-=======
-
-        return input_queues
->>>>>>> 0441a159
 
         return input_queues
 
