--- conflicted
+++ resolved
@@ -87,11 +87,7 @@
         return output_records, plan_stats
 
     def execute_plan(self, plan: PhysicalPlan) -> tuple[list[DataRecord], PlanStats]:
-<<<<<<< HEAD
         """Initialize the stats and execute the plan."""
-=======
-        """Initialize the stats and the execute the plan."""
->>>>>>> 8e1cdd8a
         # for now, assert that the first operator in the plan is a ScanPhysicalOp
         assert isinstance(plan.operators[0], ScanPhysicalOp), "First operator in physical plan must be a ScanPhysicalOp"
         logger.info(f"Executing plan {plan.plan_id} with {self.max_workers} workers")
@@ -112,11 +108,7 @@
         #       if we don't have the `finally:` branch, then program crashes can cause future program runs to fail
         #       because the progress manager cannot get a handle to the console 
         try:
-<<<<<<< HEAD
-            # execute sentinel plan by sampling records and operators
-=======
             # execute plan
->>>>>>> 8e1cdd8a
             output_records, plan_stats = self._execute_plan(plan, input_queues, plan_stats)
 
         finally:
@@ -228,11 +220,7 @@
         return final_output_records, plan_stats
 
     def execute_plan(self, plan: PhysicalPlan):
-<<<<<<< HEAD
         """Initialize the stats and execute the plan."""
-=======
-        """Initialize the stats and the execute the plan."""
->>>>>>> 8e1cdd8a
         # for now, assert that the first operator in the plan is a ScanPhysicalOp
         assert isinstance(plan.operators[0], ScanPhysicalOp), "First operator in physical plan must be a ScanPhysicalOp"
         logger.info(f"Executing plan {plan.plan_id} with {self.max_workers} workers")
@@ -253,11 +241,7 @@
         #       if we don't have the `finally:` branch, then program crashes can cause future program runs to fail
         #       because the progress manager cannot get a handle to the console 
         try:
-<<<<<<< HEAD
-            # execute sentinel plan by sampling records and operators
-=======
             # execute plan
->>>>>>> 8e1cdd8a
             output_records, plan_stats = self._execute_plan(plan, input_queues, plan_stats)
 
         finally:
