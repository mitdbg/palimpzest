from __future__ import annotations

from copy import deepcopy

from palimpzest.constants import Model
from palimpzest.core.data.datasources import DataSource
from palimpzest.core.lib.fields import Field
from palimpzest.datamanager.datamanager import DataDirectory
from palimpzest.policy import Policy
from palimpzest.query.operators.logical import (
    Aggregate,
    BaseScan,
    CacheScan,
    ConvertScan,
    FilteredScan,
    GroupByAggregate,
    LimitScan,
    LogicalOperator,
    Project,
    RetrieveScan,
)
from palimpzest.query.optimizer import (
    IMPLEMENTATION_RULES,
    TRANSFORMATION_RULES,
)
from palimpzest.query.optimizer.cost_model import CostModel
from palimpzest.query.optimizer.optimizer_strategy import (
    OptimizationStrategyType,
    OptimizerStrategyRegistry,
)
from palimpzest.query.optimizer.plan import PhysicalPlan
from palimpzest.query.optimizer.primitives import Group, LogicalExpression
from palimpzest.query.optimizer.rules import (
    CodeSynthesisConvertRule,
    LLMConvertBondedRule,
    LLMConvertConventionalRule,
    MixtureOfAgentsConvertRule,
    RAGConvertRule,
    TokenReducedConvertBondedRule,
    TokenReducedConvertConventionalRule,
    TokenReducedConvertRule,
)
from palimpzest.query.optimizer.tasks import (
    ApplyRule,
    ExpandGroup,
    OptimizeGroup,
    OptimizeLogicalExpression,
    OptimizePhysicalExpression,
)
from palimpzest.sets import Dataset, Set
from palimpzest.utils.model_helpers import get_champion_model, get_code_champion_model, get_conventional_fallback_model


class Optimizer:
    """
    The optimizer is responsible for searching the space of possible physical plans
    for a user's initial (logical) plan and selecting the one which is closest to
    optimizing the user's policy objective.

    This optimizer is modeled after the Cascades framework for top-down query optimization:
    - Thesis describing Cascades implementation (Chapters 1-3):
      https://15721.courses.cs.cmu.edu/spring2023/papers/17-optimizer2/xu-columbia-thesis1998.pdf

    - Andy Pavlo lecture with walkthrough example: https://www.youtube.com/watch?v=PXS49-tFLcI

    - Original Paper: https://www.cse.iitb.ac.in/infolab/Data/Courses/CS632/2015/Papers/Cascades-graefe.pdf

    Notably, this optimization framework has served as the backbone of Microsoft SQL Server, CockroachDB,
    and a few other important DBMS systems.

    NOTE: the optimizer currently assumes that field names are unique across schemas; we do try to enforce
          this by rewriting field names underneath-the-hood to be "{schema_name}.{field_name}", but this still
          does not solve a situation in which -- for example -- a user uses the pz.URL schema twice in the same
          program. In order to address that situation, we will need to augment our renaming scheme.
    """

    def __init__(
        self,
        policy: Policy,
        cost_model: CostModel,
        no_cache: bool = False,
        verbose: bool = False,
        available_models: list[Model] | None = None,
        allow_bonded_query: bool = True,
        allow_conventional_query: bool = False,
        allow_code_synth: bool = False,
        allow_token_reduction: bool = False,
        allow_rag_reduction: bool = True,
        allow_mixtures: bool = True,
        optimization_strategy_type: OptimizationStrategyType = OptimizationStrategyType.PARETO,
        use_final_op_quality: bool = False, # TODO: make this func(plan) -> final_quality
    ):
        # store the policy
        if available_models is None or len(available_models) == 0:
            available_models = []
        self.policy = policy

        # store the cost model
        self.cost_model = cost_model

        # store the set of physical operators for which our cost model has cost estimates
        self.costed_phys_op_ids = cost_model.get_costed_phys_op_ids()

        # mapping from each group id to its Group object
        self.groups = {}

        # mapping from each expression to its Expression object
        self.expressions = {}

        # the stack of tasks to perform during optimization
        self.tasks_stack = []

        # the lists of implementation and transformation rules that the optimizer can apply
        self.implementation_rules = IMPLEMENTATION_RULES
        self.transformation_rules = TRANSFORMATION_RULES

        self.strategy = OptimizerStrategyRegistry.get_strategy(optimization_strategy_type.value)

        # if we are doing SENTINEL / NONE optimization; remove transformation rules
        if optimization_strategy_type in [OptimizationStrategyType.SENTINEL, OptimizationStrategyType.NONE]:
            self.transformation_rules = []

        # if we are not performing optimization, set available models to be single model
        # and remove all optimizations (except for bonded queries)
        if optimization_strategy_type == OptimizationStrategyType.NONE:
            self.allow_bonded_query = True
            self.allow_conventional_query = False
            self.allow_code_synth = False
            self.allow_token_reduction = False
            self.allow_rag_reduction = False
            self.allow_mixtures = False
            self.available_models = [available_models[0]]

        # store optimization hyperparameters
        self.no_cache = no_cache
        self.verbose = verbose
        self.available_models = available_models
        self.allow_bonded_query = allow_bonded_query
        self.allow_conventional_query = allow_conventional_query
        self.allow_code_synth = allow_code_synth
        self.allow_token_reduction = allow_token_reduction
        self.allow_rag_reduction = allow_rag_reduction
        self.allow_mixtures = allow_mixtures
        self.optimization_strategy_type = optimization_strategy_type
        self.use_final_op_quality = use_final_op_quality

        # prune implementation rules based on boolean flags
        if not self.allow_bonded_query:
            self.implementation_rules = [
                rule
                for rule in self.implementation_rules
                if rule not in [LLMConvertBondedRule, TokenReducedConvertBondedRule]
            ]

        if not self.allow_conventional_query:
            self.implementation_rules = [
                rule
                for rule in self.implementation_rules
                if rule not in [LLMConvertConventionalRule, TokenReducedConvertConventionalRule]
            ]

        if not self.allow_code_synth:
            self.implementation_rules = [
                rule for rule in self.implementation_rules if not issubclass(rule, CodeSynthesisConvertRule)
            ]

        if not self.allow_token_reduction:
            self.implementation_rules = [
                rule for rule in self.implementation_rules if not issubclass(rule, TokenReducedConvertRule)
            ]

        if not self.allow_rag_reduction:
            self.implementation_rules = [
                rule for rule in self.implementation_rules if not issubclass(rule, RAGConvertRule)
            ]

        if not self.allow_mixtures:
            self.implementation_rules = [
                rule for rule in self.implementation_rules
                if not issubclass(rule, MixtureOfAgentsConvertRule)
            ]

    def update_cost_model(self, cost_model: CostModel):
        self.cost_model = cost_model


    def get_physical_op_params(self):
        return {
            "verbose": self.verbose,
            "available_models": self.available_models,
            "champion_model": get_champion_model(self.available_models),
            "code_champion_model": get_code_champion_model(self.available_models),
            "conventional_fallback_model": get_conventional_fallback_model(self.available_models),
        }

    def deepcopy_clean(self):
        optimizer = Optimizer(
            policy=self.policy,
            cost_model=CostModel(),
            no_cache=self.no_cache,
            verbose=self.verbose,
            available_models=self.available_models,
            allow_bonded_query=self.allow_bonded_query,
            allow_conventional_query=self.allow_conventional_query,
            allow_code_synth=self.allow_code_synth,
            allow_token_reduction=self.allow_token_reduction,
            optimization_strategy_type=self.optimization_strategy_type,
            use_final_op_quality=self.use_final_op_quality,
        )
        return optimizer
    
    def update_strategy(self, optimizer_strategy_type: OptimizationStrategyType):
        self.optimization_strategy_type = optimizer_strategy_type
        self.strategy = OptimizerStrategyRegistry.get_strategy(optimizer_strategy_type.value)
    
    def construct_group_tree(self, dataset_nodes: list[Set]) -> tuple[list[int], dict[str, Field], dict[str, set[str]]]:
        # get node, output_schema, and input_schema(if applicable)
        node = dataset_nodes[-1]
        output_schema = node.schema
        input_schema = dataset_nodes[-2].schema if len(dataset_nodes) > 1 else None

        ### convert node --> Group ###
        uid = node.universal_identifier()

        # create the op for the given node
        op: LogicalOperator | None = None
        if not self.no_cache and DataDirectory().has_cached_answer(uid):
            op = CacheScan(dataset_id=uid, input_schema=None, output_schema=output_schema)
        elif isinstance(node, DataSource):
            op = BaseScan(dataset_id=uid, output_schema=output_schema)
        elif node._filter is not None:
            op = FilteredScan(
                input_schema=input_schema,
                output_schema=output_schema,
                filter=node._filter,
                depends_on=node._depends_on,
                target_cache_id=uid,
            )
        elif node._group_by is not None:
            op = GroupByAggregate(
                input_schema=input_schema,
                output_schema=output_schema,
                group_by_sig=node._group_by,
                target_cache_id=uid,
            )
        elif node._agg_func is not None:
            op = Aggregate(
                input_schema=input_schema,
                output_schema=output_schema,
                agg_func=node._agg_func,
                target_cache_id=uid,
            )
        elif node._limit is not None:
            op = LimitScan(
                input_schema=input_schema,
                output_schema=output_schema,
                limit=node._limit,
                target_cache_id=uid,
            )
        elif node._project_cols is not None:
            op = Project(
                input_schema=input_schema,
                output_schema=output_schema,
                project_cols=node._project_cols,
                target_cache_id=uid,
            )
        elif node._index is not None:
            op = RetrieveScan(
                input_schema=input_schema,
                output_schema=output_schema,
                index=node._index,
                search_attr=node._search_attr,
                output_attr=node._output_attr,
                k=node._k,
                target_cache_id=uid
            )
        elif output_schema != input_schema:
            op = ConvertScan(
                input_schema=input_schema,
                output_schema=output_schema,
                cardinality=node._cardinality,
                udf=node._udf,
                depends_on=node._depends_on,
                target_cache_id=uid,
            )
        else:
            raise NotImplementedError(
                f"""No logical operator exists for the specified dataset construction.
                {input_schema}->{output_schema} {"with filter:'" + node._filter + "'" if node._filter is not None else ""}"""
            )

        # compute the input group ids and fields for this node
        input_group_ids, input_group_fields, input_group_properties = (
            self.construct_group_tree(dataset_nodes[:-1]) if len(dataset_nodes) > 1 else ([], {}, {})
        )

        # compute the fields added by this operation and all fields
        input_group_short_field_names = list(map(lambda full_field: full_field.split(".")[-1], input_group_fields.keys()))
        new_fields = {
            field_name: field
            for field_name, field in op.output_schema.field_map(unique=True, id=uid).items()
            if (field_name.split(".")[-1] not in input_group_short_field_names) or (node._udf is not None)
        }
        all_fields = {**input_group_fields, **new_fields}

        # compute the set of (short) field names this operation depends on
        depends_on_field_names = (
            {}
            if isinstance(node, DataSource)
            else {field_name.split(".")[-1] for field_name in node._depends_on}
        )

        # compute all properties including this operations'
        all_properties = deepcopy(input_group_properties)
        if isinstance(op, FilteredScan):
            # NOTE: we could use op.get_op_id() here, but storing filter strings makes
            #       debugging a bit easier as you can read which filters are in the Group
            op_filter_str = op.filter.get_filter_str()
            if "filters" in all_properties:
                all_properties["filters"].add(op_filter_str)
            else:
                all_properties["filters"] = set([op_filter_str])

        elif isinstance(op, LimitScan):
            op_limit_str = op.get_logical_op_id()
            if "limits" in all_properties:
                all_properties["limits"].add(op_limit_str)
            else:
                all_properties["limits"] = set([op_limit_str])
    
        elif isinstance(op, Project):
            op_project_str = op.get_logical_op_id()
            if "projects" in all_properties:
                all_properties["projects"].add(op_project_str)
            else:
                all_properties["projects"] = set([op_project_str])

        # construct the logical expression and group
        logical_expression = LogicalExpression(
            operator=op,
            input_group_ids=input_group_ids,
            input_fields=input_group_fields,
            depends_on_field_names=depends_on_field_names,
            generated_fields=new_fields,
            group_id=None,
        )
        group = Group(
            logical_expressions=[logical_expression],
            fields=all_fields,
            properties=all_properties,
        )
        logical_expression.set_group_id(group.group_id)

        # add the expression and group to the optimizer's expressions and groups and return
        self.expressions[logical_expression.get_expr_id()] = logical_expression
        self.groups[group.group_id] = group

        return [group.group_id], all_fields, all_properties

    def convert_query_plan_to_group_tree(self, query_plan: Dataset) -> str:
        # Obtain ordered list of datasets
        dataset_nodes = []
        node = query_plan.copy()

        while isinstance(node, Dataset):
            dataset_nodes.append(node)
            node = node._source
        dataset_nodes.append(node)
        dataset_nodes = list(reversed(dataset_nodes))

        # remove unnecessary convert if output schema from data source scan matches
        # input schema for the next operator
        if len(dataset_nodes) > 1 and dataset_nodes[0].schema.get_desc() == dataset_nodes[1].schema.get_desc():
            dataset_nodes = [dataset_nodes[0]] + dataset_nodes[2:]
            if len(dataset_nodes) > 1:
                dataset_nodes[1]._source = dataset_nodes[0]

        # compute depends_on field for every node
        short_to_full_field_name = {}
        for node_idx, node in enumerate(dataset_nodes):
            # update mapping from short to full field names
            short_field_names = node.schema.field_names()
            full_field_names = node.schema.field_names(unique=True, id=node.universal_identifier())
            for short_field_name, full_field_name in zip(short_field_names, full_field_names):
                # set mapping automatically if this is a new field
                if short_field_name not in short_to_full_field_name or (
                    node_idx > 0 and dataset_nodes[node_idx - 1].schema != node.schema and node._udf is not None
                ):
                    short_to_full_field_name[short_field_name] = full_field_name

            # if the node is a data source, then skip
            if isinstance(node, DataSource):
                continue

            # If the node already has depends_on specified, then resolve each field name to a full (unique) field name
            if len(node._depends_on) > 0:
                node._depends_on = list(map(lambda field: short_to_full_field_name[field], node._depends_on))
                continue

            # otherwise, make the node depend on all upstream nodes
            node._depends_on = set()
            for upstream_node in dataset_nodes[:node_idx]:
                node._depends_on.update(upstream_node.schema.field_names(unique=True, id=upstream_node.universal_identifier()))
            node._depends_on = list(node._depends_on)

        # construct tree of groups
        final_group_id, _, _ = self.construct_group_tree(dataset_nodes)

        # check that final_group_id is a singleton
        assert len(final_group_id) == 1
        final_group_id = final_group_id[0]

        return final_group_id

    def heuristic_optimization(self, group_id: int) -> None:
        """
        Apply universally desirable transformations (e.g. filter/projection push-down).
        """
        pass

    def search_optimization_space(self, group_id: int) -> None:
        # begin the search for an optimal plan with a task to optimize the final group
        initial_task = OptimizeGroup(group_id)
        self.tasks_stack.append(initial_task)

        # TODO: conditionally stop when X number of tasks have been executed to limit exhaustive search
        while len(self.tasks_stack) > 0:
            task = self.tasks_stack.pop(-1)
            new_tasks = []
            if isinstance(task, (OptimizeGroup, ExpandGroup)):
                new_tasks = task.perform(self.groups)
            elif isinstance(task, OptimizeLogicalExpression):
                new_tasks = task.perform(self.transformation_rules, self.implementation_rules)
            elif isinstance(task, ApplyRule):
                context = {"costed_phys_op_ids": self.costed_phys_op_ids}
                new_tasks = task.perform(self.groups, self.expressions, context=context, **self.get_physical_op_params())
            elif isinstance(task, OptimizePhysicalExpression):
                context = {"optimization_strategy_type": self.optimization_strategy_type}
                new_tasks = task.perform(self.cost_model, self.groups, self.policy, context=context)

            self.tasks_stack.extend(new_tasks)

    def optimize(self, query_plan: Dataset, policy: Policy | None = None) -> list[PhysicalPlan]:
        """
        The optimize function takes in an initial query plan and searches the space of
        logical and physical plans in order to cost and produce a (near) optimal physical plan.
        """
        # compute the initial group tree for the user plan
        final_group_id = self.convert_query_plan_to_group_tree(query_plan)

        # TODO
        # # do heuristic based pre-optimization
        # self.heuristic_optimization(final_group_id)

        # search the optimization space by applying logical and physical transformations to the initial group tree
        self.search_optimization_space(final_group_id)
        
<<<<<<< HEAD
        return self.strategy.get_optimal_plans(self.groups, final_group_id, policy)
=======
        return self.strategy.get_optimal_plans(self.groups, final_group_id, policy, self.use_final_op_quality)
    
>>>>>>> a2fb9e13
<|MERGE_RESOLUTION|>--- conflicted
+++ resolved
@@ -455,9 +455,5 @@
         # search the optimization space by applying logical and physical transformations to the initial group tree
         self.search_optimization_space(final_group_id)
         
-<<<<<<< HEAD
-        return self.strategy.get_optimal_plans(self.groups, final_group_id, policy)
-=======
         return self.strategy.get_optimal_plans(self.groups, final_group_id, policy, self.use_final_op_quality)
-    
->>>>>>> a2fb9e13
+    