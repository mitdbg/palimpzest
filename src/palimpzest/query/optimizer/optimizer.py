--- conflicted
+++ resolved
@@ -284,10 +284,7 @@
                 depends_on=node._depends_on,
                 target_cache_id=uid,
             )
-<<<<<<< HEAD
-        #If the operator doesn't mean anything, we just skip it.
-=======
->>>>>>> b5518af8
+        # some legacy plans may have a useless convert; for now we simply skip it
         elif output_schema == input_schema:
             return self.construct_group_tree(dataset_nodes[:-1]) if len(dataset_nodes) > 1 else ([], {}, {})
         else:
