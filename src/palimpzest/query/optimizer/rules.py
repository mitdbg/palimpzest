import logging
from copy import deepcopy
from itertools import combinations

from palimpzest.constants import AggFunc, Cardinality, Model, PromptStrategy
from palimpzest.query.operators.aggregate import ApplyGroupByOp, AverageAggregateOp, CountAggregateOp
from palimpzest.query.operators.code_synthesis_convert import CodeSynthesisConvertSingle
from palimpzest.query.operators.convert import LLMConvertBonded, NonLLMConvert
from palimpzest.query.operators.critique_and_refine_convert import CriticAndRefineConvert
from palimpzest.query.operators.filter import LLMFilter, NonLLMFilter
from palimpzest.query.operators.limit import LimitScanOp
from palimpzest.query.operators.logical import (
    Aggregate,
    BaseScan,
    CacheScan,
    ConvertScan,
    FilteredScan,
    GroupByAggregate,
    LimitScan,
    MapScan,
    Project,
    RetrieveScan,
)
from palimpzest.query.operators.map import MapOp
from palimpzest.query.operators.mixture_of_agents_convert import MixtureOfAgentsConvert
from palimpzest.query.operators.project import ProjectOp
from palimpzest.query.operators.rag_convert import RAGConvert
from palimpzest.query.operators.retrieve import RetrieveOp
from palimpzest.query.operators.scan import CacheScanDataOp, MarshalAndScanDataOp
from palimpzest.query.operators.token_reduction_convert import TokenReducedConvertBonded
from palimpzest.query.optimizer.primitives import Expression, Group, LogicalExpression, PhysicalExpression
from palimpzest.utils.model_helpers import get_models, get_vision_models

logger = logging.getLogger(__name__)


class Rule:
    """
    The abstract base class for transformation and implementation rules.
    """

    @classmethod
    def get_rule_id(cls):
        return cls.__name__

    @staticmethod
    def matches_pattern(logical_expression: LogicalExpression) -> bool:
        raise NotImplementedError("Calling this method from an abstract base class.")

    @staticmethod
    def substitute(logical_expression: LogicalExpression, **kwargs) -> set[Expression]:
        raise NotImplementedError("Calling this method from an abstract base class.")


class TransformationRule(Rule):
    """
    Base class for transformation rules which convert a logical expression to another logical expression.
    The substitute method for a TransformationRule should return all new expressions and all new groups
    which are created during the substitution.
    """

    @staticmethod
    def substitute(
        logical_expression: LogicalExpression, groups: dict[int, Group], expressions: dict[int, Expression], **kwargs
    ) -> tuple[set[LogicalExpression], set[Group]]:
        """
        This function applies the transformation rule to the logical expression, which
        potentially creates new intermediate expressions and groups.

        The function returns a tuple containing:
        - the set of all new logical expressions created when applying the transformation
        - the set of all new groups created when applying the transformation
        - the next group id (after creating any new groups)
        """
        raise NotImplementedError("Calling this method from an abstract base class.")


class PushDownFilter(TransformationRule):
    """
    If this operator is a filter, push down the filter and replace it with the
    most expensive operator in the input group.
    """

    @staticmethod
    def matches_pattern(logical_expression: Expression) -> bool:
        is_match = isinstance(logical_expression.operator, FilteredScan)
        logger.debug(f"PushDownFilter matches_pattern: {is_match} for {logical_expression}")
        return is_match

    @staticmethod
    def substitute(
        logical_expression: LogicalExpression, groups: dict[int, Group], expressions: dict[int, Expression], **kwargs
    ) -> tuple[set[LogicalExpression], set[Group]]:
        logger.debug(f"Substituting PushDownFilter for {logical_expression}")

        # initialize the sets of new logical expressions and groups to be returned
        new_logical_expressions, new_groups = set(), set()

        # for each input group, if this filter does not depend on an operator
        # in that group: then swap the group with this filter
        filter_operator: FilteredScan = logical_expression.operator
        for input_group_id in logical_expression.input_group_ids:
            input_group = groups[input_group_id]

            # if the filter's dependencies aren't contained within the input group's fields,
            # then we can not push it down into this group
            if any([field not in input_group.fields for field in filter_operator.depends_on]):
                continue

            # iterate over logical expressions
            # NOTE: we previously deepcopy'ed the logical expression to avoid modifying the original;
            #       I think I've fixed this internally, but I'm leaving this NOTE as a reminder in case
            #       we see a regression / bug in the future
            for expr in input_group.logical_expressions:
                # if the expression operator is not a convert or a filter, we cannot swap
                if not (isinstance(expr.operator, (ConvertScan, FilteredScan))):
                    continue

                # if this filter depends on a field generated by the expression we're trying to swap with, we can't swap
                if any([field in expr.generated_fields for field in filter_operator.depends_on]):
                    continue

                # create new logical expression with filter pushed down to the input group's logical expression
                new_input_group_ids = deepcopy(expr.input_group_ids)
                new_input_fields = deepcopy(expr.input_fields)
                new_depends_on_field_names = deepcopy(logical_expression.depends_on_field_names)
                new_generated_fields = deepcopy(logical_expression.generated_fields)
                new_filter_expr = LogicalExpression(
                    filter_operator,
                    input_group_ids=new_input_group_ids,
                    input_fields=new_input_fields,
                    depends_on_field_names=new_depends_on_field_names,
                    generated_fields=new_generated_fields,
                    group_id=None,
                )

                # add new_filter_expr to set of new expressions
                new_logical_expressions.add(new_filter_expr)

                # get or compute the group_id and group for this new expression
                group_id, group = None, None

                # if the expression already exists, lookup the group_id and group
                if new_filter_expr.get_expr_id() in expressions:
                    group_id = expressions[new_filter_expr.get_expr_id()].group_id
                    new_filter_expr.set_group_id(group_id)
                    group = groups[group_id]

                # otherwise, lookup or create expression's group and add it to the new expressions
                else:
                    # first, compute the fields for the group
                    all_fields = {**new_input_fields, **new_generated_fields}

                    # next, compute the properties; the properties will be identical to those of the input group
                    # EXCEPT for the filters which will change as a result of our swap
                    new_group_properties = deepcopy(input_group.properties)

                    # if the expression we're swapping with is a FilteredScan,
                    # we need to remove its filter from the input group properties
                    if isinstance(expr.operator, FilteredScan):
                        filter_str = expr.operator.filter.get_filter_str()
                        new_group_properties["filters"].remove(filter_str)

                    # finally, add the pushed-down filter to the new group's properties
                    filter_str = filter_operator.filter.get_filter_str()
                    if "filters" in new_group_properties:
                        new_group_properties["filters"].add(filter_str)
                    else:
                        new_group_properties["filters"] = set([filter_str])

                    # create group for this new filter expression
                    group = Group(
                        logical_expressions=[new_filter_expr],
                        fields=all_fields,
                        properties=new_group_properties,
                    )
                    group_id = group.group_id
                    new_filter_expr.set_group_id(group_id)

                    # if the group already exists, add the expression to that group
                    if group_id in groups:
                        group = groups[group_id]
                        group.logical_expressions.add(new_filter_expr)

                    # otherwise, add this new group to groups and to the set of new groups
                    else:
                        groups[group_id] = group
                        new_groups.add(group)

                # create final new logical expression with expr's operator pulled up
                new_expr = LogicalExpression(
                    expr.operator.copy(),
                    input_group_ids=[group_id]
                    + [g_id for g_id in logical_expression.input_group_ids if g_id != input_group_id],
                    input_fields=group.fields,
                    depends_on_field_names=expr.depends_on_field_names,
                    generated_fields=expr.generated_fields,
                    group_id=logical_expression.group_id,
                )

                # add newly created expression to set of returned expressions
                new_logical_expressions.add(new_expr)

        logger.debug(f"Done substituting PushDownFilter for {logical_expression}")

        return new_logical_expressions, new_groups


class ImplementationRule(Rule):
    """
    Base class for implementation rules which convert a logical expression to a physical expression.
    """

    pass


class NonLLMConvertRule(ImplementationRule):
    """
    Substitute a logical expression for a UDF ConvertScan with a NonLLMConvert physical implementation.
    """

    @classmethod
    def matches_pattern(cls, logical_expression: LogicalExpression) -> bool:
        is_match = isinstance(logical_expression.operator, ConvertScan) and logical_expression.operator.udf is not None
        logger.debug(f"NonLLMConvertRule matches_pattern: {is_match} for {logical_expression}")
        return is_match

    @classmethod
    def substitute(cls, logical_expression: LogicalExpression, **physical_op_params) -> set[PhysicalExpression]:
        logger.debug(f"Substituting NonLLMConvertRule for {logical_expression}")

        logical_op = logical_expression.operator

        # get initial set of parameters for physical op
        op_kwargs = logical_op.get_logical_op_params()
        op_kwargs.update(
            {
                "verbose": physical_op_params["verbose"],
                "logical_op_id": logical_op.get_logical_op_id(),
                "logical_op_name": logical_op.logical_op_name(),
            }
        )

        # construct multi-expression
        op = NonLLMConvert(**op_kwargs)
        expression = PhysicalExpression(
            operator=op,
            input_group_ids=logical_expression.input_group_ids,
            input_fields=logical_expression.input_fields,
            depends_on_field_names=logical_expression.depends_on_field_names,
            generated_fields=logical_expression.generated_fields,
            group_id=logical_expression.group_id,
        )

        deduped_physical_expressions = set([expression])
        logger.debug(f"Done substituting NonLLMConvertRule for {logical_expression}")

        return deduped_physical_expressions


class LLMConvertBondedRule(ImplementationRule):
    """
    Substitute a logical expression for a ConvertScan with a bonded convert physical implementation.
    """

    @classmethod
    def matches_pattern(cls, logical_expression: LogicalExpression) -> bool:
        is_match = isinstance(logical_expression.operator, ConvertScan) and logical_expression.operator.udf is None
        logger.debug(f"LLMConvertBondedRule matches_pattern: {is_match} for {logical_expression}")
        return is_match

    @classmethod
    def substitute(cls, logical_expression: LogicalExpression, **physical_op_params) -> set[PhysicalExpression]:
        logger.debug(f"Substituting LLMConvertBondedRule for {logical_expression}")

        logical_op = logical_expression.operator

        # get initial set of parameters for physical op
        op_kwargs = logical_op.get_logical_op_params()
        op_kwargs.update(
            {
                "verbose": physical_op_params["verbose"],
                "logical_op_id": logical_op.get_logical_op_id(),
                "logical_op_name": logical_op.logical_op_name(),
            }
        )

        # NOTE: when comparing pz.Model(s), equality is determined by the string (i.e. pz.Model.value)
        #       thus, Model.GPT_4o and Model.GPT_4o_V map to the same value; this allows us to use set logic
        #
        # identify models which can be used strictly for text or strictly for images
        vision_models = set(get_vision_models())
        text_models = set(get_models())
        pure_text_models = {model for model in text_models if model not in vision_models}
        pure_vision_models = {model for model in vision_models if model not in text_models}

        # compute attributes about this convert operation
        is_image_conversion = any(
            [
                field.is_image_field
                for field_name, field in logical_expression.input_fields.items()
                if field_name.split(".")[-1] in logical_expression.depends_on_field_names
            ]
        )
        num_image_fields = sum(
            [
                field.is_image_field
                for field_name, field in logical_expression.input_fields.items()
                if field_name.split(".")[-1] in logical_expression.depends_on_field_names
            ]
        )
        list_image_field = any(
            [
                field.is_image_field and hasattr(field, "element_type")
                for field_name, field in logical_expression.input_fields.items()
                if field_name.split(".")[-1] in logical_expression.depends_on_field_names
            ]
        )

        physical_expressions = []
        for model in physical_op_params["available_models"]:
            # skip this model if:
            # 1. this is a pure vision model and we're not doing an image conversion, or
            # 2. this is a pure text model and we're doing an image conversion, or
            # 3. this is a vision model hosted by Together (i.e. LLAMA3_V) and there is more than one image field
            first_criteria = model in pure_vision_models and not is_image_conversion
            second_criteria = model in pure_text_models and is_image_conversion
            third_criteria = model == Model.LLAMA3_V and (num_image_fields > 1 or list_image_field)
            if first_criteria or second_criteria or third_criteria:
                continue

            # construct multi-expression
            op = LLMConvertBonded(
                model=model,
                prompt_strategy=PromptStrategy.COT_QA_IMAGE if is_image_conversion else PromptStrategy.COT_QA,
                **op_kwargs,
            )
            expression = PhysicalExpression(
                operator=op,
                input_group_ids=logical_expression.input_group_ids,
                input_fields=logical_expression.input_fields,
                depends_on_field_names=logical_expression.depends_on_field_names,
                generated_fields=logical_expression.generated_fields,
                group_id=logical_expression.group_id,
            )
            physical_expressions.append(expression)

        deduped_physical_expressions = set(physical_expressions)
        logger.debug(f"Done substituting LLMConvertBondedRule for {logical_expression}")

        return deduped_physical_expressions


class TokenReducedConvertBondedRule(ImplementationRule):
    """
    Substitute a logical expression for a ConvertScan with a bonded token reduced physical implementation.
    """

    token_budgets = [0.1, 0.5, 0.9]

    @classmethod
    def matches_pattern(cls, logical_expression: LogicalExpression) -> bool:
        logical_op = logical_expression.operator
        is_image_conversion = any(
            [
                field.is_image_field
                for field_name, field in logical_expression.input_fields.items()
                if field_name.split(".")[-1] in logical_expression.depends_on_field_names
            ]
        )
        is_match = isinstance(logical_op, ConvertScan) and not is_image_conversion and logical_op.udf is None
        logger.debug(f"TokenReducedConvertBondedRule matches_pattern: {is_match} for {logical_expression}")
        return is_match

    @classmethod
    def substitute(cls, logical_expression: LogicalExpression, **physical_op_params) -> set[PhysicalExpression]:
        logger.debug(f"Substituting TokenReducedConvertBondedRule for {logical_expression}")

        logical_op = logical_expression.operator

        # get initial set of parameters for physical op
        op_kwargs = logical_op.get_logical_op_params()
        op_kwargs.update(
            {
                "verbose": physical_op_params["verbose"],
                "logical_op_id": logical_op.get_logical_op_id(),
                "logical_op_name": logical_op.logical_op_name(),
            }
        )

        # NOTE: when comparing pz.Model(s), equality is determined by the string (i.e. pz.Model.value)
        #       thus, Model.GPT_4o and Model.GPT_4o_V map to the same value; this allows us to use set logic
        #
        # identify models which can be used strictly for text or strictly for images
        vision_models = set(get_vision_models())
        text_models = set(get_models())
        pure_vision_models = {model for model in vision_models if model not in text_models}

        physical_expressions = []
        for model in physical_op_params["available_models"]:
            for token_budget in cls.token_budgets:
                # skip this model if this is a pure image model
                if model in pure_vision_models:
                    continue

                # construct multi-expression
                op = TokenReducedConvertBonded(
                    model=model,
                    prompt_strategy=PromptStrategy.COT_QA,
                    token_budget=token_budget,
                    **op_kwargs,
                )
                expression = PhysicalExpression(
                    operator=op,
                    input_group_ids=logical_expression.input_group_ids,
                    input_fields=logical_expression.input_fields,
                    depends_on_field_names=logical_expression.depends_on_field_names,
                    generated_fields=logical_expression.generated_fields,
                    group_id=logical_expression.group_id,
                )
                physical_expressions.append(expression)

        logger.debug(f"Done substituting TokenReducedConvertBondedRule for {logical_expression}")
        deduped_physical_expressions = set(physical_expressions)

        return deduped_physical_expressions


class CodeSynthesisConvertRule(ImplementationRule):
    """
    Base rule for code synthesis convert operators; the physical convert class
    (CodeSynthesisConvertSingle) is provided by sub-class rules.

    NOTE: we provide the physical convert class(es) in their own sub-classed rules to make
    it easier to allow/disallow groups of rules at the Optimizer level.
    """

    physical_convert_class = None  # overriden by sub-classes

    @classmethod
    def matches_pattern(cls, logical_expression: LogicalExpression) -> bool:
        logical_op = logical_expression.operator
        is_image_conversion = any(
            [
                field.is_image_field
                for field_name, field in logical_expression.input_fields.items()
                if field_name.split(".")[-1] in logical_expression.depends_on_field_names
            ]
        )
        is_match = (
            isinstance(logical_op, ConvertScan)
            and not is_image_conversion
            and logical_op.cardinality != Cardinality.ONE_TO_MANY
            and logical_op.udf is None
        )
        logger.debug(f"CodeSynthesisConvertRule matches_pattern: {is_match} for {logical_expression}")
        return is_match

    @classmethod
    def substitute(cls, logical_expression: LogicalExpression, **physical_op_params) -> set[PhysicalExpression]:
        logger.debug(f"Substituting CodeSynthesisConvertRule for {logical_expression}")

        logical_op = logical_expression.operator

        # get initial set of parameters for physical op
        op_kwargs = logical_op.get_logical_op_params()
        op_kwargs.update(
            {
                "verbose": physical_op_params["verbose"],
                "logical_op_id": logical_op.get_logical_op_id(),
                "logical_op_name": logical_op.logical_op_name(),
            }
        )

        # construct multi-expression
        op = cls.physical_convert_class(
            exemplar_generation_model=physical_op_params["champion_model"],
            code_synth_model=physical_op_params["code_champion_model"],
            fallback_model=physical_op_params["fallback_model"],
            prompt_strategy=PromptStrategy.COT_QA,
            **op_kwargs,
        )
        expression = PhysicalExpression(
            operator=op,
            input_group_ids=logical_expression.input_group_ids,
            input_fields=logical_expression.input_fields,
            depends_on_field_names=logical_expression.depends_on_field_names,
            generated_fields=logical_expression.generated_fields,
            group_id=logical_expression.group_id,
        )
        deduped_physical_expressions = set([expression])
        logger.debug(f"Done substituting CodeSynthesisConvertRule for {logical_expression}")

        return deduped_physical_expressions


class CodeSynthesisConvertSingleRule(CodeSynthesisConvertRule):
    """
    Substitute a logical expression for a ConvertScan with a (single) code synthesis physical implementation.
    """

    physical_convert_class = CodeSynthesisConvertSingle


class RAGConvertRule(ImplementationRule):
    """
    Substitute a logical expression for a ConvertScan with a RAGConvert physical implementation.
    """

    num_chunks_per_fields = [1, 2, 4]
    chunk_sizes = [1000, 2000, 4000]

    @classmethod
    def matches_pattern(cls, logical_expression: LogicalExpression) -> bool:
        logical_op = logical_expression.operator
        is_image_conversion = any(
            [
                field.is_image_field
                for field_name, field in logical_expression.input_fields.items()
                if field_name.split(".")[-1] in logical_expression.depends_on_field_names
            ]
        )
        is_match = isinstance(logical_op, ConvertScan) and not is_image_conversion and logical_op.udf is None
        logger.debug(f"RAGConvertRule matches_pattern: {is_match} for {logical_expression}")
        return is_match

    @classmethod
    def substitute(cls, logical_expression: LogicalExpression, **physical_op_params) -> set[PhysicalExpression]:
        logger.debug(f"Substituting RAGConvertRule for {logical_expression}")

        logical_op = logical_expression.operator

        # get initial set of parameters for physical op
        op_kwargs = logical_op.get_logical_op_params()
        op_kwargs.update(
            {
                "verbose": physical_op_params["verbose"],
                "logical_op_id": logical_op.get_logical_op_id(),
                "logical_op_name": logical_op.logical_op_name(),
            }
        )

        # NOTE: when comparing pz.Model(s), equality is determined by the string (i.e. pz.Model.value)
        #       thus, Model.GPT_4o and Model.GPT_4o_V map to the same value; this allows us to use set logic
        #
        # identify models which can be used strictly for text or strictly for images
        vision_models = set(get_vision_models())
        text_models = set(get_models())
        pure_vision_models = {model for model in vision_models if model not in text_models}

        physical_expressions = []
        for model in physical_op_params["available_models"]:
            # skip this model if this is a pure image model
            if model in pure_vision_models:
                continue

            for num_chunks_per_field in cls.num_chunks_per_fields:
                for chunk_size in cls.chunk_sizes:
                    # construct multi-expression
                    op = RAGConvert(
                        model=model,
                        prompt_strategy=PromptStrategy.COT_QA,
                        num_chunks_per_field=num_chunks_per_field,
                        chunk_size=chunk_size,
                        **op_kwargs,
                    )
                    expression = PhysicalExpression(
                        operator=op,
                        input_group_ids=logical_expression.input_group_ids,
                        input_fields=logical_expression.input_fields,
                        depends_on_field_names=logical_expression.depends_on_field_names,
                        generated_fields=logical_expression.generated_fields,
                        group_id=logical_expression.group_id,
                    )
                    physical_expressions.append(expression)

        logger.debug(f"Done substituting RAGConvertRule for {logical_expression}")
        deduped_physical_expressions = set(physical_expressions)

        return deduped_physical_expressions


class MixtureOfAgentsConvertRule(ImplementationRule):
    """
    Implementation rule for the MixtureOfAgentsConvert operator.
    """

    num_proposer_models = [1, 2, 3]
    temperatures = [0.0, 0.4, 0.8]

    @classmethod
    def matches_pattern(cls, logical_expression: LogicalExpression) -> bool:
        logical_op = logical_expression.operator
        is_match = isinstance(logical_op, ConvertScan) and logical_op.udf is None
        logger.debug(f"MixtureOfAgentsConvertRule matches_pattern: {is_match} for {logical_expression}")
        return is_match

    @classmethod
    def substitute(cls, logical_expression: LogicalExpression, **physical_op_params) -> set[PhysicalExpression]:
        logger.debug(f"Substituting MixtureOfAgentsConvertRule for {logical_expression}")

        logical_op = logical_expression.operator

        # get initial set of parameters for physical op
        op_kwargs: dict = logical_op.get_logical_op_params()
        op_kwargs.update(
            {
                "verbose": physical_op_params["verbose"],
                "logical_op_id": logical_op.get_logical_op_id(),
                "logical_op_name": logical_op.logical_op_name(),
            }
        )

        # NOTE: when comparing pz.Model(s), equality is determined by the string (i.e. pz.Model.value)
        #       thus, Model.GPT_4o and Model.GPT_4o_V map to the same value; this allows us to use set logic
        #
        # identify models which can be used strictly for text or strictly for images
        vision_models = set(get_vision_models())
        text_models = set(get_models())

        # construct set of proposer models and set of aggregator models
        num_image_fields = sum(
            [
                field.is_image_field
                for field_name, field in logical_expression.input_fields.items()
                if field_name.split(".")[-1] in logical_expression.depends_on_field_names
            ]
        )
        list_image_field = any(
            [
                field.is_image_field and hasattr(field, "element_type")
                for field_name, field in logical_expression.input_fields.items()
                if field_name.split(".")[-1] in logical_expression.depends_on_field_names
            ]
        )
        proposer_model_set, is_image_conversion = text_models, False
        if num_image_fields > 1 or list_image_field:
            proposer_model_set = [model for model in vision_models if model != Model.LLAMA3_V]
            is_image_conversion = True
        elif num_image_fields == 1:
            proposer_model_set = vision_models
            is_image_conversion = True
        aggregator_model_set = text_models

        # filter un-available models out of sets
        proposer_model_set = {model for model in proposer_model_set if model in physical_op_params["available_models"]}
        aggregator_model_set = {
            model for model in aggregator_model_set if model in physical_op_params["available_models"]
        }

        # construct MixtureOfAgentsConvert operations for various numbers of proposer models
        # and for every combination of proposer models and aggregator model
        physical_expressions = []
        for k in cls.num_proposer_models:
            for temp in cls.temperatures:
                for proposer_models in combinations(proposer_model_set, k):
                    for aggregator_model in aggregator_model_set:
                        # construct multi-expression
                        op = MixtureOfAgentsConvert(
                            proposer_models=list(proposer_models),
                            temperatures=[temp] * len(proposer_models),
                            aggregator_model=aggregator_model,
                            proposer_prompt=op_kwargs.get("prompt"),
                            proposer_prompt_strategy=PromptStrategy.COT_MOA_PROPOSER_IMAGE
                            if is_image_conversion
                            else PromptStrategy.COT_MOA_PROPOSER,
                            aggregator_prompt_strategy=PromptStrategy.COT_MOA_AGG,
                            **op_kwargs,
                        )
                        expression = PhysicalExpression(
                            operator=op,
                            input_group_ids=logical_expression.input_group_ids,
                            input_fields=logical_expression.input_fields,
                            depends_on_field_names=logical_expression.depends_on_field_names,
                            generated_fields=logical_expression.generated_fields,
                            group_id=logical_expression.group_id,
                        )
                        physical_expressions.append(expression)

        logger.debug(f"Done substituting MixtureOfAgentsConvertRule for {logical_expression}")
        deduped_physical_expressions = set(physical_expressions)

        return deduped_physical_expressions


class CriticAndRefineConvertRule(ImplementationRule):
    """
    Implementation rule for the CriticAndRefineConvert operator.
    """

    @classmethod
    def matches_pattern(cls, logical_expression: LogicalExpression) -> bool:
        logical_op = logical_expression.operator
        is_match = isinstance(logical_op, ConvertScan) and logical_op.udf is None
        logger.debug(f"CriticAndRefineConvertRule matches_pattern: {is_match} for {logical_expression}")
        return is_match

    @classmethod
    def substitute(cls, logical_expression: LogicalExpression, **physical_op_params) -> set[PhysicalExpression]:
        logger.debug(f"Substituting CriticAndRefineConvertRule for {logical_expression}")

        logical_op = logical_expression.operator

        # Get initial parameters for physical operator
        op_kwargs = logical_op.get_logical_op_params()
        op_kwargs.update(
            {
                "verbose": physical_op_params["verbose"],
                "logical_op_id": logical_op.get_logical_op_id(),
                "logical_op_name": logical_op.logical_op_name(),
            }
        )

        # NOTE: when comparing pz.Model(s), equality is determined by the string (i.e. pz.Model.value)
        #       thus, Model.GPT_4o and Model.GPT_4o_V map to the same value; this allows us to use set logic
        #
        # identify models which can be used strictly for text or strictly for images
        vision_models = set(get_vision_models())
        text_models = set(get_models())
        pure_text_models = {model for model in text_models if model not in vision_models}
        pure_vision_models = {model for model in vision_models if model not in text_models}

        # compute attributes about this convert operation
        is_image_conversion = any(
            [
                field.is_image_field
                for field_name, field in logical_expression.input_fields.items()
                if field_name.split(".")[-1] in logical_expression.depends_on_field_names
            ]
        )
        num_image_fields = sum(
            [
                field.is_image_field
                for field_name, field in logical_expression.input_fields.items()
                if field_name.split(".")[-1] in logical_expression.depends_on_field_names
            ]
        )
        list_image_field = any(
            [
                field.is_image_field and hasattr(field, "element_type")
                for field_name, field in logical_expression.input_fields.items()
                if field_name.split(".")[-1] in logical_expression.depends_on_field_names
            ]
        )

        # identify models which can be used for this convert operation
        models = []
        for model in physical_op_params["available_models"]:
            # skip this model if:
            # 1. this is a pure vision model and we're not doing an image conversion, or
            # 2. this is a pure text model and we're doing an image conversion, or
            # 3. this is a vision model hosted by Together (i.e. LLAMA3_V) and there is more than one image field
            first_criteria = model in pure_vision_models and not is_image_conversion
            second_criteria = model in pure_text_models and is_image_conversion
            third_criteria = model == Model.LLAMA3_V and (num_image_fields > 1 or list_image_field)
            if first_criteria or second_criteria or third_criteria:
                continue

            models.append(model)

        # TODO: heuristic(s) to narrow the space of critic and refine models we consider using class attributes
        # construct CriticAndRefineConvert operations for every combination of model, critic model, and refinement model
        physical_expressions = []
        for model in models:
            for critic_model in models:
                for refine_model in models:
                    # construct multi-expression
                    op = CriticAndRefineConvert(
                        model=model,
                        prompt_strategy=PromptStrategy.COT_QA_IMAGE if is_image_conversion else PromptStrategy.COT_QA,
                        critic_model=critic_model,
                        refine_model=refine_model,
                        **op_kwargs,
                    )
                    expression = PhysicalExpression(
                        operator=op,
                        input_group_ids=logical_expression.input_group_ids,
                        input_fields=logical_expression.input_fields,
                        depends_on_field_names=logical_expression.depends_on_field_names,
                        generated_fields=logical_expression.generated_fields,
                        group_id=logical_expression.group_id,
                    )
                    physical_expressions.append(expression)

        logger.debug(f"Done substituting CriticAndRefineConvertRule for {logical_expression}")
        deduped_physical_expressions = set(physical_expressions)

        return deduped_physical_expressions


class RetrieveRule(ImplementationRule):
    """
    Substitute a logical expression for a RetrieveScan with a Retrieve physical implementation.
    """
<<<<<<< HEAD
    k_budgets = [1, 3, 5, 10, 15, 20, 25]
=======

    k_budgets = [1, 3, 5, 10]
>>>>>>> 0cb96a7b

    @classmethod
    def matches_pattern(cls, logical_expression: LogicalExpression) -> bool:
        is_match = isinstance(logical_expression.operator, RetrieveScan)
        logger.debug(f"RetrieveRule matches_pattern: {is_match} for {logical_expression}")
        return is_match

    @classmethod
    def substitute(cls, logical_expression: LogicalExpression, **physical_op_params) -> set[PhysicalExpression]:
        logger.debug(f"Substituting RetrieveRule for {logical_expression}")

        logical_op = logical_expression.operator

        physical_expressions = []
        ks = cls.k_budgets if logical_op.k == -1 else [logical_op.k]
        for k in ks:
            # get initial set of parameters for physical op
            op_kwargs = logical_op.get_logical_op_params()
            op_kwargs.update(
                {
                    "verbose": physical_op_params["verbose"],
                    "logical_op_id": logical_op.get_logical_op_id(),
                    "logical_op_name": logical_op.logical_op_name(),
                    "k": k,
                }
            )

            # construct multi-expression
            op = RetrieveOp(**op_kwargs)
            expression = PhysicalExpression(
                operator=op,
                input_group_ids=logical_expression.input_group_ids,
                input_fields=logical_expression.input_fields,
                depends_on_field_names=logical_expression.depends_on_field_names,
                generated_fields=logical_expression.generated_fields,
                group_id=logical_expression.group_id,
            )

            physical_expressions.append(expression)

        logger.debug(f"Done substituting RetrieveRule for {logical_expression}")
        deduped_physical_expressions = set(physical_expressions)

        return deduped_physical_expressions


class NonLLMFilterRule(ImplementationRule):
    """
    Substitute a logical expression for a FilteredScan with a non-llm filter physical implementation.
    """

    @staticmethod
    def matches_pattern(logical_expression: LogicalExpression) -> bool:
        is_match = (
            isinstance(logical_expression.operator, FilteredScan)
            and logical_expression.operator.filter.filter_fn is not None
        )
        logger.debug(f"NonLLMFilterRule matches_pattern: {is_match} for {logical_expression}")
        return is_match

    @staticmethod
    def substitute(logical_expression: LogicalExpression, **physical_op_params) -> set[PhysicalExpression]:
        logger.debug(f"Substituting NonLLMFilterRule for {logical_expression}")

        logical_op = logical_expression.operator
        op_kwargs = logical_op.get_logical_op_params()
        op_kwargs.update(
            {
                "verbose": physical_op_params["verbose"],
                "logical_op_id": logical_op.get_logical_op_id(),
                "logical_op_name": logical_op.logical_op_name(),
            }
        )
        op = NonLLMFilter(**op_kwargs)

        expression = PhysicalExpression(
            operator=op,
            input_group_ids=logical_expression.input_group_ids,
            input_fields=logical_expression.input_fields,
            depends_on_field_names=logical_expression.depends_on_field_names,
            generated_fields=logical_expression.generated_fields,
            group_id=logical_expression.group_id,
        )
        logger.debug(f"Done substituting NonLLMFilterRule for {logical_expression}")
        deduped_physical_expressions = set([expression])

        return deduped_physical_expressions


class LLMFilterRule(ImplementationRule):
    """
    Substitute a logical expression for a FilteredScan with an llm filter physical implementation.
    """

    @staticmethod
    def matches_pattern(logical_expression: LogicalExpression) -> bool:
        is_match = (
            isinstance(logical_expression.operator, FilteredScan)
            and logical_expression.operator.filter.filter_condition is not None
        )
        logger.debug(f"LLMFilterRule matches_pattern: {is_match} for {logical_expression}")
        return is_match

    @staticmethod
    def substitute(logical_expression: LogicalExpression, **physical_op_params) -> set[PhysicalExpression]:
        logger.debug(f"Substituting LLMFilterRule for {logical_expression}")

        logical_op = logical_expression.operator
        op_kwargs = logical_op.get_logical_op_params()
        op_kwargs.update(
            {
                "verbose": physical_op_params["verbose"],
                "logical_op_id": logical_op.get_logical_op_id(),
                "logical_op_name": logical_op.logical_op_name(),
            }
        )

        # NOTE: when comparing pz.Model(s), equality is determined by the string (i.e. pz.Model.value)
        #       thus, Model.GPT_4o and Model.GPT_4o_V map to the same value; this allows us to use set logic
        #
        # identify models which can be used strictly for text or strictly for images
        vision_models = set(get_vision_models())
        text_models = set(get_models())
        pure_text_models = {model for model in text_models if model not in vision_models}
        pure_vision_models = {model for model in vision_models if model not in text_models}

        # compute attributes about this filter operation
        is_image_filter = any(
            [
                field.is_image_field
                for field_name, field in logical_expression.input_fields.items()
                if field_name.split(".")[-1] in logical_expression.depends_on_field_names
            ]
        )
        num_image_fields = sum(
            [
                field.is_image_field
                for field_name, field in logical_expression.input_fields.items()
                if field_name.split(".")[-1] in logical_expression.depends_on_field_names
            ]
        )
        list_image_field = any(
            [
                field.is_image_field and hasattr(field, "element_type")
                for field_name, field in logical_expression.input_fields.items()
                if field_name.split(".")[-1] in logical_expression.depends_on_field_names
            ]
        )

        physical_expressions = []
        for model in physical_op_params["available_models"]:
            # skip this model if:
            # 1. this is a pure vision model and we're not doing an image filter, or
            # 2. this is a pure text model and we're doing an image filter, or
            # 3. this is a vision model hosted by Together (i.e. LLAMA3_V) and there is more than one image field
            first_criteria = model in pure_vision_models and not is_image_filter
            second_criteria = model in pure_text_models and is_image_filter
            third_criteria = model == Model.LLAMA3_V and (num_image_fields > 1 or list_image_field)
            if first_criteria or second_criteria or third_criteria:
                continue

            # construct multi-expression
            op = LLMFilter(
                model=model,
                prompt_strategy=PromptStrategy.COT_BOOL_IMAGE if is_image_filter else PromptStrategy.COT_BOOL,
                **op_kwargs,
            )
            expression = PhysicalExpression(
                operator=op,
                input_group_ids=logical_expression.input_group_ids,
                input_fields=logical_expression.input_fields,
                depends_on_field_names=logical_expression.depends_on_field_names,
                generated_fields=logical_expression.generated_fields,
                group_id=logical_expression.group_id,
            )
            physical_expressions.append(expression)

        logger.debug(f"Done substituting LLMFilterRule for {logical_expression}")
        deduped_physical_expressions = set(physical_expressions)

        return deduped_physical_expressions


class AggregateRule(ImplementationRule):
    """
    Substitute the logical expression for an aggregate with its physical counterpart.
    """

    @staticmethod
    def matches_pattern(logical_expression: LogicalExpression) -> bool:
        is_match = isinstance(logical_expression.operator, Aggregate)
        logger.debug(f"AggregateRule matches_pattern: {is_match} for {logical_expression}")
        return is_match

    @staticmethod
    def substitute(logical_expression: LogicalExpression, **physical_op_params) -> set[PhysicalExpression]:
        logger.debug(f"Substituting AggregateRule for {logical_expression}")

        logical_op = logical_expression.operator
        op_kwargs = logical_op.get_logical_op_params()
        op_kwargs.update(
            {
                "verbose": physical_op_params["verbose"],
                "logical_op_id": logical_op.get_logical_op_id(),
                "logical_op_name": logical_op.logical_op_name(),
            }
        )

        op = None
        if logical_op.agg_func == AggFunc.COUNT:
            op = CountAggregateOp(**op_kwargs)
        elif logical_op.agg_func == AggFunc.AVERAGE:
            op = AverageAggregateOp(**op_kwargs)
        else:
            raise Exception(f"Cannot support aggregate function: {logical_op.agg_func}")

        expression = PhysicalExpression(
            operator=op,
            input_group_ids=logical_expression.input_group_ids,
            input_fields=logical_expression.input_fields,
            depends_on_field_names=logical_expression.depends_on_field_names,
            generated_fields=logical_expression.generated_fields,
            group_id=logical_expression.group_id,
        )

        logger.debug(f"Done substituting AggregateRule for {logical_expression}")
        deduped_physical_expressions = set([expression])

        return deduped_physical_expressions


class BasicSubstitutionRule(ImplementationRule):
    """
    For logical operators with a single physical implementation, substitute the
    logical expression with its physical counterpart.
    """

    LOGICAL_OP_CLASS_TO_PHYSICAL_OP_CLASS_MAP = {
        BaseScan: MarshalAndScanDataOp,
        CacheScan: CacheScanDataOp,
        LimitScan: LimitScanOp,
        Project: ProjectOp,
        GroupByAggregate: ApplyGroupByOp,
        MapScan: MapOp,
    }

    @classmethod
    def matches_pattern(cls, logical_expression: LogicalExpression) -> bool:
        logical_op_class = logical_expression.operator.__class__
        is_match = logical_op_class in cls.LOGICAL_OP_CLASS_TO_PHYSICAL_OP_CLASS_MAP
        logger.debug(f"BasicSubstitutionRule matches_pattern: {is_match} for {logical_expression}")
        return is_match

    @classmethod
    def substitute(cls, logical_expression: LogicalExpression, **physical_op_params) -> set[PhysicalExpression]:
        logger.debug(f"Substituting BasicSubstitutionRule for {logical_expression}")

        logical_op = logical_expression.operator
        op_kwargs = logical_op.get_logical_op_params()
        op_kwargs.update(
            {
                "verbose": physical_op_params["verbose"],
                "logical_op_id": logical_op.get_logical_op_id(),
                "logical_op_name": logical_op.logical_op_name(),
            }
        )
        physical_op_class = cls.LOGICAL_OP_CLASS_TO_PHYSICAL_OP_CLASS_MAP[logical_op.__class__]
        op = physical_op_class(**op_kwargs)

        expression = PhysicalExpression(
            operator=op,
            input_group_ids=logical_expression.input_group_ids,
            input_fields=logical_expression.input_fields,
            depends_on_field_names=logical_expression.depends_on_field_names,
            generated_fields=logical_expression.generated_fields,
            group_id=logical_expression.group_id,
        )

        logger.debug(f"Done substituting BasicSubstitutionRule for {logical_expression}")
        deduped_physical_expressions = set([expression])

        return deduped_physical_expressions<|MERGE_RESOLUTION|>--- conflicted
+++ resolved
@@ -792,12 +792,7 @@
     """
     Substitute a logical expression for a RetrieveScan with a Retrieve physical implementation.
     """
-<<<<<<< HEAD
     k_budgets = [1, 3, 5, 10, 15, 20, 25]
-=======
-
-    k_budgets = [1, 3, 5, 10]
->>>>>>> 0cb96a7b
 
     @classmethod
     def matches_pattern(cls, logical_expression: LogicalExpression) -> bool:
