import logging
from copy import deepcopy
from itertools import combinations

from palimpzest.constants import AggFunc, Cardinality, PromptStrategy
from palimpzest.query.operators.aggregate import ApplyGroupByOp, AverageAggregateOp, CountAggregateOp
from palimpzest.query.operators.code_synthesis_convert import CodeSynthesisConvertSingle
from palimpzest.query.operators.convert import LLMConvertBonded, NonLLMConvert
from palimpzest.query.operators.critique_and_refine_convert import CriticAndRefineConvert
from palimpzest.query.operators.filter import LLMFilter, NonLLMFilter
from palimpzest.query.operators.limit import LimitScanOp
from palimpzest.query.operators.logical import (
    Aggregate,
    BaseScan,
    CacheScan,
    ConvertScan,
    FilteredScan,
    GroupByAggregate,
    LimitScan,
    MapScan,
    Project,
    RetrieveScan,
)
from palimpzest.query.operators.map import MapOp
from palimpzest.query.operators.mixture_of_agents_convert import MixtureOfAgentsConvert
from palimpzest.query.operators.project import ProjectOp
from palimpzest.query.operators.rag_convert import RAGConvert
from palimpzest.query.operators.retrieve import RetrieveOp
from palimpzest.query.operators.scan import CacheScanDataOp, MarshalAndScanDataOp
from palimpzest.query.operators.split_convert import SplitConvert
from palimpzest.query.optimizer.primitives import Expression, Group, LogicalExpression, PhysicalExpression
from palimpzest.utils.model_helpers import get_models, get_vision_models

logger = logging.getLogger(__name__)


class Rule:
    """
    The abstract base class for transformation and implementation rules.
    """

    @classmethod
    def get_rule_id(cls):
        return cls.__name__

    @staticmethod
    def matches_pattern(logical_expression: LogicalExpression) -> bool:
        raise NotImplementedError("Calling this method from an abstract base class.")

    @staticmethod
    def substitute(logical_expression: LogicalExpression, **kwargs) -> set[Expression]:
        raise NotImplementedError("Calling this method from an abstract base class.")


class TransformationRule(Rule):
    """
    Base class for transformation rules which convert a logical expression to another logical expression.
    The substitute method for a TransformationRule should return all new expressions and all new groups
    which are created during the substitution.
    """

    @staticmethod
    def substitute(
        logical_expression: LogicalExpression, groups: dict[int, Group], expressions: dict[int, Expression], **kwargs
    ) -> tuple[set[LogicalExpression], set[Group]]:
        """
        This function applies the transformation rule to the logical expression, which
        potentially creates new intermediate expressions and groups.

        The function returns a tuple containing:
        - the set of all new logical expressions created when applying the transformation
        - the set of all new groups created when applying the transformation
        - the next group id (after creating any new groups)
        """
        raise NotImplementedError("Calling this method from an abstract base class.")


class PushDownFilter(TransformationRule):
    """
    If this operator is a filter, push down the filter and replace it with the
    most expensive operator in the input group.
    """

    @staticmethod
    def matches_pattern(logical_expression: Expression) -> bool:
        is_match = isinstance(logical_expression.operator, FilteredScan)
        logger.debug(f"PushDownFilter matches_pattern: {is_match} for {logical_expression}")
        return is_match

    @staticmethod
    def substitute(
        logical_expression: LogicalExpression, groups: dict[int, Group], expressions: dict[int, Expression], **kwargs
    ) -> tuple[set[LogicalExpression], set[Group]]:
        logger.debug(f"Substituting PushDownFilter for {logical_expression}")

        # initialize the sets of new logical expressions and groups to be returned
        new_logical_expressions, new_groups = set(), set()

        # for each input group, if this filter does not depend on an operator
        # in that group: then swap the group with this filter
        filter_operator: FilteredScan = logical_expression.operator
        for input_group_id in logical_expression.input_group_ids:
            input_group = groups[input_group_id]

            # if the filter's dependencies aren't contained within the input group's fields,
            # then we can not push it down into this group
            if any([field not in input_group.fields for field in filter_operator.depends_on]):
                continue

            # iterate over logical expressions
            # NOTE: we previously deepcopy'ed the logical expression to avoid modifying the original;
            #       I think I've fixed this internally, but I'm leaving this NOTE as a reminder in case
            #       we see a regression / bug in the future
            for expr in input_group.logical_expressions:
                # if the expression operator is not a convert or a filter, we cannot swap
                if not (isinstance(expr.operator, (ConvertScan, FilteredScan))):
                    continue

                # if this filter depends on a field generated by the expression we're trying to swap with, we can't swap
                if any([field in expr.generated_fields for field in filter_operator.depends_on]):
                    continue

                # create new logical expression with filter pushed down to the input group's logical expression
                new_input_group_ids = deepcopy(expr.input_group_ids)
                new_input_fields = deepcopy(expr.input_fields)
                new_depends_on_field_names = deepcopy(logical_expression.depends_on_field_names)
                new_generated_fields = deepcopy(logical_expression.generated_fields)
                new_filter_expr = LogicalExpression(
                    filter_operator,
                    input_group_ids=new_input_group_ids,
                    input_fields=new_input_fields,
                    depends_on_field_names=new_depends_on_field_names,
                    generated_fields=new_generated_fields,
                    group_id=None,
                )

                # add new_filter_expr to set of new expressions
                new_logical_expressions.add(new_filter_expr)

                # get or compute the group_id and group for this new expression
                group_id, group = None, None

                # if the expression already exists, lookup the group_id and group
                if new_filter_expr.get_expr_id() in expressions:
                    group_id = expressions[new_filter_expr.get_expr_id()].group_id
                    new_filter_expr.set_group_id(group_id)
                    group = groups[group_id]

                # otherwise, lookup or create expression's group and add it to the new expressions
                else:
                    # first, compute the fields for the group
                    all_fields = {**new_input_fields, **new_generated_fields}

                    # next, compute the properties; the properties will be identical to those of the input group
                    # EXCEPT for the filters which will change as a result of our swap
                    new_group_properties = deepcopy(input_group.properties)

                    # if the expression we're swapping with is a FilteredScan,
                    # we need to remove its filter from the input group properties
                    if isinstance(expr.operator, FilteredScan):
                        filter_str = expr.operator.filter.get_filter_str()
                        new_group_properties["filters"].remove(filter_str)

                    # finally, add the pushed-down filter to the new group's properties
                    filter_str = filter_operator.filter.get_filter_str()
                    if "filters" in new_group_properties:
                        new_group_properties["filters"].add(filter_str)
                    else:
                        new_group_properties["filters"] = set([filter_str])

                    # create group for this new filter expression
                    group = Group(
                        logical_expressions=[new_filter_expr],
                        fields=all_fields,
                        properties=new_group_properties,
                    )
                    group_id = group.group_id
                    new_filter_expr.set_group_id(group_id)

                    # if the group already exists, add the expression to that group
                    if group_id in groups:
                        group = groups[group_id]
                        group.logical_expressions.add(new_filter_expr)

                    # otherwise, add this new group to groups and to the set of new groups
                    else:
                        groups[group_id] = group
                        new_groups.add(group)

                # create final new logical expression with expr's operator pulled up
                new_expr = LogicalExpression(
                    expr.operator.copy(),
                    input_group_ids=[group_id]
                    + [g_id for g_id in logical_expression.input_group_ids if g_id != input_group_id],
                    input_fields=group.fields,
                    depends_on_field_names=expr.depends_on_field_names,
                    generated_fields=expr.generated_fields,
                    group_id=logical_expression.group_id,
                )

                # add newly created expression to set of returned expressions
                new_logical_expressions.add(new_expr)

        logger.debug(f"Done substituting PushDownFilter for {logical_expression}")

        return new_logical_expressions, new_groups


class ImplementationRule(Rule):
    """
    Base class for implementation rules which convert a logical expression to a physical expression.
    """

    pass


class NonLLMConvertRule(ImplementationRule):
    """
    Substitute a logical expression for a UDF ConvertScan with a NonLLMConvert physical implementation.
    """

    @classmethod
    def matches_pattern(cls, logical_expression: LogicalExpression) -> bool:
        is_match = isinstance(logical_expression.operator, ConvertScan) and logical_expression.operator.udf is not None
        logger.debug(f"NonLLMConvertRule matches_pattern: {is_match} for {logical_expression}")
        return is_match

    @classmethod
    def substitute(cls, logical_expression: LogicalExpression, **physical_op_params) -> set[PhysicalExpression]:
        logger.debug(f"Substituting NonLLMConvertRule for {logical_expression}")

        logical_op = logical_expression.operator

        # get initial set of parameters for physical op
        op_kwargs = logical_op.get_logical_op_params()
        op_kwargs.update(
            {
                "verbose": physical_op_params["verbose"],
                "logical_op_id": logical_op.get_logical_op_id(),
                "logical_op_name": logical_op.logical_op_name(),
            }
        )

        # construct multi-expression
        op = NonLLMConvert(**op_kwargs)
        expression = PhysicalExpression(
            operator=op,
            input_group_ids=logical_expression.input_group_ids,
            input_fields=logical_expression.input_fields,
            depends_on_field_names=logical_expression.depends_on_field_names,
            generated_fields=logical_expression.generated_fields,
            group_id=logical_expression.group_id,
        )

        deduped_physical_expressions = set([expression])
        logger.debug(f"Done substituting NonLLMConvertRule for {logical_expression}")

        return deduped_physical_expressions


class LLMConvertBondedRule(ImplementationRule):
    """
    Substitute a logical expression for a ConvertScan with a bonded convert physical implementation.
    """

    @classmethod
    def matches_pattern(cls, logical_expression: LogicalExpression) -> bool:
        is_match = isinstance(logical_expression.operator, ConvertScan) and logical_expression.operator.udf is None
        logger.debug(f"LLMConvertBondedRule matches_pattern: {is_match} for {logical_expression}")
        return is_match

    @classmethod
    def substitute(cls, logical_expression: LogicalExpression, **physical_op_params) -> set[PhysicalExpression]:
        logger.debug(f"Substituting LLMConvertBondedRule for {logical_expression}")

        logical_op = logical_expression.operator

        # get initial set of parameters for physical op
        op_kwargs = logical_op.get_logical_op_params()
        op_kwargs.update(
            {
                "verbose": physical_op_params["verbose"],
                "logical_op_id": logical_op.get_logical_op_id(),
                "logical_op_name": logical_op.logical_op_name(),
            }
        )

        # identify models which can be used strictly for text or strictly for images
        vision_models = set(get_vision_models())
        text_models = set(get_models())
        pure_text_models = {model for model in text_models if model not in vision_models}
        pure_vision_models = {model for model in vision_models if model not in text_models}

        # compute attributes about this convert operation
        is_image_conversion = any(
            [
                field.is_image_field
                for field_name, field in logical_expression.input_fields.items()
                if field_name.split(".")[-1] in logical_expression.depends_on_field_names
            ]
        )
        num_image_fields = sum(
            [
                field.is_image_field
                for field_name, field in logical_expression.input_fields.items()
                if field_name.split(".")[-1] in logical_expression.depends_on_field_names
            ]
        )
        list_image_field = any(
            [
                field.is_image_field and hasattr(field, "element_type")
                for field_name, field in logical_expression.input_fields.items()
                if field_name.split(".")[-1] in logical_expression.depends_on_field_names
            ]
        )

        physical_expressions = []
        for model in physical_op_params["available_models"]:
            # skip this model if:
            # 1. this is a pure vision model and we're not doing an image conversion, or
            # 2. this is a pure text model and we're doing an image conversion, or
            # 3. this is a vision model hosted by Together (i.e. LLAMA3 vision) and there is more than one image field
            first_criteria = model in pure_vision_models and not is_image_conversion
            second_criteria = model in pure_text_models and is_image_conversion
            third_criteria = model.is_llama_model() and model.is_vision_model() and (num_image_fields > 1 or list_image_field)
            if first_criteria or second_criteria or third_criteria:
                continue

            # construct multi-expression
            op = LLMConvertBonded(
                model=model,
                prompt_strategy=PromptStrategy.COT_QA_IMAGE if is_image_conversion else PromptStrategy.COT_QA,
                **op_kwargs,
            )
            expression = PhysicalExpression(
                operator=op,
                input_group_ids=logical_expression.input_group_ids,
                input_fields=logical_expression.input_fields,
                depends_on_field_names=logical_expression.depends_on_field_names,
                generated_fields=logical_expression.generated_fields,
                group_id=logical_expression.group_id,
            )
            physical_expressions.append(expression)

        deduped_physical_expressions = set(physical_expressions)
        logger.debug(f"Done substituting LLMConvertBondedRule for {logical_expression}")

        return deduped_physical_expressions


<<<<<<< HEAD
class TokenReducedConvertBondedRule(ImplementationRule):
    """
    Substitute a logical expression for a ConvertScan with a bonded token reduced physical implementation.
    """

    token_budgets = [0.1, 0.5, 0.9]

    @classmethod
    def matches_pattern(cls, logical_expression: LogicalExpression) -> bool:
        logical_op = logical_expression.operator
        is_image_conversion = any(
            [
                field.is_image_field
                for field_name, field in logical_expression.input_fields.items()
                if field_name.split(".")[-1] in logical_expression.depends_on_field_names
            ]
        )
        is_match = isinstance(logical_op, ConvertScan) and not is_image_conversion and logical_op.udf is None
        logger.debug(f"TokenReducedConvertBondedRule matches_pattern: {is_match} for {logical_expression}")
        return is_match

    @classmethod
    def substitute(cls, logical_expression: LogicalExpression, **physical_op_params) -> set[PhysicalExpression]:
        logger.debug(f"Substituting TokenReducedConvertBondedRule for {logical_expression}")

        logical_op = logical_expression.operator

        # get initial set of parameters for physical op
        op_kwargs = logical_op.get_logical_op_params()
        op_kwargs.update(
            {
                "verbose": physical_op_params["verbose"],
                "logical_op_id": logical_op.get_logical_op_id(),
                "logical_op_name": logical_op.logical_op_name(),
            }
        )

        # identify models which can be used strictly for text or strictly for images
        vision_models = set(get_vision_models())
        text_models = set(get_models())
        pure_vision_models = {model for model in vision_models if model not in text_models}

        physical_expressions = []
        for model in physical_op_params["available_models"]:
            for token_budget in cls.token_budgets:
                # skip this model if this is a pure image model
                if model in pure_vision_models:
                    continue

                # construct multi-expression
                op = TokenReducedConvertBonded(
                    model=model,
                    prompt_strategy=PromptStrategy.COT_QA,
                    token_budget=token_budget,
                    **op_kwargs,
                )
                expression = PhysicalExpression(
                    operator=op,
                    input_group_ids=logical_expression.input_group_ids,
                    input_fields=logical_expression.input_fields,
                    depends_on_field_names=logical_expression.depends_on_field_names,
                    generated_fields=logical_expression.generated_fields,
                    group_id=logical_expression.group_id,
                )
                physical_expressions.append(expression)

        logger.debug(f"Done substituting TokenReducedConvertBondedRule for {logical_expression}")
        deduped_physical_expressions = set(physical_expressions)

        return deduped_physical_expressions


=======
>>>>>>> 6a1bc623
class CodeSynthesisConvertRule(ImplementationRule):
    """
    Base rule for code synthesis convert operators; the physical convert class
    (CodeSynthesisConvertSingle) is provided by sub-class rules.

    NOTE: we provide the physical convert class(es) in their own sub-classed rules to make
    it easier to allow/disallow groups of rules at the Optimizer level.
    """

    physical_convert_class = None  # overriden by sub-classes

    @classmethod
    def matches_pattern(cls, logical_expression: LogicalExpression) -> bool:
        logical_op = logical_expression.operator
        is_image_conversion = any(
            [
                field.is_image_field
                for field_name, field in logical_expression.input_fields.items()
                if field_name.split(".")[-1] in logical_expression.depends_on_field_names
            ]
        )
        is_match = (
            isinstance(logical_op, ConvertScan)
            and not is_image_conversion
            and logical_op.cardinality != Cardinality.ONE_TO_MANY
            and logical_op.udf is None
        )
        logger.debug(f"CodeSynthesisConvertRule matches_pattern: {is_match} for {logical_expression}")
        return is_match

    @classmethod
    def substitute(cls, logical_expression: LogicalExpression, **physical_op_params) -> set[PhysicalExpression]:
        logger.debug(f"Substituting CodeSynthesisConvertRule for {logical_expression}")

        logical_op = logical_expression.operator

        # get initial set of parameters for physical op
        op_kwargs = logical_op.get_logical_op_params()
        op_kwargs.update(
            {
                "verbose": physical_op_params["verbose"],
                "logical_op_id": logical_op.get_logical_op_id(),
                "logical_op_name": logical_op.logical_op_name(),
            }
        )

        # construct multi-expression
        op = cls.physical_convert_class(
            exemplar_generation_model=physical_op_params["champion_model"],
            code_synth_model=physical_op_params["code_champion_model"],
            fallback_model=physical_op_params["fallback_model"],
            prompt_strategy=PromptStrategy.COT_QA,
            **op_kwargs,
        )
        expression = PhysicalExpression(
            operator=op,
            input_group_ids=logical_expression.input_group_ids,
            input_fields=logical_expression.input_fields,
            depends_on_field_names=logical_expression.depends_on_field_names,
            generated_fields=logical_expression.generated_fields,
            group_id=logical_expression.group_id,
        )
        deduped_physical_expressions = set([expression])
        logger.debug(f"Done substituting CodeSynthesisConvertRule for {logical_expression}")

        return deduped_physical_expressions


class CodeSynthesisConvertSingleRule(CodeSynthesisConvertRule):
    """
    Substitute a logical expression for a ConvertScan with a (single) code synthesis physical implementation.
    """

    physical_convert_class = CodeSynthesisConvertSingle


class RAGConvertRule(ImplementationRule):
    """
    Substitute a logical expression for a ConvertScan with a RAGConvert physical implementation.
    """

    num_chunks_per_fields = [1, 2, 4]
    chunk_sizes = [1000, 2000, 4000]

    @classmethod
    def matches_pattern(cls, logical_expression: LogicalExpression) -> bool:
        logical_op = logical_expression.operator
        is_image_conversion = any(
            [
                field.is_image_field
                for field_name, field in logical_expression.input_fields.items()
                if field_name.split(".")[-1] in logical_expression.depends_on_field_names
            ]
        )
        is_match = isinstance(logical_op, ConvertScan) and not is_image_conversion and logical_op.udf is None
        logger.debug(f"RAGConvertRule matches_pattern: {is_match} for {logical_expression}")
        return is_match

    @classmethod
    def substitute(cls, logical_expression: LogicalExpression, **physical_op_params) -> set[PhysicalExpression]:
        logger.debug(f"Substituting RAGConvertRule for {logical_expression}")

        logical_op = logical_expression.operator

        # get initial set of parameters for physical op
        op_kwargs = logical_op.get_logical_op_params()
        op_kwargs.update(
            {
                "verbose": physical_op_params["verbose"],
                "logical_op_id": logical_op.get_logical_op_id(),
                "logical_op_name": logical_op.logical_op_name(),
            }
        )

        # identify models which can be used strictly for text or strictly for images
        vision_models = set(get_vision_models())
        text_models = set(get_models())
        pure_vision_models = {model for model in vision_models if model not in text_models}

        physical_expressions = []
        for model in physical_op_params["available_models"]:
            # skip this model if this is a pure image model
            if model in pure_vision_models:
                continue

            for num_chunks_per_field in cls.num_chunks_per_fields:
                for chunk_size in cls.chunk_sizes:
                    # construct multi-expression
                    op = RAGConvert(
                        model=model,
                        prompt_strategy=PromptStrategy.COT_QA,
                        num_chunks_per_field=num_chunks_per_field,
                        chunk_size=chunk_size,
                        **op_kwargs,
                    )
                    expression = PhysicalExpression(
                        operator=op,
                        input_group_ids=logical_expression.input_group_ids,
                        input_fields=logical_expression.input_fields,
                        depends_on_field_names=logical_expression.depends_on_field_names,
                        generated_fields=logical_expression.generated_fields,
                        group_id=logical_expression.group_id,
                    )
                    physical_expressions.append(expression)

        logger.debug(f"Done substituting RAGConvertRule for {logical_expression}")
        deduped_physical_expressions = set(physical_expressions)

        return deduped_physical_expressions


class MixtureOfAgentsConvertRule(ImplementationRule):
    """
    Implementation rule for the MixtureOfAgentsConvert operator.
    """

    num_proposer_models = [1, 2, 3]
    temperatures = [0.0, 0.4, 0.8]

    @classmethod
    def matches_pattern(cls, logical_expression: LogicalExpression) -> bool:
        logical_op = logical_expression.operator
        is_match = isinstance(logical_op, ConvertScan) and logical_op.udf is None
        logger.debug(f"MixtureOfAgentsConvertRule matches_pattern: {is_match} for {logical_expression}")
        return is_match

    @classmethod
    def substitute(cls, logical_expression: LogicalExpression, **physical_op_params) -> set[PhysicalExpression]:
        logger.debug(f"Substituting MixtureOfAgentsConvertRule for {logical_expression}")

        logical_op = logical_expression.operator

        # get initial set of parameters for physical op
        op_kwargs: dict = logical_op.get_logical_op_params()
        op_kwargs.update(
            {
                "verbose": physical_op_params["verbose"],
                "logical_op_id": logical_op.get_logical_op_id(),
                "logical_op_name": logical_op.logical_op_name(),
            }
        )

        # identify models which can be used strictly for text or strictly for images
        vision_models = set(get_vision_models())
        text_models = set(get_models())

        # construct set of proposer models and set of aggregator models
        num_image_fields = sum(
            [
                field.is_image_field
                for field_name, field in logical_expression.input_fields.items()
                if field_name.split(".")[-1] in logical_expression.depends_on_field_names
            ]
        )
        list_image_field = any(
            [
                field.is_image_field and hasattr(field, "element_type")
                for field_name, field in logical_expression.input_fields.items()
                if field_name.split(".")[-1] in logical_expression.depends_on_field_names
            ]
        )
        proposer_model_set, is_image_conversion = text_models, False
        if num_image_fields > 1 or list_image_field:
            proposer_model_set = [model for model in vision_models if not model.is_llama_model()]
            is_image_conversion = True
        elif num_image_fields == 1:
            proposer_model_set = vision_models
            is_image_conversion = True
        aggregator_model_set = text_models

        # filter un-available models out of sets
        proposer_model_set = {model for model in proposer_model_set if model in physical_op_params["available_models"]}
        aggregator_model_set = {
            model for model in aggregator_model_set if model in physical_op_params["available_models"]
        }

        # construct MixtureOfAgentsConvert operations for various numbers of proposer models
        # and for every combination of proposer models and aggregator model
        physical_expressions = []
        for k in cls.num_proposer_models:
            for temp in cls.temperatures:
                for proposer_models in combinations(proposer_model_set, k):
                    for aggregator_model in aggregator_model_set:
                        # construct multi-expression
                        op = MixtureOfAgentsConvert(
                            proposer_models=list(proposer_models),
                            temperatures=[temp] * len(proposer_models),
                            aggregator_model=aggregator_model,
                            proposer_prompt=op_kwargs.get("prompt"),
                            proposer_prompt_strategy=PromptStrategy.COT_MOA_PROPOSER_IMAGE
                            if is_image_conversion
                            else PromptStrategy.COT_MOA_PROPOSER,
                            aggregator_prompt_strategy=PromptStrategy.COT_MOA_AGG,
                            **op_kwargs,
                        )
                        expression = PhysicalExpression(
                            operator=op,
                            input_group_ids=logical_expression.input_group_ids,
                            input_fields=logical_expression.input_fields,
                            depends_on_field_names=logical_expression.depends_on_field_names,
                            generated_fields=logical_expression.generated_fields,
                            group_id=logical_expression.group_id,
                        )
                        physical_expressions.append(expression)

        logger.debug(f"Done substituting MixtureOfAgentsConvertRule for {logical_expression}")
        deduped_physical_expressions = set(physical_expressions)

        return deduped_physical_expressions


class CriticAndRefineConvertRule(ImplementationRule):
    """
    Implementation rule for the CriticAndRefineConvert operator.
    """

    @classmethod
    def matches_pattern(cls, logical_expression: LogicalExpression) -> bool:
        logical_op = logical_expression.operator
        is_match = isinstance(logical_op, ConvertScan) and logical_op.udf is None
        logger.debug(f"CriticAndRefineConvertRule matches_pattern: {is_match} for {logical_expression}")
        return is_match

    @classmethod
    def substitute(cls, logical_expression: LogicalExpression, **physical_op_params) -> set[PhysicalExpression]:
        logger.debug(f"Substituting CriticAndRefineConvertRule for {logical_expression}")

        logical_op = logical_expression.operator

        # Get initial parameters for physical operator
        op_kwargs = logical_op.get_logical_op_params()
        op_kwargs.update(
            {
                "verbose": physical_op_params["verbose"],
                "logical_op_id": logical_op.get_logical_op_id(),
                "logical_op_name": logical_op.logical_op_name(),
            }
        )

        # identify models which can be used strictly for text or strictly for images
        vision_models = set(get_vision_models())
        text_models = set(get_models())
        pure_text_models = {model for model in text_models if model not in vision_models}
        pure_vision_models = {model for model in vision_models if model not in text_models}

        # compute attributes about this convert operation
        is_image_conversion = any(
            [
                field.is_image_field
                for field_name, field in logical_expression.input_fields.items()
                if field_name.split(".")[-1] in logical_expression.depends_on_field_names
            ]
        )
        num_image_fields = sum(
            [
                field.is_image_field
                for field_name, field in logical_expression.input_fields.items()
                if field_name.split(".")[-1] in logical_expression.depends_on_field_names
            ]
        )
        list_image_field = any(
            [
                field.is_image_field and hasattr(field, "element_type")
                for field_name, field in logical_expression.input_fields.items()
                if field_name.split(".")[-1] in logical_expression.depends_on_field_names
            ]
        )

        # identify models which can be used for this convert operation
        models = []
        for model in physical_op_params["available_models"]:
            # skip this model if:
            # 1. this is a pure vision model and we're not doing an image conversion, or
            # 2. this is a pure text model and we're doing an image conversion, or
            # 3. this is a vision model hosted by Together (i.e. LLAMA3 vision) and there is more than one image field
            first_criteria = model in pure_vision_models and not is_image_conversion
            second_criteria = model in pure_text_models and is_image_conversion
            third_criteria = model.is_llama_model() and model.is_vision_model() and (num_image_fields > 1 or list_image_field)
            if first_criteria or second_criteria or third_criteria:
                continue

            models.append(model)

        # TODO: heuristic(s) to narrow the space of critic and refine models we consider using class attributes
        # construct CriticAndRefineConvert operations for every combination of model, critic model, and refinement model
        physical_expressions = []
        for model in models:
            for critic_model in models:
                for refine_model in models:
                    # construct multi-expression
                    op = CriticAndRefineConvert(
                        model=model,
                        prompt_strategy=PromptStrategy.COT_QA_IMAGE if is_image_conversion else PromptStrategy.COT_QA,
                        critic_model=critic_model,
                        refine_model=refine_model,
                        **op_kwargs,
                    )
                    expression = PhysicalExpression(
                        operator=op,
                        input_group_ids=logical_expression.input_group_ids,
                        input_fields=logical_expression.input_fields,
                        depends_on_field_names=logical_expression.depends_on_field_names,
                        generated_fields=logical_expression.generated_fields,
                        group_id=logical_expression.group_id,
                    )
                    physical_expressions.append(expression)

        logger.debug(f"Done substituting CriticAndRefineConvertRule for {logical_expression}")
        deduped_physical_expressions = set(physical_expressions)

        return deduped_physical_expressions


class SplitConvertRule(ImplementationRule):
    """
    Substitute a logical expression for a ConvertScan with a SplitConvert physical implementation.
    """
    num_chunks = [2, 4, 6]
    min_size_to_chunk = [1000, 4000]

    @classmethod
    def matches_pattern(cls, logical_expression: LogicalExpression) -> bool:
        logical_op = logical_expression.operator
        is_image_conversion = any(
            [
                field.is_image_field
                for field_name, field in logical_expression.input_fields.items()
                if field_name.split(".")[-1] in logical_expression.depends_on_field_names
            ]
        )
        is_match = isinstance(logical_op, ConvertScan) and not is_image_conversion and logical_op.udf is None
        logger.debug(f"SplitConvertRule matches_pattern: {is_match} for {logical_expression}")
        return is_match

    @classmethod
    def substitute(cls, logical_expression: LogicalExpression, **physical_op_params) -> set[PhysicalExpression]:
        logger.debug(f"Substituting SplitConvertRule for {logical_expression}")

        logical_op = logical_expression.operator

        # get initial set of parameters for physical op
        op_kwargs = logical_op.get_logical_op_params()
        op_kwargs.update(
            {
                "verbose": physical_op_params["verbose"],
                "logical_op_id": logical_op.get_logical_op_id(),
                "logical_op_name": logical_op.logical_op_name(),
            }
        )

        # identify models which can be used strictly for text or strictly for images
        vision_models = set(get_vision_models())
        text_models = set(get_models())
        pure_vision_models = {model for model in vision_models if model not in text_models}

        physical_expressions = []
        for model in physical_op_params["available_models"]:
            # skip this model if this is a pure image model
            if model in pure_vision_models:
                continue

            for min_size_to_chunk in cls.min_size_to_chunk:
                for num_chunks in cls.num_chunks:
                    # construct multi-expression
                    op = SplitConvert(
                        model=model,
                        num_chunks=num_chunks,
                        min_size_to_chunk=min_size_to_chunk,
                        **op_kwargs,
                    )
                    expression = PhysicalExpression(
                        operator=op,
                        input_group_ids=logical_expression.input_group_ids,
                        input_fields=logical_expression.input_fields,
                        depends_on_field_names=logical_expression.depends_on_field_names,
                        generated_fields=logical_expression.generated_fields,
                        group_id=logical_expression.group_id,
                    )
                    physical_expressions.append(expression)

        logger.debug(f"Done substituting SplitConvertRule for {logical_expression}")
        deduped_physical_expressions = set(physical_expressions)

        return deduped_physical_expressions


class RetrieveRule(ImplementationRule):
    """
    Substitute a logical expression for a RetrieveScan with a Retrieve physical implementation.
    """
    k_budgets = [1, 3, 5, 10, 15, 20, 25]

    @classmethod
    def matches_pattern(cls, logical_expression: LogicalExpression) -> bool:
        is_match = isinstance(logical_expression.operator, RetrieveScan)
        logger.debug(f"RetrieveRule matches_pattern: {is_match} for {logical_expression}")
        return is_match

    @classmethod
    def substitute(cls, logical_expression: LogicalExpression, **physical_op_params) -> set[PhysicalExpression]:
        logger.debug(f"Substituting RetrieveRule for {logical_expression}")

        logical_op = logical_expression.operator

        physical_expressions = []
        ks = cls.k_budgets if logical_op.k == -1 else [logical_op.k]
        for k in ks:
            # get initial set of parameters for physical op
            op_kwargs = logical_op.get_logical_op_params()
            op_kwargs.update(
                {
                    "verbose": physical_op_params["verbose"],
                    "logical_op_id": logical_op.get_logical_op_id(),
                    "logical_op_name": logical_op.logical_op_name(),
                    "k": k,
                }
            )

            # construct multi-expression
            op = RetrieveOp(**op_kwargs)
            expression = PhysicalExpression(
                operator=op,
                input_group_ids=logical_expression.input_group_ids,
                input_fields=logical_expression.input_fields,
                depends_on_field_names=logical_expression.depends_on_field_names,
                generated_fields=logical_expression.generated_fields,
                group_id=logical_expression.group_id,
            )

            physical_expressions.append(expression)

        logger.debug(f"Done substituting RetrieveRule for {logical_expression}")
        deduped_physical_expressions = set(physical_expressions)

        return deduped_physical_expressions


class NonLLMFilterRule(ImplementationRule):
    """
    Substitute a logical expression for a FilteredScan with a non-llm filter physical implementation.
    """

    @staticmethod
    def matches_pattern(logical_expression: LogicalExpression) -> bool:
        is_match = (
            isinstance(logical_expression.operator, FilteredScan)
            and logical_expression.operator.filter.filter_fn is not None
        )
        logger.debug(f"NonLLMFilterRule matches_pattern: {is_match} for {logical_expression}")
        return is_match

    @staticmethod
    def substitute(logical_expression: LogicalExpression, **physical_op_params) -> set[PhysicalExpression]:
        logger.debug(f"Substituting NonLLMFilterRule for {logical_expression}")

        logical_op = logical_expression.operator
        op_kwargs = logical_op.get_logical_op_params()
        op_kwargs.update(
            {
                "verbose": physical_op_params["verbose"],
                "logical_op_id": logical_op.get_logical_op_id(),
                "logical_op_name": logical_op.logical_op_name(),
            }
        )
        op = NonLLMFilter(**op_kwargs)

        expression = PhysicalExpression(
            operator=op,
            input_group_ids=logical_expression.input_group_ids,
            input_fields=logical_expression.input_fields,
            depends_on_field_names=logical_expression.depends_on_field_names,
            generated_fields=logical_expression.generated_fields,
            group_id=logical_expression.group_id,
        )
        logger.debug(f"Done substituting NonLLMFilterRule for {logical_expression}")
        deduped_physical_expressions = set([expression])

        return deduped_physical_expressions


class LLMFilterRule(ImplementationRule):
    """
    Substitute a logical expression for a FilteredScan with an llm filter physical implementation.
    """

    @staticmethod
    def matches_pattern(logical_expression: LogicalExpression) -> bool:
        is_match = (
            isinstance(logical_expression.operator, FilteredScan)
            and logical_expression.operator.filter.filter_condition is not None
        )
        logger.debug(f"LLMFilterRule matches_pattern: {is_match} for {logical_expression}")
        return is_match

    @staticmethod
    def substitute(logical_expression: LogicalExpression, **physical_op_params) -> set[PhysicalExpression]:
        logger.debug(f"Substituting LLMFilterRule for {logical_expression}")

        logical_op = logical_expression.operator
        op_kwargs = logical_op.get_logical_op_params()
        op_kwargs.update(
            {
                "verbose": physical_op_params["verbose"],
                "logical_op_id": logical_op.get_logical_op_id(),
                "logical_op_name": logical_op.logical_op_name(),
            }
        )

        # identify models which can be used strictly for text or strictly for images
        vision_models = set(get_vision_models())
        text_models = set(get_models())
        pure_text_models = {model for model in text_models if model not in vision_models}
        pure_vision_models = {model for model in vision_models if model not in text_models}

        # compute attributes about this filter operation
        is_image_filter = any(
            [
                field.is_image_field
                for field_name, field in logical_expression.input_fields.items()
                if field_name.split(".")[-1] in logical_expression.depends_on_field_names
            ]
        )
        num_image_fields = sum(
            [
                field.is_image_field
                for field_name, field in logical_expression.input_fields.items()
                if field_name.split(".")[-1] in logical_expression.depends_on_field_names
            ]
        )
        list_image_field = any(
            [
                field.is_image_field and hasattr(field, "element_type")
                for field_name, field in logical_expression.input_fields.items()
                if field_name.split(".")[-1] in logical_expression.depends_on_field_names
            ]
        )

        physical_expressions = []
        for model in physical_op_params["available_models"]:
            # skip this model if:
            # 1. this is a pure vision model and we're not doing an image filter, or
            # 2. this is a pure text model and we're doing an image filter, or
            # 3. this is a vision model hosted by Together (i.e. LLAMA3 vision) and there is more than one image field
            first_criteria = model in pure_vision_models and not is_image_filter
            second_criteria = model in pure_text_models and is_image_filter
            third_criteria = model.is_llama_model() and model.is_vision_model() and (num_image_fields > 1 or list_image_field)
            if first_criteria or second_criteria or third_criteria:
                continue

            # construct multi-expression
            op = LLMFilter(
                model=model,
                prompt_strategy=PromptStrategy.COT_BOOL_IMAGE if is_image_filter else PromptStrategy.COT_BOOL,
                **op_kwargs,
            )
            expression = PhysicalExpression(
                operator=op,
                input_group_ids=logical_expression.input_group_ids,
                input_fields=logical_expression.input_fields,
                depends_on_field_names=logical_expression.depends_on_field_names,
                generated_fields=logical_expression.generated_fields,
                group_id=logical_expression.group_id,
            )
            physical_expressions.append(expression)

        logger.debug(f"Done substituting LLMFilterRule for {logical_expression}")
        deduped_physical_expressions = set(physical_expressions)

        return deduped_physical_expressions


class AggregateRule(ImplementationRule):
    """
    Substitute the logical expression for an aggregate with its physical counterpart.
    """

    @staticmethod
    def matches_pattern(logical_expression: LogicalExpression) -> bool:
        is_match = isinstance(logical_expression.operator, Aggregate)
        logger.debug(f"AggregateRule matches_pattern: {is_match} for {logical_expression}")
        return is_match

    @staticmethod
    def substitute(logical_expression: LogicalExpression, **physical_op_params) -> set[PhysicalExpression]:
        logger.debug(f"Substituting AggregateRule for {logical_expression}")

        logical_op = logical_expression.operator
        op_kwargs = logical_op.get_logical_op_params()
        op_kwargs.update(
            {
                "verbose": physical_op_params["verbose"],
                "logical_op_id": logical_op.get_logical_op_id(),
                "logical_op_name": logical_op.logical_op_name(),
            }
        )

        op = None
        if logical_op.agg_func == AggFunc.COUNT:
            op = CountAggregateOp(**op_kwargs)
        elif logical_op.agg_func == AggFunc.AVERAGE:
            op = AverageAggregateOp(**op_kwargs)
        else:
            raise Exception(f"Cannot support aggregate function: {logical_op.agg_func}")

        expression = PhysicalExpression(
            operator=op,
            input_group_ids=logical_expression.input_group_ids,
            input_fields=logical_expression.input_fields,
            depends_on_field_names=logical_expression.depends_on_field_names,
            generated_fields=logical_expression.generated_fields,
            group_id=logical_expression.group_id,
        )

        logger.debug(f"Done substituting AggregateRule for {logical_expression}")
        deduped_physical_expressions = set([expression])

        return deduped_physical_expressions


class BasicSubstitutionRule(ImplementationRule):
    """
    For logical operators with a single physical implementation, substitute the
    logical expression with its physical counterpart.
    """

    LOGICAL_OP_CLASS_TO_PHYSICAL_OP_CLASS_MAP = {
        BaseScan: MarshalAndScanDataOp,
        CacheScan: CacheScanDataOp,
        LimitScan: LimitScanOp,
        Project: ProjectOp,
        GroupByAggregate: ApplyGroupByOp,
        MapScan: MapOp,
    }

    @classmethod
    def matches_pattern(cls, logical_expression: LogicalExpression) -> bool:
        logical_op_class = logical_expression.operator.__class__
        is_match = logical_op_class in cls.LOGICAL_OP_CLASS_TO_PHYSICAL_OP_CLASS_MAP
        logger.debug(f"BasicSubstitutionRule matches_pattern: {is_match} for {logical_expression}")
        return is_match

    @classmethod
    def substitute(cls, logical_expression: LogicalExpression, **physical_op_params) -> set[PhysicalExpression]:
        logger.debug(f"Substituting BasicSubstitutionRule for {logical_expression}")

        logical_op = logical_expression.operator
        op_kwargs = logical_op.get_logical_op_params()
        op_kwargs.update(
            {
                "verbose": physical_op_params["verbose"],
                "logical_op_id": logical_op.get_logical_op_id(),
                "logical_op_name": logical_op.logical_op_name(),
            }
        )
        physical_op_class = cls.LOGICAL_OP_CLASS_TO_PHYSICAL_OP_CLASS_MAP[logical_op.__class__]
        op = physical_op_class(**op_kwargs)

        expression = PhysicalExpression(
            operator=op,
            input_group_ids=logical_expression.input_group_ids,
            input_fields=logical_expression.input_fields,
            depends_on_field_names=logical_expression.depends_on_field_names,
            generated_fields=logical_expression.generated_fields,
            group_id=logical_expression.group_id,
        )

        logger.debug(f"Done substituting BasicSubstitutionRule for {logical_expression}")
        deduped_physical_expressions = set([expression])

        return deduped_physical_expressions<|MERGE_RESOLUTION|>--- conflicted
+++ resolved
@@ -348,81 +348,6 @@
         return deduped_physical_expressions
 
 
-<<<<<<< HEAD
-class TokenReducedConvertBondedRule(ImplementationRule):
-    """
-    Substitute a logical expression for a ConvertScan with a bonded token reduced physical implementation.
-    """
-
-    token_budgets = [0.1, 0.5, 0.9]
-
-    @classmethod
-    def matches_pattern(cls, logical_expression: LogicalExpression) -> bool:
-        logical_op = logical_expression.operator
-        is_image_conversion = any(
-            [
-                field.is_image_field
-                for field_name, field in logical_expression.input_fields.items()
-                if field_name.split(".")[-1] in logical_expression.depends_on_field_names
-            ]
-        )
-        is_match = isinstance(logical_op, ConvertScan) and not is_image_conversion and logical_op.udf is None
-        logger.debug(f"TokenReducedConvertBondedRule matches_pattern: {is_match} for {logical_expression}")
-        return is_match
-
-    @classmethod
-    def substitute(cls, logical_expression: LogicalExpression, **physical_op_params) -> set[PhysicalExpression]:
-        logger.debug(f"Substituting TokenReducedConvertBondedRule for {logical_expression}")
-
-        logical_op = logical_expression.operator
-
-        # get initial set of parameters for physical op
-        op_kwargs = logical_op.get_logical_op_params()
-        op_kwargs.update(
-            {
-                "verbose": physical_op_params["verbose"],
-                "logical_op_id": logical_op.get_logical_op_id(),
-                "logical_op_name": logical_op.logical_op_name(),
-            }
-        )
-
-        # identify models which can be used strictly for text or strictly for images
-        vision_models = set(get_vision_models())
-        text_models = set(get_models())
-        pure_vision_models = {model for model in vision_models if model not in text_models}
-
-        physical_expressions = []
-        for model in physical_op_params["available_models"]:
-            for token_budget in cls.token_budgets:
-                # skip this model if this is a pure image model
-                if model in pure_vision_models:
-                    continue
-
-                # construct multi-expression
-                op = TokenReducedConvertBonded(
-                    model=model,
-                    prompt_strategy=PromptStrategy.COT_QA,
-                    token_budget=token_budget,
-                    **op_kwargs,
-                )
-                expression = PhysicalExpression(
-                    operator=op,
-                    input_group_ids=logical_expression.input_group_ids,
-                    input_fields=logical_expression.input_fields,
-                    depends_on_field_names=logical_expression.depends_on_field_names,
-                    generated_fields=logical_expression.generated_fields,
-                    group_id=logical_expression.group_id,
-                )
-                physical_expressions.append(expression)
-
-        logger.debug(f"Done substituting TokenReducedConvertBondedRule for {logical_expression}")
-        deduped_physical_expressions = set(physical_expressions)
-
-        return deduped_physical_expressions
-
-
-=======
->>>>>>> 6a1bc623
 class CodeSynthesisConvertRule(ImplementationRule):
     """
     Base rule for code synthesis convert operators; the physical convert class
