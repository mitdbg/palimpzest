from __future__ import annotations

import logging

# NOTE: the answer.mode() call(s) inside of _est_quality() throw a UserWarning when there are multiple
#       answers to a convert with the same mode. This is because pandas tries to sort the answers
#       before returning them, but since answer is a column of dicts the '<' operator fails on dicts.
#       For now, we can simply ignore the warning b/c we pick an answer at random anyways if there are
#       multiple w/the same count, but in the future we may want to cast the 'dict' --> 'str' or compute
#       the mode on a per-field basis.
import warnings
from typing import Any

import pandas as pd

from palimpzest.constants import MODEL_CARDS, NAIVE_BYTES_PER_RECORD, GPT_4o_MODEL_CARD, Model
from palimpzest.core.data.dataclasses import OperatorCostEstimates, PlanCost, RecordOpStats, SentinelPlanStats
from palimpzest.query.operators.aggregate import ApplyGroupByOp, AverageAggregateOp, CountAggregateOp
from palimpzest.query.operators.code_synthesis_convert import CodeSynthesisConvert
from palimpzest.query.operators.convert import LLMConvert
from palimpzest.query.operators.filter import LLMFilter, NonLLMFilter
from palimpzest.query.operators.limit import LimitScanOp
from palimpzest.query.operators.physical import PhysicalOperator
from palimpzest.query.operators.rag_convert import RAGConvert
from palimpzest.query.operators.scan import CacheScanDataOp, MarshalAndScanDataOp, ScanPhysicalOp
from palimpzest.utils.model_helpers import get_champion_model_name, get_models

warnings.simplefilter(action='ignore', category=UserWarning)

logger = logging.getLogger(__name__)

class BaseCostModel:
    """
    This base class contains the interface/abstraction that every CostModel must implement
    in order to work with the Optimizer. In brief, the Optimizer expects the CostModel to
    make a prediction about the runtime, cost, and quality of a physical operator.
    """
    def __init__(self):
        """
        CostModel constructor; the arguments for individual CostModels may vary depending
        on the assumptions they make about the prevalance of historical execution data
        and online vs. batch execution settings.
        """
        pass

    def get_costed_full_op_ids(self) -> set[str]:
        """
        Return the set of full op ids which the cost model has cost estimates for.
        """
        raise NotImplementedError("Calling get_costed_full_op_ids from abstract method")

    def __call__(self, operator: PhysicalOperator) -> PlanCost:
        """
        The interface exposed by the CostModel to the Optimizer. Subclasses may require
        additional arguments in order to make their predictions.
        """
        raise NotImplementedError("Calling __call__ from abstract method")


class SampleBasedCostModel:
    """
    """
    def __init__(
        self,
        sentinel_plan_stats: SentinelPlanStats,
        verbose: bool = False,
        exp_name: str | None = None,
    ):
        # store verbose argument
        self.verbose = verbose

        # store experiment name if one is provided
        self.exp_name = exp_name

        # construct cost, time, quality, and selectivity matrices for each operator set;
        self.operator_to_stats = self.compute_operator_stats(sentinel_plan_stats)
        self.costed_full_op_ids = set([
            full_op_id
            for _, full_op_id_to_stats in self.operator_to_stats.items()
            for full_op_id in full_op_id_to_stats
        ])

        logger.info(f"Initialized SampleBasedCostModel with verbose={self.verbose}")
        logger.debug(f"Initialized SampleBasedCostModel with params: {self.__dict__}")

    def get_costed_full_op_ids(self):
        return self.costed_full_op_ids

    def compute_operator_stats(self, sentinel_plan_stats: SentinelPlanStats) -> dict:
        logger.debug("Computing operator statistics")
        # flatten the nested dictionary of execution data and pull out fields relevant to cost estimation
        execution_record_op_stats = []
        for logical_op_id, full_op_id_to_op_stats in sentinel_plan_stats.operator_stats.items():
            logger.debug(f"Computing operator statistics for logical_op_id: {logical_op_id}")
            # flatten the execution data into a list of RecordOpStats
            op_set_execution_data = [
                record_op_stats
                for _, op_stats in full_op_id_to_op_stats.items()
                for record_op_stats in op_stats.record_op_stats_lst
            ]

            # add entries from execution data into matrices
            for record_op_stats in op_set_execution_data:
                record_op_stats_dict = {
                    "logical_op_id": logical_op_id,
                    "full_op_id": record_op_stats.full_op_id,
                    "record_id": record_op_stats.record_id,
                    "record_parent_id": record_op_stats.record_parent_id,
                    "cost_per_record": record_op_stats.cost_per_record,
                    "time_per_record": record_op_stats.time_per_record,
                    "quality": record_op_stats.quality,
                    "passed_operator": record_op_stats.passed_operator,
                    "source_idx": record_op_stats.record_source_idx,  # TODO: remove
                    "op_details": record_op_stats.op_details,         # TODO: remove
                    "answer": record_op_stats.answer,                 # TODO: remove
                }
                execution_record_op_stats.append(record_op_stats_dict)

        # convert flattened execution data into dataframe
        operator_stats_df = pd.DataFrame(execution_record_op_stats)

        # for each full_op_id, compute its average cost_per_record, time_per_record, selectivity, and quality
        operator_to_stats = {}
        for logical_op_id, logical_op_df in operator_stats_df.groupby("logical_op_id"):
            logger.debug(f"Computing operator statistics for logical_op_id: {logical_op_id}")
            operator_to_stats[logical_op_id] = {}

            for full_op_id, physical_op_df in logical_op_df.groupby("full_op_id"):
                # compute the number of input records processed by this operator; use source_idx for scan operator(s)
                num_source_records = (
                    len(physical_op_df.record_parent_id.unique())
                    if not physical_op_df.record_parent_id.isna().all()
                    else len(physical_op_df.source_idx.unique())
                )

                # compute selectivity
                selectivity = physical_op_df.passed_operator.sum() / num_source_records

                operator_to_stats[logical_op_id][full_op_id] = {
                    "cost": physical_op_df.cost_per_record.mean(),
                    "time": physical_op_df.time_per_record.mean(),
                    "quality": physical_op_df.quality.mean(),
                    "selectivity": selectivity,
                }

        # if this is an experiment, log the dataframe and operator_to_stats dictionary
        if self.exp_name is not None:
            operator_stats_df.to_csv(f"opt-profiling-data/{self.exp_name}-operator-stats.csv", index=False)

        logger.debug(f"Done computing operator statistics for {len(operator_to_stats)} operators!")
        return operator_to_stats


    def __call__(self, operator: PhysicalOperator, source_op_estimates: OperatorCostEstimates | None = None) -> PlanCost:
        # NOTE: some physical operators may not have any sample execution data in this cost model;
        #       these physical operators are filtered out of the Optimizer, thus we can assume that
        #       we will have execution data for each operator passed into __call__; nevertheless, we
        #       still perform a sanity check
        # look up physical and logical op ids associated with this physical operator
        full_op_id = operator.get_full_op_id()
        logical_op_id = operator.logical_op_id
        physical_op_to_stats = self.operator_to_stats.get(logical_op_id)
        assert physical_op_to_stats is not None, f"No execution data for logical operator: {str(operator)}"
        assert physical_op_to_stats.get(full_op_id) is not None, f"No execution data for physical operator: {str(operator)}"
        logger.debug(f"Calling __call__ for {str(operator)}")

        # look up stats for this operation
        est_cost_per_record = self.operator_to_stats[logical_op_id][full_op_id]["cost"]
        est_time_per_record = self.operator_to_stats[logical_op_id][full_op_id]["time"]
        est_quality = self.operator_to_stats[logical_op_id][full_op_id]["quality"]
        est_selectivity = self.operator_to_stats[logical_op_id][full_op_id]["selectivity"]

        # create source_op_estimates for scan operators if they are not provided
        if isinstance(operator, ScanPhysicalOp):
            # get handle to scan operator and pre-compute its size (number of records)
            datareader_len = len(operator.datareader)

            source_op_estimates = OperatorCostEstimates(
                cardinality=datareader_len,
                time_per_record=0.0,
                cost_per_record=0.0,
                quality=1.0,
            )

        # generate new set of OperatorCostEstimates
        op_estimates = OperatorCostEstimates(
            cardinality=est_selectivity * source_op_estimates.cardinality,
            time_per_record=est_time_per_record,
            cost_per_record=est_cost_per_record,
            quality=est_quality,
        )

        # compute estimates for this operator
        op_time = op_estimates.time_per_record * source_op_estimates.cardinality
        op_cost = op_estimates.cost_per_record * source_op_estimates.cardinality
        op_quality = op_estimates.quality

        # construct and return op estimates
        plan_cost = PlanCost(cost=op_cost, time=op_time, quality=op_quality, op_estimates=op_estimates)
        logger.debug(f"Done calling __call__ for {str(operator)}")
        logger.debug(f"Plan cost: {plan_cost}")
        return plan_cost


class CostModel(BaseCostModel):
    """
    This class takes in a list of RecordOpStats and performs cost estimation on a given operator
    by taking the average of any sample execution that the CostModel has for that operator. If no
    such data exists, it returns a naive estimate.
    """
    def __init__(
        self,
        sample_execution_data: list[RecordOpStats] | None = None,
        available_models: list[Model] | None = None,
    ) -> None:
        if sample_execution_data is None:
            sample_execution_data = []
        if available_models is None:
            available_models = []

        # construct full dataset of samples
        self.sample_execution_data_df = (
            pd.DataFrame(sample_execution_data)
            if len(sample_execution_data) > 0
            else None
        )
        # df contains a column called record_state, that sometimes contain a dict
        # we want to extract the keys from the dict and create a new column for each key

        # set available models
        self.available_models = available_models

        # compute per-operator estimates
        self.operator_estimates = self._compute_operator_estimates()

        # compute set of costed full op ids from operator_to_stats
        self.costed_full_op_ids = None if self.operator_estimates is None else set(self.operator_estimates.keys())
        logger.info("Initialized CostModel.")
        logger.debug(f"Initialized CostModel with params: {self.__dict__}")

    def get_costed_full_op_ids(self):
        return self.costed_full_op_ids

    def _compute_mean(self, df: pd.DataFrame, col: str, model_name: str | None = None) -> float:
        """
        Compute the mean for the given column and dataframe. If the model_name is provided, filter
        for the subset of rows belonging to the model.
        """
        # use model-specific estimate if possible
        if model_name is not None:
            model_df = df[df.model_name == model_name]
            if not model_df.empty:
                return model_df[col].mean()

        # compute aggregate mean across all models
        return df[col].mean()

    def _est_time_per_record(self, op_df: pd.DataFrame, model_name: str | None = None) -> tuple[float, float, float]:
        """
        Given sample cost data observations for a specific operation, compute the mean and CI
        for the time per record.
        """
        return self._compute_mean(df=op_df, col="time_per_record", model_name=model_name)

    def _est_cost_per_record(self, op_df: pd.DataFrame, model_name: str | None = None) -> tuple[float, float, float]:
        """
        Given sample cost data observations for a specific operation, compute the mean and CI
        for the cost per record.
        """
        return self._compute_mean(df=op_df, col="cost_per_record", model_name=model_name)

    def _est_tokens_per_record(self, op_df: pd.DataFrame, model_name: str | None = None) -> tuple[float, float]:
        """
        Given sample cost data observations for a specific operation, compute the mean and CI
        for the total input tokens and total output tokens.
        """
        total_input_tokens = self._compute_mean(df=op_df, col="total_input_tokens", model_name=model_name)
        total_output_tokens = self._compute_mean(df=op_df, col="total_output_tokens", model_name=model_name)

        return total_input_tokens, total_output_tokens

    def _est_cardinality(self, op_df: pd.DataFrame, model_name: str | None = None) -> float:
        """
        Given sample cost data observations for a specific operation, compute the number of
        rows output by the operation.

        NOTE: right now, this should only be used by the ApplyGroupByOp as a way to gauge the
        number of output groups. Using this to estimate, e.g. the cardinality of a filter,
        convert, or base scan will lead to wildly inaccurate results because the absolute value
        of these cardinalities will simply be a reflection of the sample size.

        For those operations, we use the `_est_selectivity` function to estimate the operator's
        selectivity, which we can apply to an est. of the operator's input cardinality.
        """
        return op_df.shape[0] / len(op_df.plan_id.unique())

    def _est_selectivity(self, df: pd.DataFrame, op_df: pd.DataFrame, model_name: str | None = None) -> float:
        """
        Given sample cost data observations for the plan and a specific operation, compute
        the ratio of records between this operator and its source operator.
        """
        # compute whether or not this operation is a filter
        is_filter_op = "filter" in str(op_df.op_name.iloc[0]).lower()

        # use model-specific estimate if possible
        if model_name is not None:
            model_op_df = op_df[op_df.model_name == model_name]
            if not model_op_df.empty:
                num_input_records = model_op_df.shape[0]

                # get subset of records that were the source to this operator
                num_output_records = None
                if is_filter_op:
                    num_output_records = model_op_df.passed_operator.sum()
                else:
                    full_op_ids = model_op_df.full_op_id.unique().tolist()
                    plan_ids = model_op_df.plan_id.unique().tolist()
                    num_output_records = df[df.source_full_op_id.isin(full_op_ids) & df.plan_id.isin(plan_ids)].shape[0]

                # estimate the selectivity / fan-out
                return num_output_records / num_input_records

        # otherwise average selectivity across all ops
        num_input_records = op_df.shape[0]

        # get subset of records that were the source to this operator
        num_output_records = None
        if is_filter_op:
            num_output_records = op_df.passed_operator.sum()
        else:
            full_op_ids = op_df.full_op_id.unique().tolist()
            num_output_records = df[df.source_full_op_id.isin(full_op_ids)].shape[0]

        # estimate the selectivity / fan-out
        return num_output_records / num_input_records

    def _compute_quality(self, row):
        # compute accuracy for filter
        if "filter" in row["op_name"].lower():
            row["correct"] = int(row["answer"] == row["accepted_answer"])
            row["num_answers"] = 1
            return row

        # otherwise, compute recall on a per-key basis
        try:
            # we'll measure recall on accepted_answer, as extraneous info is often not an issue
            answer = row["answer"]
            accepted_answer = row["accepted_answer"]
            correct = 0
            for key, value in accepted_answer.items():
                if key in answer and answer[key] == value:
                    correct += 1
            
            row["correct"] = correct
            row["num_answers"] = len(accepted_answer.keys())
            return row

        except Exception as e:
            print(f"WARNING: error decoding answer or accepted_answer: {str(e)}")
            row["correct"] = 0
            row["num_answers"] = 1
            return row

    def _est_quality(self, op_df: pd.DataFrame, model_name: str | None = None) -> float:
        """
        Given sample cost data observations for a specific operation, compute the an estimate
        of the quality of its outputs by using GPT-4 as a champion model.
        """
        # get unique set of records
        record_ids = op_df.record_id.unique()

        # get champion model name
        vision = ("image_operation" in op_df.columns and op_df.image_operation.any())
        champion_model_name = get_champion_model_name(self.available_models, vision)

        # compute champion's answer (per-record) across all models; fall-back to most common answer if champion is not present
        record_id_to_answer = {}
        for record_id in record_ids:
            record_df = op_df[op_df.record_id == record_id]
            champion_most_common_answer = record_df[
                record_df.model_name == champion_model_name
            ].answer.mode()
            all_models_most_common_answer = record_df.answer.mode()

            if not champion_most_common_answer.empty:
                record_id_to_answer[record_id] = champion_most_common_answer.iloc[0]
            elif not all_models_most_common_answer.empty:
                record_id_to_answer[record_id] = all_models_most_common_answer.iloc[0]
            else:
                record_id_to_answer[record_id] = None

        # compute accepted answers and clean all answers
        pd.options.mode.chained_assignment = None  # turn off copy warnings
        op_df.loc[:, "accepted_answer"] = op_df.record_id.apply(lambda id: record_id_to_answer[id])
        op_df = op_df.apply(lambda row: self._compute_quality(row), axis=1)

        # get subset of observations for model_name and estimate quality w/fraction of answers that match accepted answer
        model_df = (
            op_df[op_df.model_name == model_name]
            if model_name is not None
            else op_df[op_df.model_name.isna()]
        )

        # compute quality as the fraction of answers which are correct (recall on expected output)
        num_correct = model_df.correct.sum() if not model_df.empty else op_df.correct.sum()
        total_answers = model_df.num_answers.sum() if not model_df.empty else op_df.num_answers.sum()
        est_quality = num_correct / total_answers

        return est_quality

    def _compute_operator_estimates(self) -> dict[str, Any] | None:
        """
        Compute per-operator estimates of runtime, cost, and quality.
        """
        # if we don't have sample execution data, we cannot compute per-operator estimates
        if self.sample_execution_data_df is None:
            return None

        # get the set of operator ids for which we have sample data
        full_op_ids = self.sample_execution_data_df.full_op_id.unique()

        # compute estimates of runtime, cost, and quality (and intermediates like cardinality) for every operator
        operator_estimates = {}
        for full_op_id in full_op_ids:
            # filter for subset of sample execution data related to this operation
            op_df = self.sample_execution_data_df[
                self.sample_execution_data_df.full_op_id == full_op_id
            ]

            # skip computing an estimate if we didn't capture any sampling data for this operator
            # (this can happen if/when upstream filter operation(s) filter out all records) 
            if op_df.empty:
                continue

            # initialize estimates
            estimates = {}

            # get the op_name for this operation
            model_name = op_df.model_name.iloc[0] if op_df.model_name.iloc[0] is not None else None
            op_name = str(op_df.op_name.iloc[0])
            if model_name is not None:
                # compute estimates per-model, and add None which forces computation of avg. across all models
                model_names = [m.value for m in get_models(include_vision=True)] + [None]
                # model_names = op_df.model_name.unique().tolist()
                estimates = {model_name: None for model_name in model_names}
                for model_name in model_names:
                    time_per_record = self._est_time_per_record(op_df, model_name=model_name)
                    cost_per_record = self._est_cost_per_record(op_df, model_name=model_name)
                    input_tokens, output_tokens = self._est_tokens_per_record(op_df, model_name=model_name)
                    selectivity = self._est_selectivity(self.sample_execution_data_df, op_df, model_name=model_name)
                    quality = self._est_quality(op_df, model_name=model_name)

                    model_estimates = {
                        "time_per_record": time_per_record,
                        "cost_per_record": cost_per_record,
                        "total_input_tokens": input_tokens,
                        "total_output_tokens": output_tokens,
                        "selectivity": selectivity,
                        "quality": quality,
                    }
                    estimates[model_name] = model_estimates

            # TODO pre-compute lists of op_names in groups
            elif op_name in ["NonLLMFilter"]:
                time_per_record = self._est_time_per_record(op_df)
                selectivity = self._est_selectivity(self.sample_execution_data_df, op_df)
                estimates = {"time_per_record": time_per_record, "selectivity": selectivity}

            elif op_name in ["MarshalAndScanDataOp", "CacheScanDataOp", "LimitScanOp", "CountAggregateOp", "AverageAggregateOp"]:
                time_per_record = self._est_time_per_record(op_df)
                estimates = {"time_per_record": time_per_record}

            elif op_name in ["ApplyGroupByOp"]:
                time_per_record = self._est_time_per_record(op_df)
                cardinality = self._est_cardinality(op_df)
                estimates = {"time_per_record": time_per_record, "cardinality": cardinality}

            operator_estimates[full_op_id] = estimates

        return operator_estimates

    def __call__(self, operator: PhysicalOperator, source_op_estimates: OperatorCostEstimates | None = None) -> PlanCost:
        # get identifier for operation which is unique within sentinel plan but consistent across sentinels
        full_op_id = operator.get_full_op_id()
        logger.debug(f"Calling __call__ for {str(operator)} with full_op_id: {full_op_id}")

        # initialize estimates of operator metrics based on naive (but sometimes precise) logic
        if isinstance(operator, MarshalAndScanDataOp):
            # get handle to scan operator and pre-compute its size (number of records)
            datareader_len = len(operator.datareader)

            source_op_estimates = OperatorCostEstimates(
                cardinality=datareader_len,
                time_per_record=0.0,
                cost_per_record=0.0,
                quality=1.0,
            )

            op_estimates = operator.naive_cost_estimates(source_op_estimates, input_record_size_in_bytes=NAIVE_BYTES_PER_RECORD)

        elif isinstance(operator, CacheScanDataOp):
            datareader_len = len(operator.datareader)

            source_op_estimates = OperatorCostEstimates(
                cardinality=datareader_len,
                time_per_record=0.0,
                cost_per_record=0.0,
                quality=1.0,
            )

            op_estimates = operator.naive_cost_estimates(source_op_estimates, input_record_size_in_bytes=NAIVE_BYTES_PER_RECORD)

        else:
            op_estimates = operator.naive_cost_estimates(source_op_estimates)

        # if we have sample execution data, update naive estimates with more informed ones
        sample_op_estimates = self.operator_estimates
        if sample_op_estimates is not None and full_op_id in sample_op_estimates:
            if isinstance(operator, (MarshalAndScanDataOp, CacheScanDataOp)):
                op_estimates.time_per_record = sample_op_estimates[full_op_id]["time_per_record"]

            elif isinstance(operator, ApplyGroupByOp):
                # NOTE: in theory we should also treat this cardinality est. as a random variable, but in practice we will
                #       have K samples of the number of groups produced by the groupby operator, where K is the number of
                #       plans we generate sample data with. For now, we will simply use the estimate without bounds.
                #
                # NOTE: this cardinality is the only cardinality we estimate directly b/c we can observe how many groups are
                #       produced by the groupby in our sample and assume it may generalize to the full workload. To estimate
                #       actual cardinalities of operators we estimate their selectivities / fan-outs and multiply those by
                #       the input cardinality (where the initial input cardinality from the datareader is known).
                op_estimates.cardinality = sample_op_estimates[full_op_id]["cardinality"]
                op_estimates.time_per_record = sample_op_estimates[full_op_id]["time_per_record"]

            elif isinstance(operator, (CountAggregateOp, AverageAggregateOp)):  # noqa: SIM114
                op_estimates.time_per_record = sample_op_estimates[full_op_id]["time_per_record"]

            elif isinstance(operator, LimitScanOp):
                op_estimates.time_per_record = sample_op_estimates[full_op_id]["time_per_record"]

            elif isinstance(operator, NonLLMFilter):
                op_estimates.cardinality = source_op_estimates.cardinality * sample_op_estimates[full_op_id]["selectivity"]
                op_estimates.time_per_record = sample_op_estimates[full_op_id]["time_per_record"]

            elif isinstance(operator, LLMFilter):
                model_name = operator.model.value
                op_estimates.cardinality = source_op_estimates.cardinality * sample_op_estimates[full_op_id][model_name]["selectivity"]
                op_estimates.time_per_record = sample_op_estimates[full_op_id][model_name]["time_per_record"]
                op_estimates.cost_per_record = sample_op_estimates[full_op_id][model_name]["cost_per_record"]
                op_estimates.quality = sample_op_estimates[full_op_id][model_name]["quality"]

            elif isinstance(operator, LLMConvert):
                # NOTE: code synthesis does not have a model attribute
                model_name = operator.model.value if hasattr(operator, "model") else None
                op_estimates.cardinality = source_op_estimates.cardinality * sample_op_estimates[full_op_id][model_name]["selectivity"]
                op_estimates.time_per_record = sample_op_estimates[full_op_id][model_name]["time_per_record"]
                op_estimates.cost_per_record = sample_op_estimates[full_op_id][model_name]["cost_per_record"]
                op_estimates.quality = sample_op_estimates[full_op_id][model_name]["quality"]

                # NOTE: if code synth. fails, this will turn into ConventionalQuery calls to GPT-3.5,
                #       which would wildly mess up estimate of time and cost per-record
                # do code synthesis adjustment
                if isinstance(operator, CodeSynthesisConvert):
                    op_estimates.time_per_record = 1e-5
                    op_estimates.cost_per_record = 1e-4
                    op_estimates.quality = op_estimates.quality * (GPT_4o_MODEL_CARD["code"] / 100.0)

<<<<<<< HEAD
                # token reduction adjustment
                if isinstance(operator, TokenReducedConvertBonded):
                    total_input_tokens = operator.token_budget * sample_op_estimates[full_op_id][model_name]["total_input_tokens"]
                    total_output_tokens = sample_op_estimates[full_op_id][model_name]["total_output_tokens"]
                    op_estimates.cost_per_record = (
                        MODEL_CARDS[model_name]["usd_per_input_token"] * total_input_tokens
                        + MODEL_CARDS[model_name]["usd_per_output_token"] * total_output_tokens
                    )
                    op_estimates.quality = op_estimates.quality * math.sqrt(math.sqrt(operator.token_budget))

=======
>>>>>>> 6a1bc623
                # rag convert adjustment
                if isinstance(operator, RAGConvert):
                    total_input_tokens = operator.num_chunks_per_field * operator.chunk_size
                    total_output_tokens = sample_op_estimates[full_op_id][model_name]["total_output_tokens"]
                    op_estimates.cost_per_record = (
                        MODEL_CARDS[model_name]["usd_per_input_token"] * total_input_tokens
                        + MODEL_CARDS[model_name]["usd_per_output_token"] * total_output_tokens
                    )
                    op_estimates.quality = op_estimates.quality * operator.naive_quality_adjustment

            else:
                raise Exception("Unknown operator")

        # compute estimates for this operator
        op_time = op_estimates.time_per_record * source_op_estimates.cardinality
        op_cost = op_estimates.cost_per_record * source_op_estimates.cardinality
        op_quality = op_estimates.quality

        # create and return PlanCost object for this op's statistics
        op_plan_cost = PlanCost(
            cost=op_cost,
            time=op_time,
            quality=op_quality,
            op_estimates=op_estimates,
        )
        logger.debug(f"Done calling __call__ for {str(operator)} with full_op_id: {full_op_id}")
        logger.debug(f"Plan cost: {op_plan_cost}")

        return op_plan_cost<|MERGE_RESOLUTION|>--- conflicted
+++ resolved
@@ -564,19 +564,6 @@
                     op_estimates.cost_per_record = 1e-4
                     op_estimates.quality = op_estimates.quality * (GPT_4o_MODEL_CARD["code"] / 100.0)
 
-<<<<<<< HEAD
-                # token reduction adjustment
-                if isinstance(operator, TokenReducedConvertBonded):
-                    total_input_tokens = operator.token_budget * sample_op_estimates[full_op_id][model_name]["total_input_tokens"]
-                    total_output_tokens = sample_op_estimates[full_op_id][model_name]["total_output_tokens"]
-                    op_estimates.cost_per_record = (
-                        MODEL_CARDS[model_name]["usd_per_input_token"] * total_input_tokens
-                        + MODEL_CARDS[model_name]["usd_per_output_token"] * total_output_tokens
-                    )
-                    op_estimates.quality = op_estimates.quality * math.sqrt(math.sqrt(operator.token_budget))
-
-=======
->>>>>>> 6a1bc623
                 # rag convert adjustment
                 if isinstance(operator, RAGConvert):
                     total_input_tokens = operator.num_chunks_per_field * operator.chunk_size
