from __future__ import annotations

import time
from abc import ABC, abstractmethod
from typing import Any

from palimpzest.constants import (
    MODEL_CARDS,
    NAIVE_EST_FILTER_SELECTIVITY,
    NAIVE_EST_NUM_INPUT_TOKENS,
    Cardinality,
    Model,
    PromptStrategy,
)
from palimpzest.core.data.dataclasses import GenerationStats, OperatorCostEstimates, RecordOpStats
from palimpzest.core.elements.filters import Filter
from palimpzest.core.elements.records import DataRecord, DataRecordSet
from palimpzest.core.lib.fields import BooleanField
from palimpzest.query.generators.generators import generator_factory
from palimpzest.query.operators.physical import PhysicalOperator
from palimpzest.utils.model_helpers import get_vision_models


class FilterOp(PhysicalOperator, ABC):
    def __init__(self, filter: Filter, *args, **kwargs):
        super().__init__(*args, **kwargs)
        assert self.input_schema.get_desc() == self.output_schema.get_desc(), "Input and output schemas must match for FilterOp"
        self.filter_obj = filter

    def __str__(self):
        op = super().__str__()
        op += f"    Filter: {str(self.filter_obj)}\n"
        return op

    def get_id_params(self):
        id_params = super().get_id_params()
        return {"filter": str(self.filter_obj), **id_params}

    def get_op_params(self):
        op_params = super().get_op_params()
        return {"filter": self.filter_obj, **op_params}

    @abstractmethod
    def is_image_filter(self) -> bool:
        """Return True if the filter operation processes an image, False otherwise."""
        pass

    @abstractmethod
    def filter(self, candidate: DataRecord) -> tuple[dict[str, bool], GenerationStats]:
        """
        This abstract method will be implemented by subclasses of FilterOp to process the input DataRecord
        and generate the True / False determination of whether the input record passes the filter. A dictionary
        mapping a "passed_operator" key to the T/F boolean is returned along with the GenerationStats object.

        For example, if the input DataRecord (i.e. `candidate`) contains an image of a dog, and the filter
        operation is supposed to filter for images with dogs, then the output would be:

        ({"passed_operator": True}, GenerationStats(...))

        A post-condition of this method is that the "passed_operator" key must be present in the output dictionary,
        and it's value must be a boolean. If there is an error, then the value for "passed_operator" must be False.
        """
        pass

    def _create_record_set(
        self,
        candidate: DataRecord,
        passed_operator: bool,
        generation_stats: GenerationStats,
        total_time: float,
        answer: dict[str, Any],
    ) -> DataRecordSet:
        """
        Given an input DataRecord and a determination of whether it passed the filter or not,
        construct the resulting RecordSet.
        """
        # create new DataRecord and set passed_operator attribute
        dr = DataRecord.from_parent(candidate.schema, parent_record=candidate)
        dr.passed_operator = passed_operator

        # create RecordOpStats object
        record_op_stats = RecordOpStats(
            record_id=dr.id,
            record_parent_id=dr.parent_id,
            record_source_idx=dr.source_idx,
            record_state=dr.to_dict(include_bytes=False),
            op_id=self.get_op_id(),
            logical_op_id=self.logical_op_id,
            op_name=self.op_name(),
            time_per_record=total_time,
            cost_per_record=generation_stats.cost_per_record,
            model_name=self.get_model_name(),
            filter_str=self.filter_obj.get_filter_str(),
            total_input_tokens=generation_stats.total_input_tokens,
            total_output_tokens=generation_stats.total_output_tokens,
            total_input_cost=generation_stats.total_input_cost,
            total_output_cost=generation_stats.total_output_cost,
            llm_call_duration_secs=generation_stats.llm_call_duration_secs,
            fn_call_duration_secs=generation_stats.fn_call_duration_secs,
            answer=answer,
            passed_operator=passed_operator,
            image_operation=self.is_image_filter(),
            op_details={k: str(v) for k, v in self.get_id_params().items()},
        )

        return DataRecordSet([dr], [record_op_stats])

    def __call__(self, candidate: DataRecord) -> DataRecordSet:
        start_time = time.time()

        # apply the filter operation
        field_answers, generation_stats = self.filter(candidate)

        # create and return record set
        record_set = self._create_record_set(
            candidate,
            field_answers["passed_operator"],
            generation_stats,
            time.time() - start_time,
            field_answers
        )

        return record_set


class NonLLMFilter(FilterOp):
    def is_image_filter(self) -> bool:
        # NOTE: even if the UDF is processing an image, we do not consider this an image filter
        # (the output of this function will be used by the CostModel in a way which does not apply to UDFs)
        return False

    def naive_cost_estimates(self, source_op_cost_estimates: OperatorCostEstimates):
        # estimate output cardinality using a constant assumption of the filter selectivity
        selectivity = NAIVE_EST_FILTER_SELECTIVITY
        cardinality = selectivity * source_op_cost_estimates.cardinality

        # estimate 1 ms single-threaded execution for filter function
        time_per_record = 0.001

        # assume filter fn has perfect quality
        return OperatorCostEstimates(
            cardinality=cardinality,
            time_per_record=time_per_record,
            cost_per_record=0.0,
            quality=1.0,
        )
    
    def filter(self, candidate: DataRecord) -> tuple[dict[str, bool], GenerationStats]:
        # apply filter function to input record
        start_time = time.time()
        answer = {}
        try:
            # execute the UDF filter
            passed_operator = self.filter_obj.filter_fn(candidate.to_dict())
            answer = {"passed_operator": passed_operator}

            if self.verbose:
                print(f"{self.filter_obj.get_filter_str()}:\n{passed_operator}")

        except Exception as e:
            print(f"Error invoking user-defined function for filter: {e}")
            raise e

        # create generation stats object containing the time spent executing the UDF function
        generation_stats = GenerationStats(fn_call_duration_secs=time.time() - start_time)

        return answer, generation_stats


class LLMFilter(FilterOp):
    def __init__(
        self,
        model: Model,
        prompt_strategy: PromptStrategy = PromptStrategy.COT_BOOL,
        *args,
        **kwargs,
    ):
        super().__init__(*args, **kwargs)
        self.model = model
        self.prompt_strategy = prompt_strategy
        self.generator = generator_factory(model, prompt_strategy, Cardinality.ONE_TO_ONE, self.verbose)

    def get_id_params(self):
        id_params = super().get_id_params()
        id_params = {
            "model": self.model.value,
            "prompt_strategy": self.prompt_strategy.value,
            **id_params,
        }

        return id_params

    def get_op_params(self):
        op_params = super().get_op_params()
        op_params = {
            "model": self.model,
            "prompt_strategy": self.prompt_strategy,
            **op_params,
        }

        return op_params

    def get_model_name(self):
        return self.model.value

    def is_image_filter(self) -> bool:
        return self.model in get_vision_models()

    def naive_cost_estimates(self, source_op_cost_estimates: OperatorCostEstimates):
        # estimate number of input tokens from source
        est_num_input_tokens = NAIVE_EST_NUM_INPUT_TOKENS
        if self.is_image_filter():
            est_num_input_tokens = 765 / 10  # 1024x1024 image is 765 tokens

        # NOTE: the output often generates an entire reasoning sentence, thus the true value may be higher
        # the filter operation's LLM call should only output TRUE or FALSE, thus we expect its
        # number of output tokens to be ~1.25
        est_num_output_tokens = 1.25

        # get est. of conversion time per record from model card;
        model_conversion_time_per_record = (
            MODEL_CARDS[self.model.value]["seconds_per_output_token"] * est_num_output_tokens
        )

        # get est. of conversion cost (in USD) per record from model card
        model_conversion_usd_per_record = (
            MODEL_CARDS[self.model.value]["usd_per_input_token"] * est_num_input_tokens
            + MODEL_CARDS[self.model.value]["usd_per_output_token"] * est_num_output_tokens
        )

        # estimate output cardinality using a constant assumption of the filter selectivity
        selectivity = NAIVE_EST_FILTER_SELECTIVITY
        cardinality = selectivity * source_op_cost_estimates.cardinality

        # estimate quality of output based on the strength of the model being used
        quality = (MODEL_CARDS[self.model.value]["overall"] / 100.0) * source_op_cost_estimates.quality

        return OperatorCostEstimates(
            cardinality=cardinality,
            time_per_record=model_conversion_time_per_record,
            cost_per_record=model_conversion_usd_per_record,
            quality=quality,
        )

    def filter(self, candidate: DataRecord) -> tuple[dict[str, bool], GenerationStats]:
        # get the set of input fields to use for the filter operation
        input_fields = self.get_input_fields()

        # construct kwargs for generation
        gen_kwargs = {"project_cols": input_fields, "filter_condition": self.filter_obj.filter_condition}

<<<<<<< HEAD
        # generate output; NOTE: BooleanField is used to indicate the output type; thus, the desc is not needed
        fields = {"passed_operator": BooleanField(desc="")}
        field_answers, _, generation_stats = self.generator(candidate, fields, **gen_kwargs)
=======
        # generate output
        field_answers, _, generation_stats, _ = self.generator(candidate, ["passed_operator"], **gen_kwargs)
>>>>>>> fed2c3cf

        return field_answers, generation_stats<|MERGE_RESOLUTION|>--- conflicted
+++ resolved
@@ -249,13 +249,8 @@
         # construct kwargs for generation
         gen_kwargs = {"project_cols": input_fields, "filter_condition": self.filter_obj.filter_condition}
 
-<<<<<<< HEAD
         # generate output; NOTE: BooleanField is used to indicate the output type; thus, the desc is not needed
         fields = {"passed_operator": BooleanField(desc="")}
-        field_answers, _, generation_stats = self.generator(candidate, fields, **gen_kwargs)
-=======
-        # generate output
-        field_answers, _, generation_stats, _ = self.generator(candidate, ["passed_operator"], **gen_kwargs)
->>>>>>> fed2c3cf
+        field_answers, _, generation_stats, _ = self.generator(candidate, fields, **gen_kwargs)
 
         return field_answers, generation_stats