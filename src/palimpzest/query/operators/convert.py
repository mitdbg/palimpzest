from __future__ import annotations

import time
from abc import ABC, abstractmethod
from typing import Callable

from pydantic.fields import FieldInfo

from palimpzest.constants import (
    MODEL_CARDS,
    NAIVE_EST_NUM_INPUT_TOKENS,
    NAIVE_EST_NUM_OUTPUT_TOKENS,
    NAIVE_EST_ONE_TO_MANY_SELECTIVITY,
    Cardinality,
    Model,
    PromptStrategy,
)
from palimpzest.core.elements.records import DataRecord, DataRecordSet
from palimpzest.core.models import GenerationStats, OperatorCostEstimates, RecordOpStats
from palimpzest.query.generators.generators import Generator
from palimpzest.query.operators.physical import PhysicalOperator


class ConvertOp(PhysicalOperator, ABC):
    def __init__(
        self,
        cardinality: Cardinality = Cardinality.ONE_TO_ONE,
        udf: Callable | None = None,
        *args,
        **kwargs,
    ):
        super().__init__(*args, **kwargs)
        self.cardinality = cardinality
        self.udf = udf

    def get_id_params(self):
        id_params = super().get_id_params()
        id_params = {
            "cardinality": self.cardinality.value,
            "udf": self.udf,
            "desc": self.desc,
            **id_params,
        }

        return id_params

    def get_op_params(self):
        op_params = super().get_op_params()
<<<<<<< HEAD
        op_params = {
            "cardinality": self.cardinality,
            "udf": self.udf,
            "desc": self.desc,
            **op_params,
        }
=======
        op_params = {"cardinality": self.cardinality, "udf": self.udf, **op_params}
>>>>>>> ecfc3b21

        return op_params

    def _create_data_records_from_field_answers(
        self,
        field_answers: dict[str, list],
        candidate: DataRecord,
    ) -> list[DataRecord]:
        """
        Given a mapping from each field to its (list of) generated value(s), we construct the corresponding
        list of output DataRecords.
        """
        # get the number of records generated; for some convert operations it is possible for fields to
        # have different lengths of generated values, so we take the maximum length of any field's values
        # to be the number of records generated
        n_records = max([len(lst) for lst in field_answers.values()])
        successful_convert = n_records > 0

        drs = []
        for idx in range(max(n_records, 1)):
            # initialize record with the correct output schema, parent record, and cardinality idx
            dr = DataRecord.from_parent(self.output_schema, parent_record=candidate, cardinality_idx=idx)

            # copy all fields from the input record
            # NOTE: this means that records processed by PZ converts will inherit all pre-computed fields
            #       in an incremental fashion; this is a design choice which may be revisited in the future
            for field in candidate.get_field_names():
                setattr(dr, field, getattr(candidate, field))

            # get input field names and output field names
            input_fields = list(self.input_schema.model_fields)
            output_fields = list(self.output_schema.model_fields)

            # parse newly generated fields from the field_answers dictionary for this field; if the list
            # of generated values is shorter than the number of records, we fill in with None
            for field in output_fields:
                if field not in input_fields:
                    value = field_answers[field][idx] if idx < len(field_answers[field]) else None
                    setattr(dr, field, value)

            # append data record to list of output data records
            drs.append(dr)

        return drs, successful_convert

    def _create_record_set(
        self,
        records: list[DataRecord],
        field_names: list[str],
        generation_stats: GenerationStats,
        total_time: float,
        successful_convert: bool,
    ) -> DataRecordSet:
        """
        Construct list of RecordOpStats objects (one for each DataRecord).
        """
        # amortize the generation stats across all generated records
        per_record_stats = generation_stats / len(records)
        time_per_record = total_time / len(records)

        # create the RecordOpStats objects for each output record
        record_op_stats_lst = [
            RecordOpStats(
                record_id=dr.id,
                record_parent_ids=dr.parent_ids,
                record_source_indices=dr.source_indices,
                record_state=dr.to_dict(include_bytes=False),
                full_op_id=self.get_full_op_id(),
                logical_op_id=self.logical_op_id,
                op_name=self.op_name(),
                time_per_record=time_per_record,
                cost_per_record=per_record_stats.cost_per_record,
                model_name=self.get_model_name(),
                answer={field_name: getattr(dr, field_name) for field_name in field_names},
                input_fields=list(self.input_schema.model_fields),
                generated_fields=field_names,
                total_input_tokens=per_record_stats.total_input_tokens,
                total_output_tokens=per_record_stats.total_output_tokens,
                total_input_cost=per_record_stats.total_input_cost,
                total_output_cost=per_record_stats.total_output_cost,
                llm_call_duration_secs=per_record_stats.llm_call_duration_secs,
                fn_call_duration_secs=per_record_stats.fn_call_duration_secs,
                total_llm_calls=per_record_stats.total_llm_calls,
                total_embedding_llm_calls=per_record_stats.total_embedding_llm_calls,
                failed_convert=(not successful_convert),
                image_operation=self.is_image_conversion(),
                op_details={k: str(v) for k, v in self.get_id_params().items()},
            )
            for dr in records
        ]

        # create and return the DataRecordSet
        return DataRecordSet(records, record_op_stats_lst)

    @abstractmethod
    def is_image_conversion(self) -> bool:
        """Return True if the convert operation processes an image, False otherwise."""
        pass

    @abstractmethod
    def convert(self, candidate: DataRecord, fields: dict[str, FieldInfo]) -> tuple[dict[str, list], GenerationStats]:
        """
        This abstract method will be implemented by subclasses of ConvertOp to process the input DataRecord
        and generate the value(s) for each of the specified fields. If the convert operator is a one-to-many
        convert, then each field will have a corresponding list of output values. The dictionary mapping each
        generated field to its (list of) value(s) is returned along with the GenerationStats object.

        For example, if the input DataRecord (i.e. `candidate`) contains the contents of a scientific paper,
        and the convert operation is supposed to extract the name and affiliation of each author into its own
        DataRecord, then the output could be:

        ({"author": ["Jane Smith", "John Doe"], "affiliation": ["MIT", "Stanford University"]}, GenerationStats(...))

        Even if the convert operation is a one-to-one convert (i.e. it always generates one output DataRecord
        for each input DataRecord), the output should still map each field to a singleton list containing its value.

        A post-condition of this method is that every field in `fields` must be present in the output dictionary.
        If there is an error in generating a field, then the value for that field must be None.
        """
        pass

    def __call__(self, candidate: DataRecord) -> DataRecordSet:
        """
        This method converts an input DataRecord into an output DataRecordSet. The output DataRecordSet contains the
        DataRecord(s) output by the operator's convert() method and their corresponding RecordOpStats objects.
        Some subclasses may override this __call__method to implement their own custom logic.
        """
        start_time = time.time()

        # get fields to generate with this convert
        fields_to_generate = self.get_fields_to_generate(candidate)

        # execute the convert
        field_answers: dict[str, list]
        fields = {field: field_type for field, field_type in self.output_schema.model_fields.items() if field in fields_to_generate}
        field_answers, generation_stats = self.convert(candidate=candidate, fields=fields)
        assert all([field in field_answers for field in fields_to_generate]), "Not all fields were generated!"

        # replace any None values with an empty list; subclasses may override __call__ to change this behavior
        field_answers = {field: [] if answers is None else answers for field, answers in field_answers.items()}

        # transform the mapping from fields to answers into a (list of) DataRecord(s)
        drs, successful_convert = self._create_data_records_from_field_answers(field_answers, candidate)

        # construct and return DataRecordSet
        record_set = self._create_record_set(
            records=drs,
            field_names=fields_to_generate,
            generation_stats=generation_stats,
            total_time=time.time() - start_time,
            successful_convert=successful_convert,
        )

        return record_set


class NonLLMConvert(ConvertOp):
    def __str__(self):
        op = super().__str__()
        op += f"    UDF: {self.udf.__name__}\n"
        return op

    def is_image_conversion(self) -> bool:
        # NOTE: even if the UDF is processing an image, we do not consider this an image conversion
        # (the output of this function will be used by the CostModel in a way which does not apply to UDFs)
        return False

    def naive_cost_estimates(self, source_op_cost_estimates: OperatorCostEstimates) -> OperatorCostEstimates:
        """
        Compute naive cost estimates for the NonLLMConvert operation. These estimates assume
        that the UDF convert (1) has no cost and (2) has perfect quality.
        """
        # estimate cardinality and selectivity given the "cardinality" set by the user
        selectivity = 1.0 if self.cardinality == Cardinality.ONE_TO_ONE else NAIVE_EST_ONE_TO_MANY_SELECTIVITY
        cardinality = selectivity * source_op_cost_estimates.cardinality

        # estimate 1 ms single-threaded execution for udf function
        time_per_record = 0.001

        # assume filter fn has perfect quality
        return OperatorCostEstimates(
            cardinality=cardinality,
            time_per_record=time_per_record,
            cost_per_record=0.0,
            quality=1.0,
        )

    def convert(self, candidate: DataRecord, fields: dict[str, FieldInfo]) -> tuple[dict[str, list], GenerationStats]:
        # apply UDF to input record
        start_time = time.time()
        field_answers = {}
        try:
            # execute the UDF function
            answer = self.udf(candidate.to_dict())

            if self.cardinality == Cardinality.ONE_TO_ONE:
                # answer should be a dictionary
                assert isinstance(answer, dict), (
                    "UDF must return a dictionary mapping each generated field to its value for one-to-one converts"
                )

                # wrap each answer in a list
                field_answers = {field_name: [answer[field_name]] for field_name in fields}

            else:
                assert isinstance(answer, list), "UDF must return a list of dictionaries for one-to-many converts"
                field_answers = {field_name: [] for field_name in fields}
                for answer_dict in answer:
                    assert isinstance(answer_dict, dict), "Each element of list returned by UDF must be a dictionary"
                    for field_name in fields:
                        field_answers[field_name].append(answer_dict.get(field_name, None))

            if self.verbose:
                print(f"{self.udf.__name__}:\n{answer}")

        except Exception as e:
            print(f"Error invoking user-defined function for convert: {e}")
            raise e

        # create generation stats object containing the time spent executing the UDF function
        generation_stats = GenerationStats(fn_call_duration_secs=time.time() - start_time)

        return field_answers, generation_stats


class LLMConvert(ConvertOp):
    """
    This is the base class for convert operations which use an LLM to generate the output fields.
    """

    def __init__(
        self,
        model: Model,
        prompt_strategy: PromptStrategy = PromptStrategy.COT_QA,
        reasoning_effort: str | None = None,
        *args,
        **kwargs,
    ):
        super().__init__(*args, **kwargs)
        self.model = model
        self.prompt_strategy = prompt_strategy
        self.reasoning_effort = reasoning_effort
        if model is not None:
<<<<<<< HEAD
            self.generator = Generator(model, prompt_strategy, reasoning_effort, self.api_base, self.cardinality, self.desc, self.verbose)
=======
            self.generator = Generator(model, prompt_strategy, reasoning_effort, self.api_base, self.cardinality, self.verbose)
>>>>>>> ecfc3b21

    def __str__(self):
        op = super().__str__()
        op += f"    Prompt Strategy: {self.prompt_strategy}\n"
        op += f"    Reasoning Effort: {self.reasoning_effort}\n"
        return op

    def get_id_params(self):
        id_params = super().get_id_params()
        id_params = {
            "model": None if self.model is None else self.model.value,
            "prompt_strategy": None if self.prompt_strategy is None else self.prompt_strategy.value,
            "reasoning_effort": self.reasoning_effort,
            **id_params,
        }

        return id_params

    def get_op_params(self):
        op_params = super().get_op_params()
        op_params = {
            "model": self.model,
            "prompt_strategy": self.prompt_strategy,
            "reasoning_effort": self.reasoning_effort,
            **op_params,
        }

        return op_params

    def get_model_name(self):
        return None if self.model is None else self.model.value

    def is_image_conversion(self) -> bool:
        return self.prompt_strategy.is_image_prompt()

    def naive_cost_estimates(self, source_op_cost_estimates: OperatorCostEstimates) -> OperatorCostEstimates:
        """
        Compute naive cost estimates for the LLMConvert operation. Implicitly, these estimates
        assume the use of a single LLM call for each input record. Child classes of LLMConvert
        may call this function through super() and adjust these estimates as needed (or they can
        completely override this function).
        """
        # estimate number of input and output tokens from source
        est_num_input_tokens = NAIVE_EST_NUM_INPUT_TOKENS
        est_num_output_tokens = NAIVE_EST_NUM_OUTPUT_TOKENS

        # get est. of conversion time per record from model card;
        model_name = self.model.value if getattr(self, "model", None) is not None else Model.GPT_4o_MINI.value
        model_conversion_time_per_record = MODEL_CARDS[model_name]["seconds_per_output_token"] * est_num_output_tokens

        # get est. of conversion cost (in USD) per record from model card
        usd_per_input_token = MODEL_CARDS[model_name].get("usd_per_input_token")
        if getattr(self, "prompt_strategy", None) is not None and self.prompt_strategy.is_audio_prompt():
            usd_per_input_token = MODEL_CARDS[model_name]["usd_per_audio_input_token"]

        model_conversion_usd_per_record = (
            usd_per_input_token * est_num_input_tokens
            + MODEL_CARDS[model_name]["usd_per_output_token"] * est_num_output_tokens
        )

        # estimate cardinality and selectivity given the "cardinality" set by the user
        selectivity = 1.0 if self.cardinality == Cardinality.ONE_TO_ONE else NAIVE_EST_ONE_TO_MANY_SELECTIVITY
        cardinality = selectivity * source_op_cost_estimates.cardinality

        # estimate quality of output based on the strength of the model being used
        quality = (MODEL_CARDS[model_name]["overall"] / 100.0)

        return OperatorCostEstimates(
            cardinality=cardinality,
            time_per_record=model_conversion_time_per_record,
            cost_per_record=model_conversion_usd_per_record,
            quality=quality,
        )


class LLMConvertBonded(LLMConvert):

    def convert(self, candidate: DataRecord, fields: dict[str, FieldInfo]) -> tuple[dict[str, list], GenerationStats]:
        # get the set of input fields to use for the convert operation
        input_fields = self.get_input_fields()

        # construct kwargs for generation
        gen_kwargs = {"project_cols": input_fields, "output_schema": self.output_schema}

        # generate outputs for all fields in a single query
        field_answers, _, generation_stats, _ = self.generator(candidate, fields, **gen_kwargs)

        # if there was an error for any field, execute a conventional query on that field
        if len(field_answers) > 1:
            for field_name, answers in field_answers.items():
                if answers is None:
                    single_field_answers, _, single_field_stats, _ = self.generator(candidate, {field_name: fields[field_name]}, **gen_kwargs)
                    field_answers.update(single_field_answers)
                    generation_stats += single_field_stats

        return field_answers, generation_stats<|MERGE_RESOLUTION|>--- conflicted
+++ resolved
@@ -46,16 +46,12 @@
 
     def get_op_params(self):
         op_params = super().get_op_params()
-<<<<<<< HEAD
         op_params = {
             "cardinality": self.cardinality,
             "udf": self.udf,
             "desc": self.desc,
             **op_params,
         }
-=======
-        op_params = {"cardinality": self.cardinality, "udf": self.udf, **op_params}
->>>>>>> ecfc3b21
 
         return op_params
 
@@ -299,11 +295,7 @@
         self.prompt_strategy = prompt_strategy
         self.reasoning_effort = reasoning_effort
         if model is not None:
-<<<<<<< HEAD
             self.generator = Generator(model, prompt_strategy, reasoning_effort, self.api_base, self.cardinality, self.desc, self.verbose)
-=======
-            self.generator = Generator(model, prompt_strategy, reasoning_effort, self.api_base, self.cardinality, self.verbose)
->>>>>>> ecfc3b21
 
     def __str__(self):
         op = super().__str__()
