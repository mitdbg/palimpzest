from __future__ import annotations

import time
from abc import ABC, abstractmethod
from typing import Any, Callable

from palimpzest.constants import (
    MODEL_CARDS,
    NAIVE_EST_NUM_INPUT_TOKENS,
    NAIVE_EST_NUM_OUTPUT_TOKENS,
    NAIVE_EST_ONE_TO_MANY_SELECTIVITY,
    Cardinality,
    Model,
    PromptStrategy,
)
from palimpzest.core.data.dataclasses import GenerationStats, OperatorCostEstimates, RecordOpStats
from palimpzest.core.elements.records import DataRecord, DataRecordSet
from palimpzest.query.generators.generators import generator_factory
from palimpzest.query.operators.physical import PhysicalOperator
from palimpzest.utils.model_helpers import get_vision_models

# TYPE DEFINITIONS
FieldName = str


class ConvertOp(PhysicalOperator, ABC):
    def __init__(
        self,
        cardinality: Cardinality = Cardinality.ONE_TO_ONE,
        udf: Callable | None = None,
        desc: str | None = None,
        *args,
        **kwargs,
    ):
        super().__init__(*args, **kwargs)
        self.cardinality = cardinality
        self.udf = udf
        self.desc = desc

    def get_id_params(self):
        id_params = super().get_id_params()
        id_params = {
            "cardinality": self.cardinality.value,
            "udf": self.udf,
            **id_params,
        }

        return id_params

    def get_op_params(self):
        op_params = super().get_op_params()
        op_params = {
            "cardinality": self.cardinality,
            "udf": self.udf,
            "desc": self.desc,
            **op_params
        }

        return op_params

    def _create_data_records_from_field_answers(
        self,
        field_answers: dict[FieldName, list[Any]],
        candidate: DataRecord,
    ) -> list[DataRecord]:
        """
        Given a mapping from each field to its (list of) generated value(s), we construct the corresponding
        list of output DataRecords.
        """
        # get the number of records generated; for some convert operations it is possible for fields to
        # have different lengths of generated values, so we take the maximum length of any field's values
        # to be the number of records generated
        n_records = max([len(lst) for lst in field_answers.values()])
        successful_convert = n_records > 0

        drs = []
        for idx in range(max(n_records, 1)):
            # initialize record with the correct output schema, parent record, and cardinality idx
            dr = DataRecord.from_parent(self.output_schema, parent_record=candidate, cardinality_idx=idx)

            # copy all fields from the input record
            # NOTE: this means that records processed by PZ converts will inherit all pre-computed fields
            #       in an incremental fashion; this is a design choice which may be revisited in the future
            for field in candidate.get_field_names():
                setattr(dr, field, getattr(candidate, field))

            # get input field names and output field names
            input_fields = self.input_schema.field_names()
            output_fields = self.output_schema.field_names()

            # parse newly generated fields from the field_answers dictionary for this field; if the list
            # of generated values is shorter than the number of records, we fill in with None
            for field in output_fields:
                if field not in input_fields:
                    value = field_answers[field][idx] if idx < len(field_answers[field]) else None
                    setattr(dr, field, value)
            
            # append data record to list of output data records
            drs.append(dr)

        return drs, successful_convert

    def _create_record_set(
        self,
        records: list[DataRecord],
        fields: list[str],
        generation_stats: GenerationStats,
        total_time: float,
        successful_convert: bool,
    ) -> DataRecordSet:
        """
        Construct list of RecordOpStats objects (one for each DataRecord).
        """
        # amortize the generation stats across all generated records
        per_record_stats = generation_stats / len(records)
        time_per_record = total_time / len(records)

        # create the RecordOpStats objects for each output record
        record_op_stats_lst = [
            RecordOpStats(
                record_id=dr.id,
                record_parent_id=dr.parent_id,
                record_source_id=dr.source_id,
                record_state=dr.as_dict(include_bytes=False),
                op_id=self.get_op_id(),
                logical_op_id=self.logical_op_id,
                op_name=self.op_name(),
                time_per_record=time_per_record,
                cost_per_record=per_record_stats.cost_per_record,
                model_name=self.get_model_name(),
                answer={field_name: getattr(dr, field_name) for field_name in fields},
                input_fields=self.input_schema.field_names(),
                generated_fields=fields,
                total_input_tokens=per_record_stats.total_input_tokens,
                total_output_tokens=per_record_stats.total_output_tokens,
                total_input_cost=per_record_stats.total_input_cost,
                total_output_cost=per_record_stats.total_output_cost,
                llm_call_duration_secs=per_record_stats.llm_call_duration_secs,
                fn_call_duration_secs=per_record_stats.fn_call_duration_secs,
                failed_convert=(not successful_convert),
                image_operation=self.is_image_conversion(),
                op_details={k: str(v) for k, v in self.get_id_params().items()},
            )
            for dr in records
        ]

        # create and return the DataRecordSet
        return DataRecordSet(records, record_op_stats_lst)

    @abstractmethod
    def is_image_conversion(self) -> bool:
        """Return True if the convert operation processes an image, False otherwise."""
        pass

    @abstractmethod
    def convert(self, candidate: DataRecord, fields: list[str]) -> tuple[dict[FieldName, list[Any] | None], GenerationStats]:
        """
        This abstract method will be implemented by subclasses of ConvertOp to process the input DataRecord
        and generate the value(s) for each of the specified fields. If the convert operator is a one-to-many
        convert, then each field will have a corresponding list of output values. The dictionary mapping each
        generated field to its (list of) value(s) is returned along with the GenerationStats object.

        For example, if the input DataRecord (i.e. `candidate`) contains the contents of a scientific paper,
        and the convert operation is supposed to extract the name and affiliation of each author into its own
        DataRecord, then the output could be:

        ({"author": ["Jane Smith", "John Doe"], "affiliation": ["MIT", "Stanford University"]}, GenerationStats(...))

        Even if the convert operation is a one-to-one convert (i.e. it always generates one output DataRecord
        for each input DataRecord), the output should still map each field to a singleton list containing its value.

        A post-condition of this method is that every field in `fields` must be present in the output dictionary.
        If there is an error in generating a field, then the value for that field must be None.
        """
        pass

    def __call__(self, candidate: DataRecord) -> DataRecordSet:
        """
        This method converts an input DataRecord into an output DataRecordSet. The output DataRecordSet contains the
        DataRecord(s) output by the operator's convert() method and their corresponding RecordOpStats objects.
        Some subclasses may override this __call__method to implement their own custom logic.
        """
        start_time = time.time()

        # get fields to generate with this convert
        fields_to_generate = self.get_fields_to_generate(candidate, self.input_schema, self.output_schema)

        # execute the convert
        field_answers: dict[str, list]
        field_answers, generation_stats = self.convert(candidate=candidate, fields=fields_to_generate)
        assert all([field in field_answers for field in fields_to_generate]), "Not all fields were generated!"

        # replace any None values with an empty list; subclasses may override __call__ to change this behavior
        field_answers = {field: [] if answers is None else answers for field, answers in field_answers.items()}

        # transform the mapping from fields to answers into a (list of) DataRecord(s)
        drs, successful_convert = self._create_data_records_from_field_answers(field_answers, candidate)

        # construct and return DataRecordSet
        record_set = self._create_record_set(
            records=drs,
            fields=fields_to_generate,
            generation_stats=generation_stats,
            total_time=time.time() - start_time,
            successful_convert=successful_convert,
        )

        return record_set


class NonLLMConvert(ConvertOp):
    def __str__(self):
        op = super().__str__()
        op += f"    UDF: {str(self.udf)}\n"
        return op

    def is_image_conversion(self) -> bool:
        # NOTE: even if the UDF is processing an image, we do not consider this an image conversion
        # (the output of this function will be used by the CostModel in a way which does not apply to UDFs)
        return False

    def naive_cost_estimates(self, source_op_cost_estimates: OperatorCostEstimates) -> OperatorCostEstimates:
        """
        Compute naive cost estimates for the NonLLMConvert operation. These estimates assume
        that the UDF convert (1) has no cost and (2) has perfect quality.
        """
        # estimate cardinality and selectivity given the "cardinality" set by the user
        selectivity = 1.0 if self.cardinality == Cardinality.ONE_TO_ONE else NAIVE_EST_ONE_TO_MANY_SELECTIVITY
        cardinality = selectivity * source_op_cost_estimates.cardinality

        # estimate 1 ms single-threaded execution for udf function
        time_per_record = 0.001

        # assume filter fn has perfect quality
        return OperatorCostEstimates(
            cardinality=cardinality,
            time_per_record=time_per_record,
            cost_per_record=0.0,
            quality=1.0,
        )

    def convert(self, candidate: DataRecord, fields: list[str]) -> tuple[dict[FieldName, list[Any]], GenerationStats]:
        # apply UDF to input record
        start_time = time.time()
        field_answers = {}
        try:
            # execute the UDF function
            answer = self.udf(candidate.as_dict())

            if self.cardinality == Cardinality.ONE_TO_ONE:
                # answer should be a dictionary
                assert isinstance(answer, dict), "UDF must return a dictionary mapping each generated field to its value for one-to-one converts"

                # wrap each answer in a list
                field_answers = {field_name: [answer[field_name]] for field_name in fields}

            else:
                assert isinstance(answer, list), "UDF must return a list of dictionaries for one-to-many converts"
                field_answers = {field_name: [] for field_name in fields}
                for answer_dict in answer:
                    assert isinstance(answer_dict, dict), "Each element of list returned by UDF must be a dictionary"
                    for field_name in fields:
                        field_answers[field_name].append(answer_dict.get(field_name, None))

            if self.verbose:
                print(f"{str(self.udf)}:\n{answer}")

        except Exception as e:
            print(f"Error invoking user-defined function for convert: {e}")
            raise e

        # create generation stats object containing the time spent executing the UDF function
        generation_stats = GenerationStats(fn_call_duration_secs=time.time() - start_time)

        return field_answers, generation_stats


class LLMConvert(ConvertOp):
    def __init__(
        self,
        model: Model,
        prompt_strategy: PromptStrategy = PromptStrategy.COT_QA,
        *args,
        **kwargs,
    ):
        super().__init__(*args, **kwargs)
        self.model = model
        self.prompt_strategy = prompt_strategy
        if model is not None:
            self.generator = generator_factory(model, prompt_strategy, self.cardinality, self.verbose)

    def __str__(self):
        op = super().__str__()
        op += f"    Prompt Strategy: {self.prompt_strategy}\n"
        return op

    def get_id_params(self):
        id_params = super().get_id_params()
        id_params = {
            "model": None if self.model is None else self.model.value,
            "prompt_strategy": None if self.prompt_strategy is None else self.prompt_strategy.value,
            **id_params,
        }

        return id_params

    def get_op_params(self):
        op_params = super().get_op_params()
        op_params = {
            "model": self.model,
            "prompt_strategy": self.prompt_strategy,
            **op_params,
        }

        return op_params

    def get_model_name(self):
        return None if self.model is None else self.model.value

    def is_image_conversion(self) -> bool:
        return self.model in get_vision_models()

    def naive_cost_estimates(self, source_op_cost_estimates: OperatorCostEstimates) -> OperatorCostEstimates:
        """
        Compute naive cost estimates for the LLMConvert operation. Implicitly, these estimates
        assume the use of a single LLM call for each input record. Child classes of LLMConvert
        may call this function through super() and adjust these estimates as needed (or they can
        completely override this function).
        """
        # estimate number of input and output tokens from source
        est_num_input_tokens = NAIVE_EST_NUM_INPUT_TOKENS
        est_num_output_tokens = NAIVE_EST_NUM_OUTPUT_TOKENS

        # get est. of conversion time per record from model card;
        # NOTE: model will only be None for code synthesis, which uses GPT-3.5 as fallback
        model_name = self.model.value if getattr(self, "model", None) is not None else Model.GPT_4o_MINI.value
        model_conversion_time_per_record = (
            MODEL_CARDS[model_name]["seconds_per_output_token"] * est_num_output_tokens
        )

        # get est. of conversion cost (in USD) per record from model card
        model_conversion_usd_per_record = (
            MODEL_CARDS[model_name]["usd_per_input_token"] * est_num_input_tokens
            + MODEL_CARDS[model_name]["usd_per_output_token"] * est_num_output_tokens
        )

        # estimate cardinality and selectivity given the "cardinality" set by the user
        selectivity = 1.0 if self.cardinality == Cardinality.ONE_TO_ONE else NAIVE_EST_ONE_TO_MANY_SELECTIVITY
        cardinality = selectivity * source_op_cost_estimates.cardinality

        # estimate quality of output based on the strength of the model being used
        quality = (MODEL_CARDS[model_name]["overall"] / 100.0) * source_op_cost_estimates.quality

        return OperatorCostEstimates(
            cardinality=cardinality,
            time_per_record=model_conversion_time_per_record,
            cost_per_record=model_conversion_usd_per_record,
            quality=quality,
        )

<<<<<<< HEAD
    def _construct_query_prompt(
        self,
        fields_to_generate: list[str],
        model: Model,
    ) -> str:
        """
        This function constructs the prompt for a bonded query.
        """
        # set defaults
        doc_type = self.output_schema.class_name()
        # build string of input fields and their descriptions
        multiline_input_field_description = ""
        depends_on_fields = (
            [field.split(".")[-1] for field in self.depends_on]
            if self.depends_on is not None and len(self.depends_on) > 0
            else None
        )
        input_fields = (
            self.input_schema.field_names()
            if depends_on_fields is None
            else [field for field in self.input_schema.field_names() if field in depends_on_fields]
        )
        for field_name in input_fields:
            field_desc = getattr(self.input_schema, field_name).desc
            multiline_input_field_description += prompts.INPUT_FIELD.format(
                field_name=field_name, field_desc=field_desc
            )

        # build string of output fields and their descriptions
        multiline_output_field_description = ""
        for field_name in fields_to_generate:
            field_desc = getattr(self.output_schema, field_name).desc
            multiline_output_field_description += prompts.OUTPUT_FIELD.format(
                field_name=field_name, field_desc=field_desc
            )

        # add input/output schema descriptions (if they have a docstring)
        optional_input_desc = (
            ""
            if self.input_schema.__doc__ is None
            else prompts.OPTIONAL_INPUT_DESC.format(desc=self.input_schema.__doc__)
        )
        optional_output_desc = (
            ""
            if self.output_schema.__doc__ is None
            else prompts.OPTIONAL_OUTPUT_DESC.format(desc=self.output_schema.__doc__)
        )

        # add optional model instruction
        model_instruction = prompts.LLAMA_INSTRUCTION if model in [Model.LLAMA3, Model.LLAMA3_V] else ""

        # construct sentence fragments which depend on cardinality of conversion (pz.Cardinality.ONE_TO_ONE or pz.Cardinality.ONE_TO_MANY)
        if self.cardinality == Cardinality.ONE_TO_MANY:
            target_output_descriptor = prompts.ONE_TO_MANY_TARGET_OUTPUT_DESCRIPTOR.format(doc_type=doc_type)
            output_single_or_plural = prompts.ONE_TO_MANY_OUTPUT_SINGLE_OR_PLURAL
            appendix_instruction = prompts.ONE_TO_MANY_APPENDIX_INSTRUCTION.format(fields=fields_to_generate)
        else:
            target_output_descriptor = prompts.ONE_TO_ONE_TARGET_OUTPUT_DESCRIPTOR.format(doc_type=doc_type)
            output_single_or_plural = prompts.ONE_TO_ONE_OUTPUT_SINGLE_OR_PLURAL

            fields_example_dict = {}
            for field in fields_to_generate:
                type_str = self.output_schema.json_schema()['properties'][field]['type']
                if type_str == "string":
                    fields_example_dict[field] = "abc"
                elif type_str == "numeric":
                    fields_example_dict[field] = 123
                elif type_str == "boolean":
                    fields_example_dict[field] = True
                elif type_str == "List[string]":
                    fields_example_dict[field] = ["<str>", "<str>", "..."]
                elif type_str == "List[numeric]":
                    fields_example_dict[field] = ["<int | float>", "<int | float>", "..."]
                elif type_str == "List[boolean]":
                    fields_example_dict[field] = ["<bool>", "<bool>", "..."]

            fields_example_dict_str = json.dumps(fields_example_dict, indent=2)
            appendix_instruction = prompts.ONE_TO_ONE_APPENDIX_INSTRUCTION.format(fields=fields_to_generate, fields_example_dict=fields_example_dict_str)

        # construct promptQuestion
        optional_desc = "" if self.desc is None else prompts.OPTIONAL_DESC.format(desc=self.desc)
        if not self.image_conversion:
            prompt_question = prompts.STRUCTURED_CONVERT_PROMPT
        else:
            prompt_question = prompts.IMAGE_CONVERT_PROMPT

        prompt_question = prompt_question.format(
            target_output_descriptor=target_output_descriptor,
            input_type=self.input_schema.class_name(),
            output_single_or_plural=output_single_or_plural,
            optional_input_desc=optional_input_desc,
            optional_output_desc=optional_output_desc,
            multiline_input_field_description=multiline_input_field_description,
            multiline_output_field_description=multiline_output_field_description,
            appendix_instruction=appendix_instruction,
            optional_desc=optional_desc,
            model_instruction = model_instruction,
        )
        # TODO: add this for boolean questions?
        # if prompt_strategy == PromptStrategy.DSPY_COT_BOOL:
        #     promptQuestion += "\nRemember, your output MUST be one of TRUE or FALSE."

        return prompt_question

    def _create_record_set(
        self,
        records: list[DataRecord],
        fields: list[str],
        generation_stats: GenerationStats,
        total_time: float,
        successful_convert: bool,
    ) -> DataRecordSet:
        """
        Construct list of RecordOpStats objects (one for each DataRecord).
        """
        record_op_stats_lst = []

        # compute variables
        num_records = len(records)
        per_record_stats = generation_stats / num_records
        model = getattr(self, "model", None)

        # NOTE: in some cases, we may generate outputs which fail to parse correctly,
        #       thus `record_set` contains an empty list, but we still want to capture the
        #       the cost of the failed generation; in this case, we set num_records = 1
        #       and compute a RecordOpStats with some fields None'd out and failed_convert=True
        for idx in range(num_records):
            # compute variables which depend on data record
            dr = records[idx]
            record_id = dr._id
            record_parent_id = dr._parent_id
            record_source_id = dr._source_id
            record_state = dr.as_dict(include_bytes=False)
            answer = {field_name: getattr(dr, field_name) for field_name in fields}

            record_op_stats = RecordOpStats(
                record_id=record_id,
                record_parent_id=record_parent_id,
                record_source_id=record_source_id,
                record_state=record_state,
                op_id=self.get_op_id(),
                logical_op_id=self.logical_op_id,
                op_name=self.op_name(),
                time_per_record=total_time / num_records,
                cost_per_record=per_record_stats.cost_per_record,
                model_name=model.value if model else None,
                answer=answer,
                input_fields=self.input_schema.field_names(),
                generated_fields=fields,
                total_input_tokens=per_record_stats.total_input_tokens,
                total_output_tokens=per_record_stats.total_output_tokens,
                total_input_cost=per_record_stats.total_input_cost,
                total_output_cost=per_record_stats.total_output_cost,
                llm_call_duration_secs=per_record_stats.llm_call_duration_secs,
                fn_call_duration_secs=per_record_stats.fn_call_duration_secs,
                failed_convert=(not successful_convert),
                image_operation=self.image_conversion,
                op_details={k: str(v) for k, v in self.get_id_params().items()},
            )
            record_op_stats_lst.append(record_op_stats)

        # create and return the DataRecordSet
        record_set = DataRecordSet(records, record_op_stats_lst)

        return record_set

    def _create_data_record_from_json(
        self,
        json_obj: Any,
        candidate: DataRecord,
        cardinality_idx: int | None = None,
    ) -> DataRecord:
        # initialize data record
        dr = DataRecord.from_parent(self.output_schema, parent_record=candidate, cardinality_idx=cardinality_idx)

        # TODO: This inherits all pre-computed fields in an incremental fashion. The positive / pros of this approach is that it enables incremental schema computation, which tends to feel more natural for the end-user. The downside is it requires us to support an explicit projection to eliminate unwanted input / intermediate computation.
        #
        # first, copy all fields from input schema
        for field_name in candidate.get_fields():
            setattr(dr, field_name, getattr(candidate, field_name, None))

        # get input field names and output field names
        input_fields = self.input_schema.field_names()
        output_fields = self.output_schema.field_names()

        # parse newly generated fields from the generated jsonObj
        for field_name in output_fields:
            if field_name not in input_fields:
                # parse the json object and set the DataRecord's fields with their generated values
                setattr(
                    dr, field_name, json_obj.get(field_name, None)
                )  # the use of get prevents a KeyError if an individual field is missing.

        return dr

    def parse_answer(self, answer: str, fields_to_generate: list[str], model: Model) -> dict[FieldName, list[Any]]:
        """ 
        This functions gets a string answer and parses it into an iterable format of [{"field1": value1, "field2": value2}, {...}, ...]
        """
        try:
            # parse json from answer string
            json_answer = get_json_from_answer(answer, model)

            # sanity check validity of parsed json
            assert json_answer != {}, "No output was found!"
            if self.cardinality == Cardinality.ONE_TO_MANY:
                assert "items" in json_answer, '"items" key missing from one-to-many JSON'
                assert (
                    isinstance(json_answer["items"], list) and len(json_answer["items"]) > 0
                ), "No output objects were generated for one-to-many query"
            else:
                assert all([field in json_answer for field in fields_to_generate]), "Not all fields were generated!"

        except Exception as e:
            print(f"Error parsing LLM answer: {e}")
            print(f"\tAnswer: {answer[:500]}")
            # msg = str(e)
            # if "line" in msg:
            #     line = int(str(msg).split("line ")[1].split(" ")[0])
            #     print(f"\tAnswer snippet: {answer.splitlines()[line]}")
            return {field_name: [] for field_name in fields_to_generate}

        field_answers = {}
        if self.cardinality == Cardinality.ONE_TO_MANY:
            # json_answer["items"] is a list of dictionaries, each of which contains the generated fields
            for field in fields_to_generate:
                field_answers[field] = []
                for item in json_answer["items"]:
                    try:
                        field_answers[field].append(item[field])
                    except Exception:
                        print(f"Error parsing field {field} in one-to-many answer: {item}")

        else:
            field_answers = {field: [json_answer[field]] for field in fields_to_generate}

        return field_answers

    def _get_candidate_content(self, model: Model, candidate: DataRecord):
        # get text or image content depending on prompt strategy
        if self.image_conversion:
            base64_images = []
            if hasattr(candidate, "contents"):
                # TODO: should address this now; we need a way to infer (or have the programmer declare) what fields contain image content
                base64_images = [
                    base64.b64encode(candidate.contents).decode("utf-8")  
                ]
            elif model in [Model.GPT_4o_V, Model.GPT_4o_MINI_V]:
                for image_file in candidate.image_filepaths:  # TODO: (see note above)
                    image = Image.open(image_file)
                    buffered = BytesIO()
                    image.save(buffered, format=image.format)
                    base64_image = base64.b64encode(buffered.getvalue()).decode("utf-8")
                    base64_images.append(base64_image)

            # for LLAMA vision model, we must concatenate images into a single image
            elif model in [Model.LLAMA3_V]:
                # TODO: revert after paper submission
                # # load images, get their dimensions, and create new image to fit them horizontally
                # images = [Image.open(image_file) for image_file in candidate.image_filepaths]
                # widths, heights = zip(*(img.size for img in images))
                # total_width, max_height = sum(widths), max(heights)
                # new_image = Image.new(images[0].mode, (total_width, max_height))

                # # construct new image by pasting images side-by-side
                # x_offset = 0
                # for img in images:
                #     new_image.paste(img, (x_offset,0))
                #     x_offset += img.size[0]

                # # crop new image to adhere to max size processed by LLAMA; I'm not sure
                # # what the exact max size allowed by Together is, but 900x900 seems to work
                # crop_height = 900
                # crop_width = 900
                # new_image = new_image.crop((0, 0, crop_width, crop_height))

                # # encode new image in base64
                # buffered = BytesIO()
                # new_image.save(buffered, format=images[0].format)
                # base64_image = base64.b64encode(buffered.getvalue()).decode("utf-8")
                # base64_images.append(base64_image)
                
                # NOTE: Together stopped accepting uploaded images, so we now point them to public s3 urls
                listing_idx = int(candidate.listing.split("listing")[-1])
                url = f"https://palimpzest-workloads.s3.amazonaws.com/real-estate-eval-concat-images/img{listing_idx}.png"
                base64_images.append(url)

            content = base64_images
        else:
            content = candidate.as_json_str(include_bytes=False, project_cols=self.depends_on)

        return content

    def _dspy_generate_fields(
        self,
        prompt: str,
        content: str | list[bytes] | None = None,  # either text or image
    ) -> tuple[str, GenerationStats]:
        """
        This functions wraps the call to the generator method to actually perform the field generation.
        Returns an answer which is a string and a query_stats which is a GenerationStats object.
        """
        # generate LLM response and capture statistics
        answer:str
        query_stats:GenerationStats
        try:
            answer, _, query_stats = self.generator.generate(context=content, prompt=prompt)

        except Exception as e:
            print(f"DSPy generation error: {e}")
            return "", GenerationStats()

        return answer, query_stats

    def convert(self, candidate: DataRecord, fields: list[str]) -> tuple[dict[FieldName, list[Any]], GenerationStats]:
        """ This function is responsible for the LLM conversion process. 
        Different strategies may/should reimplement this function and leave the __call__ function untouched.
        The input is ...
        Outputs:
         - field_outputs: a dictionary where keys are the fields and values are lists of JSON corresponding to the value of the field in that record.
         - query_stats
        """
        raise NotImplementedError("This is an abstract class. Use a subclass instead!")

    def __call__(self, candidate: DataRecord) -> DataRecordSet:
        start_time = time.time()

        # get fields to generate with this convert
        fields_to_generate = self._generate_field_names(candidate, self.input_schema, self.output_schema)

        # execute the convert
        field_answers: dict[str, list]
        field_answers, generation_stats = self.convert(candidate=candidate, fields=fields_to_generate)

        # construct list of dictionaries where each dict. has the (field, value) pairs for each generated field
        # list is indexed per record
        try:
            n_records = max([len(lst) for lst in field_answers.values()])
        except Exception:
            print(f"Error in field answers: {field_answers}. Returning empty records.")
            n_records = 0
            field_answers = {}

        drs = []
        if n_records > 0:
            # build up list of final record dictionaries
            records_json = [{field: None for field in fields_to_generate} for _ in range(n_records)]
            for field_name, answer_list in field_answers.items():
                for idx, output in enumerate(answer_list):
                    records_json[idx][field_name] = output

            # construct list of data records
            drs = [
                self._create_data_record_from_json(json_obj=js, candidate=candidate, cardinality_idx=idx)
                for idx, js in enumerate(records_json)
            ]
        else:
            null_js = {field: None for field in fields_to_generate}
            drs = [self._create_data_record_from_json(json_obj=null_js, candidate=candidate, cardinality_idx=0)]

        # construct and return DataRecordSet
        record_set = self._create_record_set(
            records=drs,
            fields=fields_to_generate,
            generation_stats=generation_stats,
            total_time=time.time() - start_time,
            successful_convert=(n_records > 0),
        )

        return record_set

=======
>>>>>>> 77df6fc0

class LLMConvertConventional(LLMConvert):
    def naive_cost_estimates(self, source_op_cost_estimates: OperatorCostEstimates) -> OperatorCostEstimates:
        """
        Update the cost per record and time per record estimates to account for the additional
        LLM calls we incur by executing one query per-field.
        """
        # get naive cost estimates from LLMConvert
        naive_op_cost_estimates = super().naive_cost_estimates(source_op_cost_estimates)

        # re-compute cost per record assuming we use fewer input tokens
        est_num_input_tokens = NAIVE_EST_NUM_INPUT_TOKENS
        est_num_output_tokens = NAIVE_EST_NUM_OUTPUT_TOKENS

        # increase estimates of the input and output tokens by the number of fields generated
        # NOTE: this may over-estimate the number of fields that need to be generated
        generate_field_names = []
        for field_name in self.output_schema.field_names():
            if field_name not in self.input_schema.field_names():
                generate_field_names.append(field_name)

        num_fields_to_generate = len(generate_field_names)
        est_num_input_tokens *= num_fields_to_generate
        est_num_output_tokens *= num_fields_to_generate

        # get est. of conversion time per record from model card;
        model_conversion_time_per_record = (
            MODEL_CARDS[self.model.value]["seconds_per_output_token"] * est_num_output_tokens
        )

        # get est. of conversion cost (in USD) per record from model card
        model_conversion_usd_per_record = (
            MODEL_CARDS[self.model.value]["usd_per_input_token"] * est_num_input_tokens
            + MODEL_CARDS[self.model.value]["usd_per_output_token"] * est_num_output_tokens
        )

        # set refined estimate of time and cost per record
        naive_op_cost_estimates.time_per_record = model_conversion_time_per_record
        naive_op_cost_estimates.time_per_record_lower_bound = naive_op_cost_estimates.time_per_record
        naive_op_cost_estimates.time_per_record_upper_bound = naive_op_cost_estimates.time_per_record
        naive_op_cost_estimates.cost_per_record = model_conversion_usd_per_record
        naive_op_cost_estimates.cost_per_record_lower_bound = naive_op_cost_estimates.cost_per_record
        naive_op_cost_estimates.cost_per_record_upper_bound = naive_op_cost_estimates.cost_per_record

        return naive_op_cost_estimates

    def convert(self, candidate: DataRecord, fields: list[str]) -> tuple[dict[FieldName, list[Any]], GenerationStats]:
        # get the set of input fields to use for the convert operation
        input_fields = self.get_input_fields()

        # construct kwargs for generation
        gen_kwargs = {"project_cols": input_fields, "output_schema": self.output_schema}

        # generate outputs one field at a time
        field_answers, generation_stats_lst = {}, []
        for field in fields:
            single_field_answers, _, single_field_stats = self.generator(candidate, [field], **gen_kwargs)
            field_answers.update(single_field_answers)
            generation_stats_lst.append(single_field_stats)

        # aggregate generation stats into single object
        generation_stats = sum(generation_stats_lst)

        return field_answers, generation_stats


class LLMConvertBonded(LLMConvert):

    def convert(self, candidate: DataRecord, fields: list[str]) -> tuple[dict[FieldName, list[Any]], GenerationStats]:
        # get the set of input fields to use for the convert operation
        input_fields = self.get_input_fields()

        # construct kwargs for generation
        gen_kwargs = {"project_cols": input_fields, "output_schema": self.output_schema}

        # generate outputs for all fields in a single query
        field_answers, _, generation_stats = self.generator(candidate, fields, **gen_kwargs) # TODO: guarantee negative output from generator is None

        # if there was an error for any field, execute a conventional query on that field
        for field, answers in field_answers.items():
            if answers is None:
                single_field_answers, _, single_field_stats = self.generator(candidate, [field], **gen_kwargs)
                field_answers.update(single_field_answers)
                generation_stats += single_field_stats

        return field_answers, generation_stats<|MERGE_RESOLUTION|>--- conflicted
+++ resolved
@@ -358,380 +358,6 @@
             quality=quality,
         )
 
-<<<<<<< HEAD
-    def _construct_query_prompt(
-        self,
-        fields_to_generate: list[str],
-        model: Model,
-    ) -> str:
-        """
-        This function constructs the prompt for a bonded query.
-        """
-        # set defaults
-        doc_type = self.output_schema.class_name()
-        # build string of input fields and their descriptions
-        multiline_input_field_description = ""
-        depends_on_fields = (
-            [field.split(".")[-1] for field in self.depends_on]
-            if self.depends_on is not None and len(self.depends_on) > 0
-            else None
-        )
-        input_fields = (
-            self.input_schema.field_names()
-            if depends_on_fields is None
-            else [field for field in self.input_schema.field_names() if field in depends_on_fields]
-        )
-        for field_name in input_fields:
-            field_desc = getattr(self.input_schema, field_name).desc
-            multiline_input_field_description += prompts.INPUT_FIELD.format(
-                field_name=field_name, field_desc=field_desc
-            )
-
-        # build string of output fields and their descriptions
-        multiline_output_field_description = ""
-        for field_name in fields_to_generate:
-            field_desc = getattr(self.output_schema, field_name).desc
-            multiline_output_field_description += prompts.OUTPUT_FIELD.format(
-                field_name=field_name, field_desc=field_desc
-            )
-
-        # add input/output schema descriptions (if they have a docstring)
-        optional_input_desc = (
-            ""
-            if self.input_schema.__doc__ is None
-            else prompts.OPTIONAL_INPUT_DESC.format(desc=self.input_schema.__doc__)
-        )
-        optional_output_desc = (
-            ""
-            if self.output_schema.__doc__ is None
-            else prompts.OPTIONAL_OUTPUT_DESC.format(desc=self.output_schema.__doc__)
-        )
-
-        # add optional model instruction
-        model_instruction = prompts.LLAMA_INSTRUCTION if model in [Model.LLAMA3, Model.LLAMA3_V] else ""
-
-        # construct sentence fragments which depend on cardinality of conversion (pz.Cardinality.ONE_TO_ONE or pz.Cardinality.ONE_TO_MANY)
-        if self.cardinality == Cardinality.ONE_TO_MANY:
-            target_output_descriptor = prompts.ONE_TO_MANY_TARGET_OUTPUT_DESCRIPTOR.format(doc_type=doc_type)
-            output_single_or_plural = prompts.ONE_TO_MANY_OUTPUT_SINGLE_OR_PLURAL
-            appendix_instruction = prompts.ONE_TO_MANY_APPENDIX_INSTRUCTION.format(fields=fields_to_generate)
-        else:
-            target_output_descriptor = prompts.ONE_TO_ONE_TARGET_OUTPUT_DESCRIPTOR.format(doc_type=doc_type)
-            output_single_or_plural = prompts.ONE_TO_ONE_OUTPUT_SINGLE_OR_PLURAL
-
-            fields_example_dict = {}
-            for field in fields_to_generate:
-                type_str = self.output_schema.json_schema()['properties'][field]['type']
-                if type_str == "string":
-                    fields_example_dict[field] = "abc"
-                elif type_str == "numeric":
-                    fields_example_dict[field] = 123
-                elif type_str == "boolean":
-                    fields_example_dict[field] = True
-                elif type_str == "List[string]":
-                    fields_example_dict[field] = ["<str>", "<str>", "..."]
-                elif type_str == "List[numeric]":
-                    fields_example_dict[field] = ["<int | float>", "<int | float>", "..."]
-                elif type_str == "List[boolean]":
-                    fields_example_dict[field] = ["<bool>", "<bool>", "..."]
-
-            fields_example_dict_str = json.dumps(fields_example_dict, indent=2)
-            appendix_instruction = prompts.ONE_TO_ONE_APPENDIX_INSTRUCTION.format(fields=fields_to_generate, fields_example_dict=fields_example_dict_str)
-
-        # construct promptQuestion
-        optional_desc = "" if self.desc is None else prompts.OPTIONAL_DESC.format(desc=self.desc)
-        if not self.image_conversion:
-            prompt_question = prompts.STRUCTURED_CONVERT_PROMPT
-        else:
-            prompt_question = prompts.IMAGE_CONVERT_PROMPT
-
-        prompt_question = prompt_question.format(
-            target_output_descriptor=target_output_descriptor,
-            input_type=self.input_schema.class_name(),
-            output_single_or_plural=output_single_or_plural,
-            optional_input_desc=optional_input_desc,
-            optional_output_desc=optional_output_desc,
-            multiline_input_field_description=multiline_input_field_description,
-            multiline_output_field_description=multiline_output_field_description,
-            appendix_instruction=appendix_instruction,
-            optional_desc=optional_desc,
-            model_instruction = model_instruction,
-        )
-        # TODO: add this for boolean questions?
-        # if prompt_strategy == PromptStrategy.DSPY_COT_BOOL:
-        #     promptQuestion += "\nRemember, your output MUST be one of TRUE or FALSE."
-
-        return prompt_question
-
-    def _create_record_set(
-        self,
-        records: list[DataRecord],
-        fields: list[str],
-        generation_stats: GenerationStats,
-        total_time: float,
-        successful_convert: bool,
-    ) -> DataRecordSet:
-        """
-        Construct list of RecordOpStats objects (one for each DataRecord).
-        """
-        record_op_stats_lst = []
-
-        # compute variables
-        num_records = len(records)
-        per_record_stats = generation_stats / num_records
-        model = getattr(self, "model", None)
-
-        # NOTE: in some cases, we may generate outputs which fail to parse correctly,
-        #       thus `record_set` contains an empty list, but we still want to capture the
-        #       the cost of the failed generation; in this case, we set num_records = 1
-        #       and compute a RecordOpStats with some fields None'd out and failed_convert=True
-        for idx in range(num_records):
-            # compute variables which depend on data record
-            dr = records[idx]
-            record_id = dr._id
-            record_parent_id = dr._parent_id
-            record_source_id = dr._source_id
-            record_state = dr.as_dict(include_bytes=False)
-            answer = {field_name: getattr(dr, field_name) for field_name in fields}
-
-            record_op_stats = RecordOpStats(
-                record_id=record_id,
-                record_parent_id=record_parent_id,
-                record_source_id=record_source_id,
-                record_state=record_state,
-                op_id=self.get_op_id(),
-                logical_op_id=self.logical_op_id,
-                op_name=self.op_name(),
-                time_per_record=total_time / num_records,
-                cost_per_record=per_record_stats.cost_per_record,
-                model_name=model.value if model else None,
-                answer=answer,
-                input_fields=self.input_schema.field_names(),
-                generated_fields=fields,
-                total_input_tokens=per_record_stats.total_input_tokens,
-                total_output_tokens=per_record_stats.total_output_tokens,
-                total_input_cost=per_record_stats.total_input_cost,
-                total_output_cost=per_record_stats.total_output_cost,
-                llm_call_duration_secs=per_record_stats.llm_call_duration_secs,
-                fn_call_duration_secs=per_record_stats.fn_call_duration_secs,
-                failed_convert=(not successful_convert),
-                image_operation=self.image_conversion,
-                op_details={k: str(v) for k, v in self.get_id_params().items()},
-            )
-            record_op_stats_lst.append(record_op_stats)
-
-        # create and return the DataRecordSet
-        record_set = DataRecordSet(records, record_op_stats_lst)
-
-        return record_set
-
-    def _create_data_record_from_json(
-        self,
-        json_obj: Any,
-        candidate: DataRecord,
-        cardinality_idx: int | None = None,
-    ) -> DataRecord:
-        # initialize data record
-        dr = DataRecord.from_parent(self.output_schema, parent_record=candidate, cardinality_idx=cardinality_idx)
-
-        # TODO: This inherits all pre-computed fields in an incremental fashion. The positive / pros of this approach is that it enables incremental schema computation, which tends to feel more natural for the end-user. The downside is it requires us to support an explicit projection to eliminate unwanted input / intermediate computation.
-        #
-        # first, copy all fields from input schema
-        for field_name in candidate.get_fields():
-            setattr(dr, field_name, getattr(candidate, field_name, None))
-
-        # get input field names and output field names
-        input_fields = self.input_schema.field_names()
-        output_fields = self.output_schema.field_names()
-
-        # parse newly generated fields from the generated jsonObj
-        for field_name in output_fields:
-            if field_name not in input_fields:
-                # parse the json object and set the DataRecord's fields with their generated values
-                setattr(
-                    dr, field_name, json_obj.get(field_name, None)
-                )  # the use of get prevents a KeyError if an individual field is missing.
-
-        return dr
-
-    def parse_answer(self, answer: str, fields_to_generate: list[str], model: Model) -> dict[FieldName, list[Any]]:
-        """ 
-        This functions gets a string answer and parses it into an iterable format of [{"field1": value1, "field2": value2}, {...}, ...]
-        """
-        try:
-            # parse json from answer string
-            json_answer = get_json_from_answer(answer, model)
-
-            # sanity check validity of parsed json
-            assert json_answer != {}, "No output was found!"
-            if self.cardinality == Cardinality.ONE_TO_MANY:
-                assert "items" in json_answer, '"items" key missing from one-to-many JSON'
-                assert (
-                    isinstance(json_answer["items"], list) and len(json_answer["items"]) > 0
-                ), "No output objects were generated for one-to-many query"
-            else:
-                assert all([field in json_answer for field in fields_to_generate]), "Not all fields were generated!"
-
-        except Exception as e:
-            print(f"Error parsing LLM answer: {e}")
-            print(f"\tAnswer: {answer[:500]}")
-            # msg = str(e)
-            # if "line" in msg:
-            #     line = int(str(msg).split("line ")[1].split(" ")[0])
-            #     print(f"\tAnswer snippet: {answer.splitlines()[line]}")
-            return {field_name: [] for field_name in fields_to_generate}
-
-        field_answers = {}
-        if self.cardinality == Cardinality.ONE_TO_MANY:
-            # json_answer["items"] is a list of dictionaries, each of which contains the generated fields
-            for field in fields_to_generate:
-                field_answers[field] = []
-                for item in json_answer["items"]:
-                    try:
-                        field_answers[field].append(item[field])
-                    except Exception:
-                        print(f"Error parsing field {field} in one-to-many answer: {item}")
-
-        else:
-            field_answers = {field: [json_answer[field]] for field in fields_to_generate}
-
-        return field_answers
-
-    def _get_candidate_content(self, model: Model, candidate: DataRecord):
-        # get text or image content depending on prompt strategy
-        if self.image_conversion:
-            base64_images = []
-            if hasattr(candidate, "contents"):
-                # TODO: should address this now; we need a way to infer (or have the programmer declare) what fields contain image content
-                base64_images = [
-                    base64.b64encode(candidate.contents).decode("utf-8")  
-                ]
-            elif model in [Model.GPT_4o_V, Model.GPT_4o_MINI_V]:
-                for image_file in candidate.image_filepaths:  # TODO: (see note above)
-                    image = Image.open(image_file)
-                    buffered = BytesIO()
-                    image.save(buffered, format=image.format)
-                    base64_image = base64.b64encode(buffered.getvalue()).decode("utf-8")
-                    base64_images.append(base64_image)
-
-            # for LLAMA vision model, we must concatenate images into a single image
-            elif model in [Model.LLAMA3_V]:
-                # TODO: revert after paper submission
-                # # load images, get their dimensions, and create new image to fit them horizontally
-                # images = [Image.open(image_file) for image_file in candidate.image_filepaths]
-                # widths, heights = zip(*(img.size for img in images))
-                # total_width, max_height = sum(widths), max(heights)
-                # new_image = Image.new(images[0].mode, (total_width, max_height))
-
-                # # construct new image by pasting images side-by-side
-                # x_offset = 0
-                # for img in images:
-                #     new_image.paste(img, (x_offset,0))
-                #     x_offset += img.size[0]
-
-                # # crop new image to adhere to max size processed by LLAMA; I'm not sure
-                # # what the exact max size allowed by Together is, but 900x900 seems to work
-                # crop_height = 900
-                # crop_width = 900
-                # new_image = new_image.crop((0, 0, crop_width, crop_height))
-
-                # # encode new image in base64
-                # buffered = BytesIO()
-                # new_image.save(buffered, format=images[0].format)
-                # base64_image = base64.b64encode(buffered.getvalue()).decode("utf-8")
-                # base64_images.append(base64_image)
-                
-                # NOTE: Together stopped accepting uploaded images, so we now point them to public s3 urls
-                listing_idx = int(candidate.listing.split("listing")[-1])
-                url = f"https://palimpzest-workloads.s3.amazonaws.com/real-estate-eval-concat-images/img{listing_idx}.png"
-                base64_images.append(url)
-
-            content = base64_images
-        else:
-            content = candidate.as_json_str(include_bytes=False, project_cols=self.depends_on)
-
-        return content
-
-    def _dspy_generate_fields(
-        self,
-        prompt: str,
-        content: str | list[bytes] | None = None,  # either text or image
-    ) -> tuple[str, GenerationStats]:
-        """
-        This functions wraps the call to the generator method to actually perform the field generation.
-        Returns an answer which is a string and a query_stats which is a GenerationStats object.
-        """
-        # generate LLM response and capture statistics
-        answer:str
-        query_stats:GenerationStats
-        try:
-            answer, _, query_stats = self.generator.generate(context=content, prompt=prompt)
-
-        except Exception as e:
-            print(f"DSPy generation error: {e}")
-            return "", GenerationStats()
-
-        return answer, query_stats
-
-    def convert(self, candidate: DataRecord, fields: list[str]) -> tuple[dict[FieldName, list[Any]], GenerationStats]:
-        """ This function is responsible for the LLM conversion process. 
-        Different strategies may/should reimplement this function and leave the __call__ function untouched.
-        The input is ...
-        Outputs:
-         - field_outputs: a dictionary where keys are the fields and values are lists of JSON corresponding to the value of the field in that record.
-         - query_stats
-        """
-        raise NotImplementedError("This is an abstract class. Use a subclass instead!")
-
-    def __call__(self, candidate: DataRecord) -> DataRecordSet:
-        start_time = time.time()
-
-        # get fields to generate with this convert
-        fields_to_generate = self._generate_field_names(candidate, self.input_schema, self.output_schema)
-
-        # execute the convert
-        field_answers: dict[str, list]
-        field_answers, generation_stats = self.convert(candidate=candidate, fields=fields_to_generate)
-
-        # construct list of dictionaries where each dict. has the (field, value) pairs for each generated field
-        # list is indexed per record
-        try:
-            n_records = max([len(lst) for lst in field_answers.values()])
-        except Exception:
-            print(f"Error in field answers: {field_answers}. Returning empty records.")
-            n_records = 0
-            field_answers = {}
-
-        drs = []
-        if n_records > 0:
-            # build up list of final record dictionaries
-            records_json = [{field: None for field in fields_to_generate} for _ in range(n_records)]
-            for field_name, answer_list in field_answers.items():
-                for idx, output in enumerate(answer_list):
-                    records_json[idx][field_name] = output
-
-            # construct list of data records
-            drs = [
-                self._create_data_record_from_json(json_obj=js, candidate=candidate, cardinality_idx=idx)
-                for idx, js in enumerate(records_json)
-            ]
-        else:
-            null_js = {field: None for field in fields_to_generate}
-            drs = [self._create_data_record_from_json(json_obj=null_js, candidate=candidate, cardinality_idx=0)]
-
-        # construct and return DataRecordSet
-        record_set = self._create_record_set(
-            records=drs,
-            fields=fields_to_generate,
-            generation_stats=generation_stats,
-            total_time=time.time() - start_time,
-            successful_convert=(n_records > 0),
-        )
-
-        return record_set
-
-=======
->>>>>>> 77df6fc0
 
 class LLMConvertConventional(LLMConvert):
     def naive_cost_estimates(self, source_op_cost_estimates: OperatorCostEstimates) -> OperatorCostEstimates:
