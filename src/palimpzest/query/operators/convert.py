--- conflicted
+++ resolved
@@ -146,13 +146,7 @@
         pass
 
     @abstractmethod
-<<<<<<< HEAD
     def convert(self, candidate: DataRecord, fields: dict[str, Field]) -> tuple[dict[str, list], GenerationStats]:
-=======
-    def convert(
-        self, candidate: DataRecord, fields: list[str]
-    ) -> tuple[dict[FieldName, list[Any] | None], GenerationStats]:
->>>>>>> fed2c3cf
         """
         This abstract method will be implemented by subclasses of ConvertOp to process the input DataRecord
         and generate the value(s) for each of the specified fields. If the convert operator is a one-to-many
@@ -417,13 +411,8 @@
 
         # generate outputs one field at a time
         field_answers, generation_stats_lst = {}, []
-<<<<<<< HEAD
         for field, field_type in fields.items():
-            single_field_answers, _, single_field_stats = self.generator(candidate, {field: field_type}, **gen_kwargs)
-=======
-        for field in fields:
-            single_field_answers, _, single_field_stats, _ = self.generator(candidate, [field], **gen_kwargs)
->>>>>>> fed2c3cf
+            single_field_answers, _, single_field_stats, _ = self.generator(candidate, {field: field_type}, **gen_kwargs)
             field_answers.update(single_field_answers)
             generation_stats_lst.append(single_field_stats)
 
@@ -434,12 +423,8 @@
 
 
 class LLMConvertBonded(LLMConvert):
-<<<<<<< HEAD
 
     def convert(self, candidate: DataRecord, fields: dict[str, Field]) -> tuple[dict[str, list], GenerationStats]:
-=======
-    def convert(self, candidate: DataRecord, fields: list[str]) -> tuple[dict[FieldName, list[Any]], GenerationStats]:
->>>>>>> fed2c3cf
         # get the set of input fields to use for the convert operation
         input_fields = self.get_input_fields()
 
@@ -447,22 +432,12 @@
         gen_kwargs = {"project_cols": input_fields, "output_schema": self.output_schema}
 
         # generate outputs for all fields in a single query
-<<<<<<< HEAD
-        field_answers, _, generation_stats = self.generator(candidate, fields, **gen_kwargs)
-=======
-        field_answers, _, generation_stats, _ = self.generator(
-            candidate, fields, **gen_kwargs
-        )  # TODO: guarantee negative output from generator is None
->>>>>>> fed2c3cf
+        field_answers, _, generation_stats, _ = self.generator(candidate, fields, **gen_kwargs)
 
         # if there was an error for any field, execute a conventional query on that field
         for field_name, answers in field_answers.items():
             if answers is None:
-<<<<<<< HEAD
-                single_field_answers, _, single_field_stats = self.generator(candidate, {field_name: fields[field_name]}, **gen_kwargs)
-=======
-                single_field_answers, _, single_field_stats, _ = self.generator(candidate, [field], **gen_kwargs)
->>>>>>> fed2c3cf
+                single_field_answers, _, single_field_stats, _ = self.generator(candidate, {field_name: fields[field_name]}, **gen_kwargs)
                 field_answers.update(single_field_answers)
                 generation_stats += single_field_stats
 
