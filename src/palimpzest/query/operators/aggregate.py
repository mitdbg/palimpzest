--- conflicted
+++ resolved
@@ -3,9 +3,6 @@
 import time
 from typing import Any
 
-<<<<<<< HEAD
-from palimpzest.constants import NAIVE_EST_NUM_GROUPS, AggFunc
-=======
 from palimpzest.constants import (
     MODEL_CARDS,
     NAIVE_EST_NUM_GROUPS,
@@ -15,7 +12,6 @@
     Model,
     PromptStrategy,
 )
->>>>>>> b2498ea5
 from palimpzest.core.elements.groupbysig import GroupBySig
 from palimpzest.core.elements.records import DataRecord, DataRecordSet
 from palimpzest.core.lib.schemas import Average, Count, Max, Min
