from __future__ import annotations

import time
from abc import ABC, abstractmethod

from palimpzest.constants import (
    LOCAL_SCAN_TIME_PER_KB,
    MEMORY_SCAN_TIME_PER_KB,
    Cardinality,
)
from palimpzest.core.data.dataclasses import OperatorCostEstimates, RecordOpStats
from palimpzest.core.elements.records import DataRecord, DataRecordSet
from palimpzest.query.operators.physical import PhysicalOperator


class DataSourcePhysicalOp(PhysicalOperator, ABC):
    """
    Physical operators which implement DataSources require slightly more information
    in order to accurately compute naive cost estimates. Thus, we use a slightly
    modified abstract base class for these operators.
    """

    def __init__(self, dataset_id: str, *args, **kwargs):
        super().__init__(*args, **kwargs)
        self.dataset_id = dataset_id

    def __str__(self):
        op = f"{self.op_name()}({self.dataset_id}) -> {self.output_schema}\n"
        op += f"    ({', '.join(self.output_schema.field_names())[:30]})\n"
        return op

    def get_id_params(self):
        id_params = super().get_id_params()
        return {"dataset_id": self.dataset_id, **id_params}

    def get_op_params(self):
        op_params = super().get_op_params()
        return {"dataset_id": self.dataset_id, **op_params}

    def naive_cost_estimates(
        self,
        source_op_cost_estimates: OperatorCostEstimates,
        input_cardinality: Cardinality,
        input_record_size_in_bytes: int | float,
    ) -> OperatorCostEstimates:
        """
        This function returns a naive estimate of this operator's:
        - cardinality
        - time_per_record
        - cost_per_record
        - quality

        For the implemented operator. These will be used by the CostModel
        when PZ does not have sample execution data -- and it will be necessary
        in some cases even when sample execution data is present. (For example,
        the cardinality of each operator cannot be estimated based on sample
        execution data alone -- thus DataSourcePhysicalOps need to give
        at least ballpark correct estimates of this quantity).
        """
        raise NotImplementedError("Abstract method")
<<<<<<< HEAD

    def get_datasource(self):
        raise NotImplementedError("Abstract method")

    def get_datasource_type(self):
        raise NotImplementedError("Abstract method")
=======
    
    # TODO: we need to revisit this to make get_datasource() unified for DataScan operators
    @abstractmethod
    def get_datasource(self):
        raise NotImplementedError("Abstract method")
        
>>>>>>> c56c0b04

class MarshalAndScanDataOp(DataSourcePhysicalOp):
    def naive_cost_estimates(
        self,
        source_op_cost_estimates: OperatorCostEstimates,
        input_record_size_in_bytes: int | float,
        dataset_type: str,
    ) -> OperatorCostEstimates:
        # get inputs needed for naive cost estimation
        # TODO: we should rename cardinality --> "multiplier" or "selectivity" one-to-one / one-to-many

        # estimate time spent reading each record
        per_record_size_kb = input_record_size_in_bytes / 1024.0
        time_per_record = (
            LOCAL_SCAN_TIME_PER_KB * per_record_size_kb
            if dataset_type in ["dir", "file"]
            else MEMORY_SCAN_TIME_PER_KB * per_record_size_kb
        )

        # estimate output cardinality
        cardinality = source_op_cost_estimates.cardinality

        # for now, assume no cost per record for reading data
        return OperatorCostEstimates(
            cardinality=cardinality,
            time_per_record=time_per_record,
            cost_per_record=0,
            quality=1.0,
        )

    def __call__(self, candidate: DataRecord) -> DataRecordSet:
        """
        This function takes the candidate -- which is a DataRecord with a SourceRecord schema --
        and invokes its get_item_fn on the given idx to return the next DataRecord from the DataSource.
        """
        start_time = time.time()
        records = candidate.get_item_fn(candidate.idx)
        end_time = time.time()

        # if records is a DataRecord (instead of a list) wrap it in a list
        if isinstance(records, DataRecord):
            records = [records]

        # assert that every element of records is a DataRecord and has a source_id
        for dr in records:
            assert isinstance(dr, DataRecord), "Output from DataSource.get_item() must be a DataRecord or List[DataRecord]"

        # create RecordOpStats objects
        record_op_stats_lst = []
        for record in records:
            record_op_stats = RecordOpStats(
                record_id=record.id,
                record_parent_id=record.parent_id,
                record_source_id=record.source_id,
                record_state=record.to_dict(include_bytes=False),
                op_id=self.get_op_id(),
                logical_op_id=self.logical_op_id,
                op_name=self.op_name(),
                time_per_record=(end_time - start_time) / len(records),
                cost_per_record=0.0,
                op_details={k: str(v) for k, v in self.get_id_params().items()},
            )
            record_op_stats_lst.append(record_op_stats)

        # construct and return DataRecordSet object
        record_set = DataRecordSet(records, record_op_stats_lst)

        return record_set

    def get_datasource(self):
        return self.datadir.get_registered_dataset(self.dataset_id)
<<<<<<< HEAD

=======
        
>>>>>>> c56c0b04
    def get_datasource_type(self):
        return self.datadir.get_registered_dataset_type(self.dataset_id)


class CacheScanDataOp(DataSourcePhysicalOp):
    def naive_cost_estimates(
        self,
        source_op_cost_estimates: OperatorCostEstimates,
        input_record_size_in_bytes: int | float,
    ):
        # get inputs needed for naive cost estimation
        # TODO: we should rename cardinality --> "multiplier" or "selectivity" one-to-one / one-to-many

        # estimate time spent reading each record
        per_record_size_kb = input_record_size_in_bytes / 1024.0
        time_per_record = LOCAL_SCAN_TIME_PER_KB * per_record_size_kb

        # estimate output cardinality
        cardinality = source_op_cost_estimates.cardinality

        # for now, assume no cost per record for reading from cache
        return OperatorCostEstimates(
            cardinality=cardinality,
            time_per_record=time_per_record,
            cost_per_record=0,
            quality=1.0,
        )

    def __call__(self, candidate: DataRecord) -> DataRecordSet:
        start_time = time.time()
        records = candidate.get_item_fn(candidate.idx)
        end_time = time.time()

        # if records is a DataRecord (instead of a list) wrap it in a list
        if isinstance(records, DataRecord):
            records = [records]

        # assert that every element of records is a DataRecord and has a source_id
        for dr in records:
            assert isinstance(dr, DataRecord), "Output from DataSource.get_item() must be a DataRecord or List[DataRecord]"

        # create RecordOpStats objects
        record_op_stats_lst = []
        for record in records:
            record_op_stats = RecordOpStats(
                record_id=record.id,
                record_parent_id=record.parent_id,
                record_source_id=record.source_id,
                record_state=record.to_dict(include_bytes=False),
                op_id=self.get_op_id(),
                logical_op_id=self.logical_op_id,
                op_name=self.op_name(),
                time_per_record=(end_time - start_time) / len(records),
                cost_per_record=0.0,
                op_details={k: str(v) for k, v in self.get_id_params().items()},
            )
            record_op_stats_lst.append(record_op_stats)

        # construct and eturn DataRecordSet object
        record_set = DataRecordSet(records, record_op_stats_lst)

        return record_set
<<<<<<< HEAD
    
=======

>>>>>>> c56c0b04
    def get_datasource(self):
        return self.datadir.get_cached_result(self.dataset_id)<|MERGE_RESOLUTION|>--- conflicted
+++ resolved
@@ -58,21 +58,11 @@
         at least ballpark correct estimates of this quantity).
         """
         raise NotImplementedError("Abstract method")
-<<<<<<< HEAD
-
-    def get_datasource(self):
-        raise NotImplementedError("Abstract method")
-
-    def get_datasource_type(self):
-        raise NotImplementedError("Abstract method")
-=======
     
-    # TODO: we need to revisit this to make get_datasource() unified for DataScan operators
     @abstractmethod
     def get_datasource(self):
         raise NotImplementedError("Abstract method")
         
->>>>>>> c56c0b04
 
 class MarshalAndScanDataOp(DataSourcePhysicalOp):
     def naive_cost_estimates(
@@ -144,11 +134,7 @@
 
     def get_datasource(self):
         return self.datadir.get_registered_dataset(self.dataset_id)
-<<<<<<< HEAD
-
-=======
-        
->>>>>>> c56c0b04
+
     def get_datasource_type(self):
         return self.datadir.get_registered_dataset_type(self.dataset_id)
 
@@ -211,10 +197,6 @@
         record_set = DataRecordSet(records, record_op_stats_lst)
 
         return record_set
-<<<<<<< HEAD
-    
-=======
-
->>>>>>> c56c0b04
+
     def get_datasource(self):
         return self.datadir.get_cached_result(self.dataset_id)