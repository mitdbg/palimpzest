from __future__ import annotations

import threading
import time
from abc import ABC, abstractmethod
from concurrent.futures import ThreadPoolExecutor, as_completed

import numpy as np
from numpy.linalg import norm
from openai import OpenAI
from PIL import Image
from pydantic.fields import FieldInfo
from sentence_transformers import SentenceTransformer

from palimpzest.constants import (
    MODEL_CARDS,
    NAIVE_EST_JOIN_SELECTIVITY,
    NAIVE_EST_NUM_INPUT_TOKENS,
    Cardinality,
    Model,
    PromptStrategy,
)
from palimpzest.core.elements.records import DataRecord, DataRecordSet
from palimpzest.core.lib.schemas import AUDIO_FIELD_TYPES, IMAGE_FIELD_TYPES, ImageFilepath
from palimpzest.core.models import GenerationStats, OperatorCostEstimates, RecordOpStats
from palimpzest.query.generators.generators import Generator
from palimpzest.query.operators.physical import PhysicalOperator


def compute_similarity(left_embedding: list[float], right_embedding: list[float]) -> float:
    """
    Compute the similarity between two embeddings using cosine similarity.
    """
    return np.dot(left_embedding, right_embedding) / (norm(left_embedding) * norm(right_embedding))


class JoinOp(PhysicalOperator, ABC):
    def __init__(
        self,
        condition: str,
<<<<<<< HEAD
        how: str,
        on: list[str] | None,
=======
        how: str = "inner",
        on: list[str] | None = None,
>>>>>>> 3ab2bc62
        join_parallelism: int = 64,
        retain_inputs: bool = True,
        desc: str | None = None,
        *args,
        **kwargs,
    ):
        super().__init__(*args, **kwargs)
        assert self.input_schema == self.output_schema, "Input and output schemas must match for JoinOp"
        self.condition = condition
        self.how = how
        self.on = on
        self.join_parallelism = join_parallelism
        self.retain_inputs = retain_inputs
        self.desc = desc
        self.join_idx = 0
        self.finished = False

        # maintain list(s) of input records for the join
        self._left_input_records: list[DataRecord] = []
        self._right_input_records: list[DataRecord] = []

        # maintain set of left/right record ids that have been joined (for left/right/outer joins)
        self._left_joined_record_ids: set[str] = set()
        self._right_joined_record_ids: set[str] = set()

    def __str__(self):
        op = super().__str__()
        op += f"    Condition: {self.condition}\n"
        op += f"    How: {self.how}\n"
        op += f"    On: {self.on}\n"
        return op

    def get_id_params(self):
        id_params = super().get_id_params()
        id_params = {
            "condition": self.condition,
            "join_parallelism": self.join_parallelism,
            "desc": self.desc,
            "how": self.how,
            "on": self.on,
            **id_params,
        }
        return id_params

    def get_op_params(self):
        op_params = super().get_op_params()
        op_params = {
            "condition": self.condition,
            "join_parallelism": self.join_parallelism,
            "retain_inputs": self.retain_inputs,
            "desc": self.desc,
            "how": self.how,
            "on": self.on,
            **op_params,
        }
        return op_params

    def _compute_unmatched_records(self) -> DataRecordSet:
        """Helper function to compute unmatched records for left/right/outer joins."""
        def join_unmatched_records(input_records: list[DataRecord] | list[tuple[DataRecord, list[float]]], joined_record_ids: set[str], left: bool = True):
            records, record_op_stats_lst = [], []
            for record in input_records:
                start_time = time.time()
                record = record[0] if isinstance(record, tuple) else record
                if record._id not in joined_record_ids:
                    unmatched_dr = (
                        DataRecord.from_join_parents(self.output_schema, record, None)
                        if left
                        else DataRecord.from_join_parents(self.output_schema, None, record)
                    )
                    unmatched_dr._passed_operator = True

                    # compute record stats and add to output_record_op_stats
                    time_per_record = time.time() - start_time
                    record_op_stats = RecordOpStats(
                        record_id=unmatched_dr._id,
                        record_parent_ids=unmatched_dr._parent_ids,
                        record_source_indices=unmatched_dr._source_indices,
                        record_state=unmatched_dr.to_dict(include_bytes=False),
                        full_op_id=self.get_full_op_id(),
                        logical_op_id=self.logical_op_id,
                        op_name=self.op_name(),
                        time_per_record=time_per_record,
                        cost_per_record=0.0,
                        model_name=self.get_model_name(),
                        join_condition=str(self.on),
                        fn_call_duration_secs=time_per_record,
                        answer={"passed_operator": True},
                        passed_operator=True,
                        op_details={k: str(v) for k, v in self.get_id_params().items()},
                    )
                    records.append(unmatched_dr)
                    record_op_stats_lst.append(record_op_stats)
            return records, record_op_stats_lst

        records, record_op_stats = [], []
        if self.how == "left":
            records, record_op_stats = join_unmatched_records(self._left_input_records, self._left_joined_record_ids, left=True)

        elif self.how == "right":
            records, record_op_stats = join_unmatched_records(self._right_input_records, self._right_joined_record_ids, left=False)

        elif self.how == "outer":
            records, record_op_stats = join_unmatched_records(self._left_input_records, self._left_joined_record_ids, left=True)
            right_records, right_record_op_stats = join_unmatched_records(self._right_input_records, self._right_joined_record_ids, left=False)
            records.extend(right_records)
            record_op_stats.extend(right_record_op_stats)

        return DataRecordSet(records, record_op_stats)

    @abstractmethod
    def naive_cost_estimates(self, left_source_op_cost_estimates: OperatorCostEstimates, right_source_op_cost_estimates: OperatorCostEstimates) -> OperatorCostEstimates:
        pass

    def set_finished(self):
        """Mark the operator as finished after computing left/right/outer join logic."""
        self.finished = True

class RelationalJoin(JoinOp):

    def get_model_name(self):
        return None
    
    def _process_join_candidate_pair(self, left_candidate, right_candidate) -> tuple[DataRecord, RecordOpStats]:
        start_time = time.time()

        # determine whether or not the join was satisfied
        passed_operator = all(
            left_candidate[field] == right_candidate[field]
            for field in self.on
        )

        # handle different join types
        if self.how == "left" and passed_operator:
            self._left_joined_record_ids.add(left_candidate._id)
        elif self.how == "right" and passed_operator:
            self._right_joined_record_ids.add(right_candidate._id)
        elif self.how == "outer" and passed_operator:
            self._left_joined_record_ids.add(left_candidate._id)
            self._right_joined_record_ids.add(right_candidate._id)

        # compute output record and add to output_records
        join_dr = DataRecord.from_join_parents(self.output_schema, left_candidate, right_candidate)
        join_dr._passed_operator = passed_operator

        # compute record stats and add to output_record_op_stats
        time_per_record = time.time() - start_time
        record_op_stats = RecordOpStats(
            record_id=join_dr._id,
            record_parent_ids=join_dr._parent_ids,
            record_source_indices=join_dr._source_indices,
            record_state=join_dr.to_dict(include_bytes=False),
            full_op_id=self.get_full_op_id(),
            logical_op_id=self.logical_op_id,
            op_name=self.op_name(),
            time_per_record=time_per_record,
            cost_per_record=0.0,
            model_name=self.get_model_name(),
            join_condition=str(self.on),
            fn_call_duration_secs=time_per_record,
            answer={"passed_operator": passed_operator},
            passed_operator=passed_operator,
            op_details={k: str(v) for k, v in self.get_id_params().items()},
        )

        return join_dr, record_op_stats

    def naive_cost_estimates(self, left_source_op_cost_estimates: OperatorCostEstimates, right_source_op_cost_estimates: OperatorCostEstimates):
        # estimate output cardinality using a constant assumption of the filter selectivity
        selectivity = NAIVE_EST_JOIN_SELECTIVITY
        cardinality = selectivity * (left_source_op_cost_estimates.cardinality * right_source_op_cost_estimates.cardinality)

        # estimate 1 ms execution time per input record pair
        time_per_record = 0.001 * (left_source_op_cost_estimates.cardinality + right_source_op_cost_estimates.cardinality)

        return OperatorCostEstimates(
            cardinality=cardinality,
            time_per_record=time_per_record,
            cost_per_record=0.0,
            quality=1.0,
        )

    def __call__(self, left_candidates: list[DataRecord], right_candidates: list[DataRecord], final: bool = False) -> tuple[DataRecordSet, int]:
        # create the set of candidates to join
        join_candidates = []
        for candidate in left_candidates:
            for right_candidate in right_candidates:
                join_candidates.append((candidate, right_candidate))
            for right_candidate in self._right_input_records:
                join_candidates.append((candidate, right_candidate))
        for candidate in self._left_input_records:
            for right_candidate in right_candidates:
                join_candidates.append((candidate, right_candidate))

        # apply the join logic to each pair of candidates
        output_records, output_record_op_stats = [], []
        with ThreadPoolExecutor(max_workers=self.join_parallelism) as executor:
            futures = [
                executor.submit(self._process_join_candidate_pair, candidate, right_candidate)
                for candidate, right_candidate in join_candidates
            ]
  
            # collect results as they complete
            for future in as_completed(futures):
                self.join_idx += 1
                join_output_record, join_output_record_op_stats = future.result()
                output_records.append(join_output_record)
                output_record_op_stats.append(join_output_record_op_stats)

        # compute the number of inputs processed
        num_inputs_processed = len(join_candidates)

        # store input records to join with new records added later
        if self.retain_inputs:
            self._left_input_records.extend(left_candidates)
            self._right_input_records.extend(right_candidates)
        
        # if this is the final call, then add in any left/right/outer join records that did not match
        if final:
            return self._compute_unmatched_records(), 0

        # return empty DataRecordSet if no output records were produced
        if len(output_records) == 0:
            return DataRecordSet([], []), num_inputs_processed

        return DataRecordSet(output_records, output_record_op_stats), num_inputs_processed



class LLMJoin(JoinOp):
    def __init__(
        self,
        model: Model,
        prompt_strategy: PromptStrategy = PromptStrategy.JOIN,
        reasoning_effort: str | None = None,
        *args,
        **kwargs,
    ):
        super().__init__(*args, **kwargs)
        self.model = model
        self.prompt_strategy = prompt_strategy
        self.reasoning_effort = reasoning_effort
        self.generator = Generator(model, prompt_strategy, reasoning_effort, self.api_base, Cardinality.ONE_TO_ONE, self.desc, self.verbose)

    def __str__(self):
        op = super().__str__()
        op += f"    Model: {self.model.value}\n"
        op += f"    Reasoning Effort: {self.reasoning_effort}\n"
        op += f"    Prompt Strategy: {self.prompt_strategy.value}\n"
        return op

    def get_id_params(self):
        id_params = super().get_id_params()
        id_params = {
            "model": self.model.value,
            "prompt_strategy": self.prompt_strategy.value,
            "reasoning_effort": self.reasoning_effort,
            **id_params,
        }
        return id_params

    def get_op_params(self):
        op_params = super().get_op_params()
        op_params = {
            "model": self.model,
            "prompt_strategy": self.prompt_strategy,
            "reasoning_effort": self.reasoning_effort,
            **op_params,
        }
        return op_params

    def get_model_name(self):
        return self.model.value

    def _process_join_candidate_pair(
        self,
        left_candidate: DataRecord,
        right_candidate: DataRecord,
        gen_kwargs: dict,
    ) -> tuple[DataRecord, RecordOpStats]:
        start_time = time.time()

        # generate output; NOTE: FieldInfo is used to indicate the output type; thus, the desc is not needed
        fields = {"passed_operator": FieldInfo(annotation=bool, description="Whether the records satisfy the join condition")}
        field_answers, _, generation_stats, _ = self.generator(left_candidate, fields, right_candidate=right_candidate, **gen_kwargs)

        # determine whether or not the join was satisfied
        passed_operator = field_answers["passed_operator"]

        # handle different join types
        if self.how == "left" and passed_operator:
            self._left_joined_record_ids.add(left_candidate._id)
        elif self.how == "right" and passed_operator:
            self._right_joined_record_ids.add(right_candidate._id)
        elif self.how == "outer" and passed_operator:
            self._left_joined_record_ids.add(left_candidate._id)
            self._right_joined_record_ids.add(right_candidate._id)

        # compute output record and add to output_records
        join_dr = DataRecord.from_join_parents(self.output_schema, left_candidate, right_candidate)
        join_dr._passed_operator = passed_operator

        # compute record stats and add to output_record_op_stats
        record_op_stats = RecordOpStats(
            record_id=join_dr._id,
            record_parent_ids=join_dr._parent_ids,
            record_source_indices=join_dr._source_indices,
            record_state=join_dr.to_dict(include_bytes=False),
            full_op_id=self.get_full_op_id(),
            logical_op_id=self.logical_op_id,
            op_name=self.op_name(),
            time_per_record=time.time() - start_time,
            cost_per_record=generation_stats.cost_per_record,
            model_name=self.get_model_name(),
            join_condition=self.condition,
            total_input_tokens=generation_stats.total_input_tokens,
            total_output_tokens=generation_stats.total_output_tokens,
            total_input_cost=generation_stats.total_input_cost,
            total_output_cost=generation_stats.total_output_cost,
            llm_call_duration_secs=generation_stats.llm_call_duration_secs,
            fn_call_duration_secs=generation_stats.fn_call_duration_secs,
            total_llm_calls=generation_stats.total_llm_calls,
            total_embedding_llm_calls=generation_stats.total_embedding_llm_calls,
            answer=field_answers,
            passed_operator=passed_operator,
            op_details={k: str(v) for k, v in self.get_id_params().items()},
        )

        return join_dr, record_op_stats


class NestedLoopsJoin(LLMJoin):

    def naive_cost_estimates(self, left_source_op_cost_estimates: OperatorCostEstimates, right_source_op_cost_estimates: OperatorCostEstimates):
        # estimate number of input tokens from source
        est_num_input_tokens = 2 * NAIVE_EST_NUM_INPUT_TOKENS
        if self.is_image_op():
            est_num_input_tokens = 2 * 765 / 10  # 1024x1024 image is 765 tokens

        # NOTE: the output often generates an entire reasoning sentence, thus the true value may be higher
        # the filter operation's LLM call should only output TRUE or FALSE, thus we expect its
        # number of output tokens to be ~1.25
        est_num_output_tokens = 1.25

        # get est. of conversion time per record from model card;
        model_conversion_time_per_record = (
            MODEL_CARDS[self.model.value]["seconds_per_output_token"] * est_num_output_tokens
        )

        # get est. of conversion cost (in USD) per record from model card
        usd_per_input_token = (
            MODEL_CARDS[self.model.value]["usd_per_audio_input_token"]
            if self.is_audio_op()
            else MODEL_CARDS[self.model.value]["usd_per_input_token"]
        )
        model_conversion_usd_per_record = (
            usd_per_input_token * est_num_input_tokens
            + MODEL_CARDS[self.model.value]["usd_per_output_token"] * est_num_output_tokens
        )

        # estimate output cardinality using a constant assumption of the filter selectivity
        selectivity = NAIVE_EST_JOIN_SELECTIVITY
        cardinality = selectivity * (left_source_op_cost_estimates.cardinality * right_source_op_cost_estimates.cardinality)

        # estimate quality of output based on the strength of the model being used
        quality = (MODEL_CARDS[self.model.value]["overall"] / 100.0)

        return OperatorCostEstimates(
            cardinality=cardinality,
            time_per_record=model_conversion_time_per_record,
            cost_per_record=model_conversion_usd_per_record,
            quality=quality,
        )

    def __call__(self, left_candidates: list[DataRecord], right_candidates: list[DataRecord], final: bool = False) -> tuple[DataRecordSet, int]:
        # get the set of input fields from both records in the join
        input_fields = self.get_input_fields()

        # construct kwargs for generation
        gen_kwargs = {"project_cols": input_fields, "join_condition": self.condition}

        # create the set of candidates to join
        join_candidates = []
        for candidate in left_candidates:
            for right_candidate in right_candidates:
                join_candidates.append((candidate, right_candidate))
            for right_candidate in self._right_input_records:
                join_candidates.append((candidate, right_candidate))
        for candidate in self._left_input_records:
            for right_candidate in right_candidates:
                join_candidates.append((candidate, right_candidate))

        # apply the generator to each pair of candidates
        output_records, output_record_op_stats = [], []
        with ThreadPoolExecutor(max_workers=self.join_parallelism) as executor:
            futures = [
                executor.submit(self._process_join_candidate_pair, candidate, right_candidate, gen_kwargs)
                for candidate, right_candidate in join_candidates
            ]
  
            # collect results as they complete
            for future in as_completed(futures):
                self.join_idx += 1
                join_output_record, join_output_record_op_stats = future.result()
                output_records.append(join_output_record)
                output_record_op_stats.append(join_output_record_op_stats)
                print(f"{self.join_idx} JOINED")

        # compute the number of inputs processed
        num_inputs_processed = len(join_candidates)

        # store input records to join with new records added later
        if self.retain_inputs:
            self._left_input_records.extend(left_candidates)
            self._right_input_records.extend(right_candidates)

        # if this is the final call, then add in any left/right/outer join records that did not match
        if final:
            return self._compute_unmatched_records(), 0

        # return empty DataRecordSet if no output records were produced
        if len(output_records) == 0:
            return DataRecordSet([], []), num_inputs_processed

        return DataRecordSet(output_records, output_record_op_stats), num_inputs_processed


class EmbeddingJoin(LLMJoin):
    # NOTE: we currently do not support audio joins as embedding models for audio seem to have
    # specialized use cases (e.g., speech-to-text) with strict requirements on things like e.g. sample rate
    def __init__(
        self,
        num_samples: int = 10,
        *args,
        **kwargs,
    ):
        super().__init__(*args, **kwargs)
        self.num_samples = num_samples
        self.samples_drawn = 0

        # compute whether all fields are text fields
        self.text_only = all([
            field.annotation not in IMAGE_FIELD_TYPES + AUDIO_FIELD_TYPES
            for field_name, field in self.input_schema.model_fields.items()
            if field_name.split(".")[-1] in self.get_input_fields()
        ])
        self.embedding_model = Model.TEXT_EMBEDDING_3_SMALL if self.text_only else Model.CLIP_VIT_B_32
        self.clip_model = None
        self._lock = threading.Lock()

        # keep track of embedding costs that could not be amortized if no output records were produced
        self.residual_embedding_cost = 0.0

        # crude adjustment factor for naive estimation in unoptimized setting
        self.naive_quality_adjustment = 0.6

        # maintain list(s) of input records and their embeddings for the join
        self._left_input_records: list[tuple[DataRecord, list[float]]] = []
        self._right_input_records: list[tuple[DataRecord, list[float]]] = []

        # maintain lowest and highest embedding similarities for matching and non-matching pairs
        self.min_matching_sim = float("inf")
        self.max_non_matching_sim = float("-inf")

    def __str__(self):
        op = super().__str__()
        op += f"    Num Samples: {self.num_samples}\n"
        return op

    def get_id_params(self):
        id_params = super().get_id_params()
        id_params = {
            "num_samples": self.num_samples,
            **id_params,
        }

        return id_params

    def get_op_params(self):
        op_params = super().get_op_params()
        op_params = {
            "num_samples": self.num_samples,
            **op_params,
        }

        return op_params

    def naive_cost_estimates(self, left_source_op_cost_estimates: OperatorCostEstimates, right_source_op_cost_estimates: OperatorCostEstimates):
        # estimate number of input tokens from source
        est_num_input_tokens = 2 * NAIVE_EST_NUM_INPUT_TOKENS
        if self.is_image_op():
            est_num_input_tokens = 2 * 765 / 10  # 1024x1024 image is 765 tokens

        # NOTE: the output often generates an entire reasoning sentence, thus the true value may be higher
        # the filter operation's LLM call should only output TRUE or FALSE, thus we expect its
        # number of output tokens to be ~1.25
        est_num_output_tokens = 1.25

        # get est. of conversion time per record from model card;
        model_conversion_time_per_record = (
            MODEL_CARDS[self.embedding_model.value]["seconds_per_output_token"] * est_num_output_tokens
        )

        # get est. of conversion cost (in USD) per record from model card
        model_conversion_usd_per_record = MODEL_CARDS[self.embedding_model.value]["usd_per_input_token"] * est_num_input_tokens

        # estimate output cardinality using a constant assumption of the filter selectivity
        selectivity = NAIVE_EST_JOIN_SELECTIVITY
        cardinality = selectivity * (left_source_op_cost_estimates.cardinality * right_source_op_cost_estimates.cardinality)

        # estimate quality of output based on the strength of the model being used
        quality = (MODEL_CARDS[self.model.value]["overall"] / 100.0) * self.naive_quality_adjustment

        return OperatorCostEstimates(
            cardinality=cardinality,
            time_per_record=model_conversion_time_per_record,
            cost_per_record=model_conversion_usd_per_record,
            quality=quality,
        )

    def _get_clip_model(self):
        with self._lock:
            if self.clip_model is None:
                self.clip_model = SentenceTransformer(self.embedding_model.value)
            return self.clip_model

    def _compute_embeddings(self, candidates: list[DataRecord], input_fields: list[str]) -> tuple[np.ndarray, GenerationStats]:
        # return empty array and empty stats if no candidates  
        if len(candidates) == 0:
            return np.zeros((0, 512)), GenerationStats()

        start_time = time.time()
        total_input_tokens = 0
        embeddings = None
        if self.text_only:
            client = OpenAI()
            inputs = [dr.to_json_str(bytes_to_str=True, project_cols=input_fields, sorted=True) for dr in candidates]
            response = client.embeddings.create(input=inputs, model=self.embedding_model.value)
            total_input_tokens = response.usage.total_tokens
            embeddings = np.array([item.embedding for item in response.data])
        else:
            model = self._get_clip_model()
            embeddings = np.zeros((len(candidates), 512))  # CLIP embeddings are 512-dimensional
            num_input_fields_present = 0
            for field in input_fields:
                field_inputs = []
                for candidate in candidates:
                    if field not in candidate.get_field_names():
                        continue
                    num_input_fields_present += 1
                    field_type = candidate.get_field_type(field)
                    if field_type in [ImageFilepath]:
                        field_inputs.append(Image.open(candidate[field]))
                    else:
                        field_inputs.append(str(candidate[field]))
                
                if len(field_inputs) > 0:
                    embeddings += model.encode(field_inputs, convert_to_numpy=True)

            # average embeddings over input fields present in candidates
            embeddings /= num_input_fields_present

        # compute cost of embedding(s)
        model_card = MODEL_CARDS[self.embedding_model.value]
        total_input_cost = model_card["usd_per_input_token"] * total_input_tokens
        embedding_gen_stats = GenerationStats(
            model_name=self.embedding_model.value,
            total_input_tokens=total_input_tokens,
            total_output_tokens=0.0,
            total_input_cost=total_input_cost,
            total_output_cost=0.0,
            cost_per_record=total_input_cost,
            llm_call_duration_secs=time.time() - start_time,
            total_llm_calls=1,
            total_embedding_llm_calls=len(candidates),
        )

        return embeddings, embedding_gen_stats

    def _process_join_candidate_pair(self, left_candidate, right_candidate, gen_kwargs, embedding_sim):
        output_record, output_record_op_stats = super()._process_join_candidate_pair(left_candidate, right_candidate, gen_kwargs)
        return output_record, output_record_op_stats, embedding_sim

    def _process_join_candidate_with_sim(self, left_candidate: DataRecord, right_candidate: DataRecord, passed_operator: bool) -> tuple[DataRecord, RecordOpStats]:
        # compute output record and add to output_records
        join_dr = DataRecord.from_join_parents(self.output_schema, left_candidate, right_candidate)
        join_dr._passed_operator = passed_operator

        # handle different join types
        if self.how == "left" and passed_operator:
            self._left_joined_record_ids.add(left_candidate._id)
        elif self.how == "right" and passed_operator:
            self._right_joined_record_ids.add(right_candidate._id)
        elif self.how == "outer" and passed_operator:
            self._left_joined_record_ids.add(left_candidate._id)
            self._right_joined_record_ids.add(right_candidate._id)

        # NOTE: embedding costs are amortized over all records and added at the end of __call__
        # compute record stats and add to output_record_op_stats
        record_op_stats = RecordOpStats(
            record_id=join_dr._id,
            record_parent_ids=join_dr._parent_ids,
            record_source_indices=join_dr._source_indices,
            record_state=join_dr.to_dict(include_bytes=False),
            full_op_id=self.get_full_op_id(),
            logical_op_id=self.logical_op_id,
            op_name=self.op_name(),
            time_per_record=0.0,
            cost_per_record=0.0,
            model_name=self.get_model_name(),
            join_condition=self.condition,
            answer={"passed_operator": passed_operator},
            passed_operator=passed_operator,
            op_details={k: str(v) for k, v in self.get_id_params().items()},
        )

        return join_dr, record_op_stats

    def __call__(self, left_candidates: list[DataRecord], right_candidates: list[DataRecord], final: bool = False) -> tuple[DataRecordSet, int]:
        # get the set of input fields from both records in the join
        input_fields = self.get_input_fields()

        # compute the embeding for each candidate
        left_embeddings, left_embedding_gen_stats = self._compute_embeddings(left_candidates, input_fields)
        right_embeddings, right_embedding_gen_stats = self._compute_embeddings(right_candidates, input_fields)
        total_embedding_cost = left_embedding_gen_stats.cost_per_record + right_embedding_gen_stats.cost_per_record + self.residual_embedding_cost
        self.residual_embedding_cost = 0.0

        # construct kwargs for generation
        gen_kwargs = {"project_cols": input_fields, "join_condition": self.condition}

        # TODO: add embeddings to join candidates
        # create the set of candidates to join
        join_candidates = []
        for candidate, embedding in zip(left_candidates, left_embeddings):
            for right_candidate, right_embedding in zip(right_candidates, right_embeddings):
                embedding_sim = compute_similarity(embedding, right_embedding)
                join_candidates.append((candidate, right_candidate, embedding_sim))
            for right_candidate, right_embedding in self._right_input_records:
                embedding_sim = compute_similarity(embedding, right_embedding)
                join_candidates.append((candidate, right_candidate, embedding_sim))
        for candidate, embedding in self._left_input_records:
            for right_candidate, right_embedding in zip(right_candidates, right_embeddings):
                embedding_sim = compute_similarity(embedding, right_embedding)
                join_candidates.append((candidate, right_candidate, embedding_sim))

        # prepare list of output records and their stats
        output_records, output_record_op_stats, num_inputs_processed = [], [], 0

        # draw samples until num_samples is reached
        if self.samples_drawn < self.num_samples:
            samples_to_draw = min(self.num_samples - self.samples_drawn, len(join_candidates))
            join_candidate_samples = join_candidates[:samples_to_draw]
            join_candidates = join_candidates[samples_to_draw:]

            # apply the generator to each pair of candidates
            with ThreadPoolExecutor(max_workers=self.join_parallelism) as executor:
                futures = [
                    executor.submit(self._process_join_candidate_pair, left_candidate, right_candidate, gen_kwargs, embedding_sim)
                    for left_candidate, right_candidate, embedding_sim in join_candidate_samples
                ]

                # collect results as they complete
                for future in as_completed(futures):
                    self.join_idx += 1
                    join_output_record, join_output_record_op_stats, embedding_sim = future.result()
                    output_records.append(join_output_record)
                    output_record_op_stats.append(join_output_record_op_stats)
                    print(f"{self.join_idx} JOINED")

                    # update similarity thresholds
                    records_joined = join_output_record._passed_operator
                    if not records_joined and embedding_sim > self.max_non_matching_sim:
                        self.max_non_matching_sim = embedding_sim
                    if records_joined and embedding_sim < self.min_matching_sim:
                        self.min_matching_sim = embedding_sim

            # update samples drawn and num_inputs_processed
            self.samples_drawn += samples_to_draw
            num_inputs_processed += samples_to_draw

        # process remaining candidates based on embedding similarity
        if len(join_candidates) > 0:
             assert self.samples_drawn >= self.num_samples, "All samples should have been drawn before processing remaining candidates"
             with ThreadPoolExecutor(max_workers=self.join_parallelism) as executor:
                futures = []
                for left_candidate, right_candidate, embedding_sim in join_candidates:
                    llm_call_needed = (
                        self.min_matching_sim == float("inf")
                        or self.max_non_matching_sim == float("-inf")
                        or self.min_matching_sim <= embedding_sim <= self.max_non_matching_sim
                    )

                    if llm_call_needed:
                        futures.append(executor.submit(self._process_join_candidate_pair, left_candidate, right_candidate, gen_kwargs, embedding_sim))

                    elif embedding_sim < self.min_matching_sim:
                        self.join_idx += 1
                        output_record, record_op_stats = self._process_join_candidate_with_sim(left_candidate, right_candidate, passed_operator=False)
                        output_records.append(output_record)
                        output_record_op_stats.append(record_op_stats)
                        print(f"{self.join_idx} SKIPPED (low sim: {embedding_sim:.4f} < {self.min_matching_sim:.4f})")

                    elif embedding_sim > self.max_non_matching_sim:
                        self.join_idx += 1
                        output_record, record_op_stats = self._process_join_candidate_with_sim(left_candidate, right_candidate, passed_operator=True)
                        output_records.append(output_record)
                        output_record_op_stats.append(record_op_stats)
                        print(f"{self.join_idx} JOINED (high sim: {embedding_sim:.4f} > {self.max_non_matching_sim:.4f})")

                    num_inputs_processed += 1

                # collect results as they complete
                for future in as_completed(futures):
                    self.join_idx += 1
                    join_output_record, join_output_record_op_stats, embedding_sim = future.result()
                    output_records.append(join_output_record)
                    output_record_op_stats.append(join_output_record_op_stats)
                    print(f"{self.join_idx} JOINED")

                    # update similarity thresholds
                    records_joined = join_output_record._passed_operator
                    if not records_joined and embedding_sim > self.max_non_matching_sim:
                        self.max_non_matching_sim = embedding_sim
                    if records_joined and embedding_sim < self.min_matching_sim:
                        self.min_matching_sim = embedding_sim

        # amortize embedding costs over all output records and add to each record's op stats
        amortized_embedding_cost = total_embedding_cost / len(output_record_op_stats) if len(output_record_op_stats) > 0 else 0.0
        for record_op_stats in output_record_op_stats:
            record_op_stats.cost_per_record += amortized_embedding_cost
            record_op_stats.total_embedding_cost = amortized_embedding_cost

        # store input records to join with new records added later
        if self.retain_inputs:
            self._left_input_records.extend(zip(left_candidates, left_embeddings))
            self._right_input_records.extend(zip(right_candidates, right_embeddings))

        # if this is the final call, then add in any left/right/outer join records that did not match
        if final:
            return self._compute_unmatched_records(), 0

        # return empty DataRecordSet if no output records were produced
        if len(output_records) == 0:
            self.residual_embedding_cost = total_embedding_cost
            return DataRecordSet([], []), num_inputs_processed

        return DataRecordSet(output_records, output_record_op_stats), num_inputs_processed<|MERGE_RESOLUTION|>--- conflicted
+++ resolved
@@ -38,13 +38,8 @@
     def __init__(
         self,
         condition: str,
-<<<<<<< HEAD
-        how: str,
-        on: list[str] | None,
-=======
         how: str = "inner",
         on: list[str] | None = None,
->>>>>>> 3ab2bc62
         join_parallelism: int = 64,
         retain_inputs: bool = True,
         desc: str | None = None,
