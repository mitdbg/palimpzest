from __future__ import annotations

from typing import Any

from palimpzest.constants import MODEL_CARDS, Model, PromptStrategy
from palimpzest.core.data.dataclasses import GenerationStats, OperatorCostEstimates
from palimpzest.core.elements.records import DataRecord
from palimpzest.query.generators.generators import generator_factory
from palimpzest.query.operators.convert import LLMConvert

# TYPE DEFINITIONS
FieldName = str


class CriticAndRefineConvert(LLMConvert):

    def __init__(
        self,
        critic_model: Model,
        refine_model: Model,
        *args,
        **kwargs,
    ):
        super().__init__(*args, **kwargs)
        self.critic_model = critic_model
        self.refine_model = refine_model
        
        if self.prompt_strategy == PromptStrategy.COT_QA:
            self.critic_prompt_strategy = PromptStrategy.COT_QA_CRITIC
            self.refinement_prompt_strategy = PromptStrategy.COT_QA_REFINE
        elif self.prompt_strategy == PromptStrategy.COT_QA_IMAGE:
            self.critic_prompt_strategy = PromptStrategy.COT_QA_IMAGE_CRITIC
            self.refinement_prompt_strategy = PromptStrategy.COT_QA_IMAGE_REFINE
        else:
            raise ValueError(f"Unsupported prompt strategy: {self.prompt_strategy}")

        # create generators
        self.critic_generator = generator_factory(self.critic_model, self.critic_prompt_strategy, self.cardinality, self.verbose)
        self.refine_generator = generator_factory(self.refine_model, self.refinement_prompt_strategy, self.cardinality, self.verbose)

    def __str__(self):
        op = super().__str__()
        op += f"    Critic Model: {self.critic_model}\n"
        op += f"    Critic Prompt Strategy: {self.critic_prompt_strategy}\n"
        op += f"    Refine Model: {self.refine_model}\n"
        op += f"    Refinement Prompt Strategy: {self.refinement_prompt_strategy}\n"
        return op

    def get_id_params(self):
        id_params = super().get_id_params()
        id_params = {
            "critic_model": self.critic_model.value,
            "refine_model": self.refine_model.value,
            **id_params,
        }

        return id_params

    def get_op_params(self):
        op_params = super().get_op_params()
        op_params = {
            "critic_model": self.critic_model,
            "refine_model": self.refine_model,
            **op_params,
        }

        return op_params

    def naive_cost_estimates(self, source_op_cost_estimates: OperatorCostEstimates) -> OperatorCostEstimates:
        """
        Currently, we are invoking `self.model`, then critiquing its output with `self.critic_model`, and
        finally refining the output with `self.refine_model`. Thus, we roughly expect to incur the cost
        and time of three LLMConverts. In practice, this naive quality estimate will be overwritten by the
        CostModel's estimate once it executes a few instances of the operator.
        """
        # get naive cost estimates for first LLM call and multiply by 3 for now;
        # of course we should sum individual estimates for each model, but this is a rough estimate
        # and in practice we will need to revamp our naive cost estimates in the near future
        naive_op_cost_estimates = 3 * super().naive_cost_estimates(source_op_cost_estimates)

        # for naive setting, estimate quality as quality of refine model
        model_quality = MODEL_CARDS[self.refine_model.value]["overall"] / 100.0
        naive_op_cost_estimates.quality = model_quality
        naive_op_cost_estimates.quality_lower_bound = naive_op_cost_estimates.quality
        naive_op_cost_estimates.quality_upper_bound = naive_op_cost_estimates.quality

        return naive_op_cost_estimates

    def convert(self, candidate: DataRecord, fields: list[str]) -> tuple[dict[FieldName, list[Any]], GenerationStats]:
        # get input fields
        input_fields = self.get_input_fields()

        # NOTE: when I merge in the `abacus` branch, I will want to update this to reflect the changes I made to reasoning extraction
        # execute the initial model
        original_gen_kwargs = {"project_cols": input_fields, "output_schema": self.output_schema}
<<<<<<< HEAD
        field_answers, reasoning, original_gen_stats = self.generator(candidate, fields, **original_gen_kwargs)
        original_output = f"REASONING: {reasoning}\nANSWER: {field_answers}\n"
        original_messages = self.generator.get_messages()

        # execute the critic model
        critic_gen_kwargs = {"original_output": original_output, "original_messages": original_messages, **original_gen_kwargs}
        _, reasoning, critic_gen_stats = self.critic_generator(candidate, fields, **critic_gen_kwargs)
        critique_output = f"CRITIQUE: {reasoning}\n"
=======
        field_answers, reasoning, original_gen_stats, original_messages = self.generator(candidate, fields, **original_gen_kwargs)
        original_output = f"REASONING: {reasoning}\nANSWER:{field_answers}\n"

        # execute the critic model
        critic_gen_kwargs = {"original_output": original_output, "original_messages": original_messages, **original_gen_kwargs}
        field_answers, reasoning, critic_gen_stats, _ = self.critic_generator(candidate, fields, **critic_gen_kwargs)
        critique_output = f"REASONING: {reasoning}\nANSWER:{field_answers}\n"
>>>>>>> fed2c3cf

        # execute the refinement model
        refine_gen_kwargs = {"critique_output": critique_output, **critic_gen_kwargs}
        field_answers, reasoning, refine_gen_stats, _ = self.refine_generator(candidate, fields, **refine_gen_kwargs)

        # compute the total generation stats
        generation_stats = original_gen_stats + critic_gen_stats + refine_gen_stats

        return field_answers, generation_stats<|MERGE_RESOLUTION|>--- conflicted
+++ resolved
@@ -93,24 +93,13 @@
         # NOTE: when I merge in the `abacus` branch, I will want to update this to reflect the changes I made to reasoning extraction
         # execute the initial model
         original_gen_kwargs = {"project_cols": input_fields, "output_schema": self.output_schema}
-<<<<<<< HEAD
-        field_answers, reasoning, original_gen_stats = self.generator(candidate, fields, **original_gen_kwargs)
+        field_answers, reasoning, original_gen_stats, original_messages = self.generator(candidate, fields, **original_gen_kwargs)
         original_output = f"REASONING: {reasoning}\nANSWER: {field_answers}\n"
-        original_messages = self.generator.get_messages()
 
         # execute the critic model
         critic_gen_kwargs = {"original_output": original_output, "original_messages": original_messages, **original_gen_kwargs}
-        _, reasoning, critic_gen_stats = self.critic_generator(candidate, fields, **critic_gen_kwargs)
+        _, reasoning, critic_gen_stats, _ = self.critic_generator(candidate, fields, json_output=False, **critic_gen_kwargs)
         critique_output = f"CRITIQUE: {reasoning}\n"
-=======
-        field_answers, reasoning, original_gen_stats, original_messages = self.generator(candidate, fields, **original_gen_kwargs)
-        original_output = f"REASONING: {reasoning}\nANSWER:{field_answers}\n"
-
-        # execute the critic model
-        critic_gen_kwargs = {"original_output": original_output, "original_messages": original_messages, **original_gen_kwargs}
-        field_answers, reasoning, critic_gen_stats, _ = self.critic_generator(candidate, fields, **critic_gen_kwargs)
-        critique_output = f"REASONING: {reasoning}\nANSWER:{field_answers}\n"
->>>>>>> fed2c3cf
 
         # execute the refinement model
         refine_gen_kwargs = {"critique_output": critique_output, **critic_gen_kwargs}
