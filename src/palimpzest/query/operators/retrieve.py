--- conflicted
+++ resolved
@@ -63,29 +63,6 @@
 
         query = getattr(candidate, self.search_attr)
 
-<<<<<<< HEAD
-        top_k_results = []
-        if isinstance(query, str):
-            results = self.index.search(query, k=self.k)
-            top_k_results = [result["content"] for result in results]
-
-        elif isinstance(query, list):
-            try:
-                # retrieve top entry for each query
-                results = self.index.search(query, k=1)
-
-                # filter for the top-k entries
-                results = [result[0] if isinstance(result, list) else result for result in results]
-                sorted_results = sorted(results, key=lambda result: result["score"], reverse=True)
-                top_k_results = [result["content"] for result in sorted_results[:self.k]]
-            except Exception:
-                os.makedirs("retrieve-errors", exist_ok=True)
-                ts = time.time()
-                with open(f"retrieve-errors/error-{ts}.txt", "w") as f:
-                    f.write(str(query))
-
-                top_k_results = ["error-in-retrieve"]
-=======
         try:
             top_k_results = self.search_func(self.index, query, self.k)
         except Exception:
@@ -94,7 +71,6 @@
             ts = time.time()
             with open(f"retrieve-errors/error-{ts}.txt", "w") as f:
                 f.write(str(query))
->>>>>>> 8169e93f
 
         output_dr = DataRecord.from_parent(self.output_schema, parent_record=candidate)
         setattr(output_dr, self.output_attr, top_k_results)
