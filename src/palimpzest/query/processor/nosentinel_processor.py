--- conflicted
+++ resolved
@@ -1,21 +1,8 @@
-<<<<<<< HEAD
+import logging
+
 from palimpzest.core.data.dataclasses import ExecutionStats
 from palimpzest.core.elements.records import DataRecordCollection
 from palimpzest.query.processor.query_processor import QueryProcessor
-from palimpzest.tools.logger import setup_logger
-=======
-import logging
-import time
-
-from palimpzest.core.data.dataclasses import ExecutionStats
-from palimpzest.core.elements.records import DataRecordCollection
-from palimpzest.query.execution.parallel_execution_strategy import ParallelExecutionStrategy
-from palimpzest.query.execution.single_threaded_execution_strategy import (
-    PipelinedSingleThreadExecutionStrategy,
-    SequentialSingleThreadExecutionStrategy,
-)
-from palimpzest.query.processor.query_processor import QueryProcessor
->>>>>>> 0441a159
 
 logger = logging.getLogger(__name__)
 
@@ -42,64 +29,5 @@
         # construct and return the DataRecordCollection
         result = DataRecordCollection(records, execution_stats=execution_stats)
         logger.info("Done executing NoSentinelQueryProcessor")
-<<<<<<< HEAD
 
-        return result
-=======
-        logger.debug(f"Result: {result}")
-        return result
-
-
-class NoSentinelSequentialSingleThreadProcessor(NoSentinelQueryProcessor, SequentialSingleThreadExecutionStrategy):
-    """
-    This class performs non-sample based execution while executing plans in a sequential, single-threaded fashion.
-    """
-    def __init__(self, *args, **kwargs):
-        NoSentinelQueryProcessor.__init__(self, *args, **kwargs)
-        SequentialSingleThreadExecutionStrategy.__init__(
-            self,
-            scan_start_idx=self.scan_start_idx,
-            max_workers=self.max_workers,
-            cache=self.cache,
-            verbose=self.verbose,
-            progress=self.progress,
-        )
-        self.progress_manager = None
-        logger.info("Created NoSentinelSequentialSingleThreadProcessor")
-
-
-class NoSentinelPipelinedSingleThreadProcessor(NoSentinelQueryProcessor, PipelinedSingleThreadExecutionStrategy):
-    """
-    This class performs non-sample based execution while executing plans in a pipelined fashion.
-    """
-    def __init__(self, *args, **kwargs):
-        NoSentinelQueryProcessor.__init__(self, *args, **kwargs)
-        PipelinedSingleThreadExecutionStrategy.__init__(
-            self,
-            scan_start_idx=self.scan_start_idx,
-            max_workers=self.max_workers,
-            cache=self.cache,
-            verbose=self.verbose,
-            progress=self.progress,
-        )
-        self.progress_manager = None
-        logger.info("Created NoSentinelPipelinedSingleThreadProcessor")
-
-
-class NoSentinelParallelProcessor(NoSentinelQueryProcessor, ParallelExecutionStrategy):
-    """
-    This class performs non-sample based execution while executing plans in a parallel fashion.
-    """
-    def __init__(self, *args, **kwargs):
-        NoSentinelQueryProcessor.__init__(self, *args, **kwargs)
-        ParallelExecutionStrategy.__init__(
-            self,
-            scan_start_idx=self.scan_start_idx,
-            max_workers=self.max_workers,
-            cache=self.cache,
-            verbose=self.verbose,
-            progress=self.progress,
-        )
-        self.progress_manager = None
-        logger.info("Created NoSentinelParallelProcessor")
->>>>>>> 0441a159
+        return result