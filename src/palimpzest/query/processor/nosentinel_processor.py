--- conflicted
+++ resolved
@@ -30,495 +30,4 @@
         result = DataRecordCollection(records, execution_stats=execution_stats)
         logger.info("Done executing NoSentinelQueryProcessor")
 
-<<<<<<< HEAD
-        return DataRecordCollection(records, execution_stats=execution_stats)
-
-
-class NoSentinelSequentialSingleThreadProcessor(NoSentinelQueryProcessor, SequentialSingleThreadExecutionStrategy):
-    """
-    This class performs non-sample based execution while executing plans in a sequential, single-threaded fashion.
-    """
-    def __init__(self, *args, **kwargs):
-        NoSentinelQueryProcessor.__init__(self, *args, **kwargs)
-        SequentialSingleThreadExecutionStrategy.__init__(
-            self,
-            scan_start_idx=self.scan_start_idx,
-            max_workers=self.max_workers,
-            nocache=self.nocache,
-            verbose=self.verbose
-        )
-        self.progress_manager = None
-
-    def execute_plan(self, plan: PhysicalPlan, num_samples: int | float = float("inf"), plan_workers: int = 1):
-        """Initialize the stats and execute the plan with progress reporting."""
-        if self.verbose:
-            print("----------------------")
-            print(f"PLAN[{plan.plan_id}] (n={num_samples}):")
-            print(plan)
-            print("---")
-
-        plan_start_time = time.time()
-
-        # Initialize progress manager
-        self.progress_manager = create_progress_manager()
-
-        # initialize plan stats and operator stats
-        plan_stats = PlanStats(plan_id=plan.plan_id, plan_str=str(plan))
-        for op in plan.operators:
-            op_id = op.get_op_id()
-            op_name = op.op_name()
-            op_details = {k: str(v) for k, v in op.get_id_params().items()}
-            plan_stats.operator_stats[op_id] = OperatorStats(op_id=op_id, op_name=op_name, op_details=op_details)
-
-        # initialize list of output records and intermediate variables
-        output_records = []
-        current_scan_idx = self.scan_start_idx
-
-        # get handle to scan operator and pre-compute its size
-        source_operator = plan.operators[0]
-        assert isinstance(source_operator, ScanPhysicalOp), "First operator in physical plan must be a ScanPhysicalOp"
-        datareader_len = len(source_operator.datareader)
-
-        # Calculate total work units - each record needs to go through each operator
-        total_ops = len(plan.operators)
-        total_items = min(num_samples, datareader_len) if num_samples != float("inf") else datareader_len
-        total_work_units = total_items * total_ops
-        self.progress_manager.start(total_work_units)
-        work_units_completed = 0
-
-        # initialize processing queues for each operation
-        processing_queues = {op.get_op_id(): [] for op in plan.operators if not isinstance(op, ScanPhysicalOp)}
-
-        try:
-            # execute the plan one operator at a time
-            for op_idx, operator in enumerate(plan.operators):
-                op_id = operator.get_op_id()
-                prev_op_id = plan.operators[op_idx - 1].get_op_id() if op_idx > 1 else None
-                next_op_id = plan.operators[op_idx + 1].get_op_id() if op_idx + 1 < len(plan.operators) else None
-
-                # Update progress to show which operator is currently running
-                op_name = operator.__class__.__name__
-                self.progress_manager.update(work_units_completed, f"Running {op_name} ({op_idx + 1}/{total_ops})")
-
-                # initialize output records and record_op_stats for this operator
-                records, record_op_stats = [], []
-
-                # invoke scan operator(s) until we run out of source records or hit the num_samples limit
-                if isinstance(operator, ScanPhysicalOp):
-                    keep_scanning_source_records = True
-                    while keep_scanning_source_records:
-                        # run ScanPhysicalOp on current scan index
-                        record_set = operator(current_scan_idx)
-                        records.extend(record_set.data_records)
-                        record_op_stats.extend(record_set.record_op_stats)
-
-                        # Update progress for each processed record in data source
-                        work_units_completed += 1
-                        self.progress_manager.update(
-                            work_units_completed, 
-                            f"Scanning data source: {current_scan_idx + 1}/{total_items}"
-                        )
-
-                        # update the current scan index
-                        current_scan_idx += 1
-
-                        # update whether to keep scanning source records
-                        keep_scanning_source_records = current_scan_idx < datareader_len and len(records) < num_samples
-
-                # aggregate operators accept all input records at once
-                elif isinstance(operator, AggregateOp):
-                    record_set = operator(candidates=processing_queues[op_id])
-                    records = record_set.data_records
-                    record_op_stats = record_set.record_op_stats
-                    
-                    # Update progress for aggregate operation - count all records being aggregated
-                    work_units_completed += len(processing_queues[op_id])
-                    self.progress_manager.update(
-                        work_units_completed,
-                        f"Aggregating {len(processing_queues[op_id])} records"
-                    )
-
-                # otherwise, process the records in the processing queue for this operator one at a time
-                elif len(processing_queues[op_id]) > 0:
-                    queue_size = len(processing_queues[op_id])
-                    for idx, input_record in enumerate(processing_queues[op_id]):
-                        record_set = operator(input_record)
-                        records.extend(record_set.data_records)
-                        record_op_stats.extend(record_set.record_op_stats)
-
-                        # Update progress for each processed record in the queue
-                        work_units_completed += 1
-                        self.progress_manager.update(
-                            work_units_completed,
-                            f"Processing records: {idx + 1}/{queue_size}"
-                        )
-
-                        if isinstance(operator, LimitScanOp) and len(records) == operator.limit:
-                            break
-
-                # update plan stats
-                plan_stats.operator_stats[op_id].add_record_op_stats(
-                    record_op_stats,
-                    source_op_id=prev_op_id,
-                    plan_id=plan.plan_id,
-                )
-
-                # add records (which are not filtered) to the cache, if allowed
-                if not self.nocache:
-                    for record in records:
-                        if getattr(record, "passed_operator", True):
-                            # self.datadir.append_cache(operator.target_cache_id, record)
-                            pass
-
-                # update processing_queues or output_records
-                for record in records:
-                    if isinstance(operator, FilterOp) and not record.passed_operator:
-                        continue
-                    if next_op_id is not None:
-                        processing_queues[next_op_id].append(record)
-                    else:
-                        output_records.append(record)
-
-                # if we've filtered out all records, terminate early
-                if next_op_id is not None and processing_queues[next_op_id] == []:
-                    break
-
-            # if caching was allowed, close the cache
-            if not self.nocache:
-                for _ in plan.operators:
-                    # self.datadir.close_cache(operator.target_cache_id)
-                    pass
-
-            # finalize plan stats
-            total_plan_time = time.time() - plan_start_time
-            plan_stats.finalize(total_plan_time)
-
-        finally:
-            # Always finish progress tracking
-            if self.progress_manager:
-                self.progress_manager.finish()
-
-        return output_records, plan_stats
-
-
-class NoSentinelPipelinedSingleThreadProcessor(NoSentinelQueryProcessor, PipelinedSingleThreadExecutionStrategy):
-    """
-    This class performs non-sample based execution while executing plans in a pipelined, parallel fashion.
-    """
-    def __init__(self, *args, **kwargs):
-        NoSentinelQueryProcessor.__init__(self, *args, **kwargs)
-        PipelinedSingleThreadExecutionStrategy.__init__(
-            self,
-            scan_start_idx=self.scan_start_idx,
-            max_workers=self.max_workers,
-            nocache=self.nocache,
-            verbose=self.verbose
-        )
-        self.progress_manager = None
-
-    def execute_plan(self, plan: PhysicalPlan, num_samples: int | float = float("inf"), plan_workers: int = 1):
-        """Initialize the stats and execute the plan with progress reporting."""
-        if self.verbose:
-            print("----------------------")
-            print(f"PLAN[{plan.plan_id}] (n={num_samples}):")
-            print(plan)
-            print("---")
-
-        plan_start_time = time.time()
-
-        # Initialize progress manager
-        # self.progress_manager = create_progress_manager()
-
-        # initialize plan stats and operator stats
-        plan_stats = PlanStats(plan_id=plan.plan_id, plan_str=str(plan))
-        for op in plan.operators:
-            op_id = op.get_op_id()
-            op_name = op.op_name()
-            op_details = {k: str(v) for k, v in op.get_id_params().items()}
-            plan_stats.operator_stats[op_id] = OperatorStats(op_id=op_id, op_name=op_name, op_details=op_details)
-
-        # initialize list of output records and intermediate variables
-        output_records = []
-        source_records_scanned = 0
-        current_scan_idx = self.scan_start_idx
-
-        # get handle to scan operator and pre-compute its size
-        source_operator = plan.operators[0]
-        assert isinstance(source_operator, ScanPhysicalOp), "First operator in physical plan must be a ScanPhysicalOp"
-        datareader_len = len(source_operator.datareader)
-
-        # Calculate total work units - each record needs to go through each operator
-        total_ops = len(plan.operators)
-        total_items = min(num_samples, datareader_len) if num_samples != float("inf") else datareader_len
-        total_work_units = total_items * total_ops
-        # self.progress_manager.start(total_work_units)
-        work_units_completed = 0
-
-        try:
-            # initialize processing queues for each operation
-            processing_queues = {op.get_op_id(): [] for op in plan.operators if not isinstance(op, ScanPhysicalOp)}
-
-            # execute the plan until either:
-            # 1. all records have been processed, or
-            # 2. the final limit operation has completed
-            finished_executing, keep_scanning_source_records = False, True
-            while not finished_executing:
-                for op_idx, operator in enumerate(plan.operators):
-                    op_id = operator.get_op_id()
-                    prev_op_id = plan.operators[op_idx - 1].get_op_id() if op_idx > 1 else None
-                    next_op_id = plan.operators[op_idx + 1].get_op_id() if op_idx + 1 < len(plan.operators) else None
-
-                    # Update progress with current operator info
-                    op_name = operator.__class__.__name__
-                    # self.progress_manager.update(work_units_completed, f"Running {op_name} ({op_idx + 1}/{total_ops})")
-
-                    # create empty lists for records and execution stats generated by executing this operator on its next input(s)
-                    records, record_op_stats = [], []
-
-                    # invoke scan operator(s) until we run out of source records or hit the num_samples limit
-                    if isinstance(operator, ScanPhysicalOp):
-                        if keep_scanning_source_records:
-                            # run ScanPhysicalOp on current scan index
-                            record_set = operator(current_scan_idx)
-                            records = record_set.data_records
-                            record_op_stats = record_set.record_op_stats
-
-                            # Update progress for each processed record
-                            work_units_completed += 1
-                            # self.progress_manager.update(
-                            #     work_units_completed,
-                            #     f"Scanning data source: {current_scan_idx + 1}/{total_items}"
-                            # )
-
-                            # update number of source records scanned and the current index
-                            source_records_scanned += len(records)
-                            current_scan_idx += 1
-
-                            # update whether to keep scanning source records
-                            keep_scanning_source_records = current_scan_idx < datareader_len and source_records_scanned < num_samples
-
-                    # only invoke aggregate operator(s) once there are no more source records and all
-                    # upstream operators' processing queues are empty
-                    elif isinstance(operator, AggregateOp):
-                        upstream_ops_are_finished = True
-                        for upstream_op_idx in range(op_idx):
-                            # scan operators do not have processing queues
-                            if isinstance(plan.operators[upstream_op_idx], ScanPhysicalOp):
-                                continue
-
-                            # check upstream ops which do have a processing queue
-                            upstream_op_id = plan.operators[upstream_op_idx].get_op_id()
-                            upstream_ops_are_finished = (
-                                upstream_ops_are_finished and len(processing_queues[upstream_op_id]) == 0
-                            )
-
-                        if not keep_scanning_source_records and upstream_ops_are_finished:
-                            record_set = operator(candidates=processing_queues[op_id])
-                            records = record_set.data_records
-                            record_op_stats = record_set.record_op_stats
-                            processing_queues[op_id] = []
-
-                            # Update progress for aggregate operation
-                            work_units_completed += len(processing_queues[op_id])
-                            # self.progress_manager.update(
-                            #     work_units_completed,
-                            #     f"Aggregating {len(processing_queues[op_id])} records"
-                            # )
-
-                    # otherwise, process the next record in the processing queue for this operator
-                    elif len(processing_queues[op_id]) > 0:
-                        input_record = processing_queues[op_id].pop(0)
-                        record_set = operator(input_record)
-                        records = record_set.data_records
-                        record_op_stats = record_set.record_op_stats
-
-                        # Update progress for processed record
-                        work_units_completed += 1
-                        # self.progress_manager.update(
-                        #     work_units_completed,
-                        #     f"Processing record through {op_name}"
-                        # )
-
-                    # if records were generated by this operator, process them
-                    if len(records) > 0:
-                        # update plan stats
-                        plan_stats.operator_stats[op_id].add_record_op_stats(
-                            record_op_stats,
-                            source_op_id=prev_op_id,
-                            plan_id=plan.plan_id,
-                        )
-
-                        # add records (which are not filtered) to the cache, if allowed
-                        if not self.nocache:
-                            for record in records:
-                                if getattr(record, "passed_operator", True):
-                                    # self.datadir.append_cache(operator.target_cache_id, record)
-                                    pass
-
-                        # update processing_queues or output_records
-                        for record in records:
-                            if isinstance(operator, FilterOp) and not record.passed_operator:
-                                continue
-                            if next_op_id is not None:
-                                processing_queues[next_op_id].append(record)
-                            else:
-                                output_records.append(record)
-
-                # update finished_executing based on whether all records have been processed
-                still_processing = any([len(queue) > 0 for queue in processing_queues.values()])
-                finished_executing = not keep_scanning_source_records and not still_processing
-
-                # update finished_executing based on limit
-                if isinstance(operator, LimitScanOp):
-                    finished_executing = len(output_records) == operator.limit
-
-            # if caching was allowed, close the cache
-            if not self.nocache:
-                for _ in plan.operators:
-                    # self.datadir.close_cache(operator.target_cache_id)
-                    pass
-
-            # finalize plan stats
-            total_plan_time = time.time() - plan_start_time
-            plan_stats.finalize(total_plan_time)
-
-        finally:
-            # Always finish progress tracking
-            # if self.progress_manager:
-            #     self.progress_manager.finish()
-            pass
-
-        return output_records, plan_stats
-
-
-class NoSentinelPipelinedParallelProcessor(NoSentinelQueryProcessor, PipelinedParallelExecutionStrategy):
-    """
-    This class performs non-sample based execution while executing plans in a pipelined, parallel fashion.
-    """
-    def __init__(self, *args, **kwargs):
-        NoSentinelQueryProcessor.__init__(self, *args, **kwargs)
-        PipelinedParallelExecutionStrategy.__init__(
-            self,
-            scan_start_idx=self.scan_start_idx,
-            max_workers=self.max_workers,
-            nocache=self.nocache,
-            verbose=self.verbose
-        )
-        self.progress_manager = None
-
-    # def execute_plan(self, plan: PhysicalPlan, num_samples: int | float = float("inf"), plan_workers: int = 1):
-    #     """Initialize the stats and execute the plan with progress reporting."""
-    #     if self.verbose:
-    #         print("----------------------")
-    #         print(f"PLAN[{plan.plan_id}] (n={num_samples}):")
-    #         print(plan)
-    #         print("---")
-
-    #     plan_start_time = time.time()
-
-    #     # Initialize progress manager
-    #     self.progress_manager = create_progress_manager()
-
-    #     # initialize plan stats and operator stats
-    #     plan_stats = PlanStats(plan_id=plan.plan_id, plan_str=str(plan))
-    #     for op in plan.operators:
-    #         op_id = op.get_op_id()
-    #         op_name = op.op_name()
-    #         op_details = {k: str(v) for k, v in op.get_id_params().items()}
-    #         plan_stats.operator_stats[op_id] = OperatorStats(op_id=op_id, op_name=op_name, op_details=op_details)
-
-    #     # initialize list of output records and intermediate variables
-    #     output_records = []
-    #     source_records_scanned = 0
-    #     current_scan_idx = self.scan_start_idx
-
-    #     # get handle to scan operator and pre-compute its size
-    #     source_operator = plan.operators[0]
-    #     assert isinstance(source_operator, ScanPhysicalOp), "First operator in physical plan must be a ScanPhysicalOp"
-    #     datareader_len = len(source_operator.datareader)
-
-    #     # Calculate total work units - each record needs to go through each operator
-    #     total_ops = len(plan.operators)
-    #     total_items = min(num_samples, datareader_len) if num_samples != float("inf") else datareader_len
-    #     total_work_units = total_items * total_ops
-    #     self.progress_manager.start(total_work_units)
-    #     work_units_completed = 0
-
-    #     try:
-    #         with ThreadPoolExecutor(max_workers=plan_workers) as executor:
-    #             # initialize processing queues and futures for each operation
-    #             processing_queues = {op.get_op_id(): [] for op in plan.operators}
-    #             futures = []
-
-    #             # execute the plan until either:
-    #             # 1. all records have been processed, or
-    #             # 2. the final limit operation has completed
-    #             finished_executing, keep_scanning_source_records = False, True
-    #             last_work_units_completed = 0
-    #             while not finished_executing:
-    #                 # Process completed futures
-    #                 done_futures, not_done_futures = wait(futures, timeout=PARALLEL_EXECUTION_SLEEP_INTERVAL_SECS)
-    #                 futures = list(not_done_futures)
-
-    #                 for future in done_futures:
-    #                     record_set, operator, _ = future.result()
-    #                     op_id = operator.get_op_id()
-    #                     op_idx = next(i for i, op in enumerate(plan.operators) if op.get_op_id() == op_id)
-    #                     next_op_id = plan.operators[op_idx + 1].get_op_id() if op_idx + 1 < len(plan.operators) else None
-
-    #                     # Update progress for completed operation
-    #                     work_units_completed += len(record_set.data_records)
-    #                     if work_units_completed > last_work_units_completed:
-    #                         self.progress_manager.update(
-    #                             work_units_completed,
-    #                             f"Completed {operator.__class__.__name__} on {len(record_set.data_records)} records"
-    #                         )
-    #                         last_work_units_completed = work_units_completed
-
-    #                     # Process records
-    #                     for record in record_set:
-    #                         if isinstance(operator, FilterOp) and not record.passed_operator:
-    #                             continue
-    #                         if next_op_id is not None:
-    #                             processing_queues[next_op_id].append(record)
-    #                         else:
-    #                             output_records.append(record)
-
-    #                 # Submit new tasks
-    #                 for _, operator in enumerate(plan.operators):
-    #                     op_id = operator.get_op_id()
-                        
-    #                     if isinstance(operator, ScanPhysicalOp) and keep_scanning_source_records:
-    #                         # Submit source operator task
-    #                         futures.append(executor.submit(PhysicalOperator.execute_op_wrapper, operator, current_scan_idx))
-    #                         current_scan_idx += 1
-    #                         keep_scanning_source_records = current_scan_idx < datareader_len and source_records_scanned < num_samples
-                        
-    #                     elif len(processing_queues[op_id]) > 0:
-    #                         # Submit task for next record in queue
-    #                         input_record = processing_queues[op_id].pop(0)
-    #                         futures.append(executor.submit(PhysicalOperator.execute_op_wrapper, operator, input_record))
-
-    #                 # Check if we're done
-    #                 still_processing = any([len(queue) > 0 for queue in processing_queues.values()])
-    #                 finished_executing = not keep_scanning_source_records and not still_processing and len(futures) == 0
-
-    #         # if caching was allowed, close the cache
-    #         if not self.nocache:
-    #             for _ in plan.operators:
-    #                 # self.datadir.close_cache(operator.target_cache_id)
-    #                 pass
-
-    #         # finalize plan stats
-    #         total_plan_time = time.time() - plan_start_time
-    #         plan_stats.finalize(total_plan_time)
-
-    #     finally:
-    #         # Always finish progress tracking
-    #         if self.progress_manager:
-    #             self.progress_manager.finish()
-
-    #     return output_records, plan_stats
-=======
-        return result
->>>>>>> c95e068d
+        return result