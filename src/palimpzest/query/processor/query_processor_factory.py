--- conflicted
+++ resolved
@@ -8,42 +8,15 @@
 from palimpzest.query.optimizer.optimizer import Optimizer
 from palimpzest.query.optimizer.optimizer_strategy_type import OptimizationStrategyType
 from palimpzest.query.processor.config import QueryProcessorConfig
-<<<<<<< HEAD
 from palimpzest.query.processor.processing_strategy_type import ProcessingStrategyType
 from palimpzest.query.processor.query_processor import QueryProcessor
-=======
-from palimpzest.query.processor.mab_sentinel_processor import (
-    MABSentinelParallelProcessor,
-    MABSentinelSequentialSingleThreadProcessor,
-)
-from palimpzest.query.processor.nosentinel_processor import (
-    NoSentinelParallelProcessor,
-    NoSentinelPipelinedSingleThreadProcessor,
-    NoSentinelSequentialSingleThreadProcessor,
-)
-from palimpzest.query.processor.query_processor import QueryProcessor
-from palimpzest.query.processor.random_sampling_sentinel_processor import (
-    RandomSamplingSentinelParallelProcessor,
-    RandomSamplingSentinelSequentialSingleThreadProcessor,
-)
-from palimpzest.query.processor.streaming_processor import StreamingQueryProcessor
->>>>>>> 0441a159
 from palimpzest.sets import Dataset, Set
 from palimpzest.utils.model_helpers import get_models
 
 logger = logging.getLogger(__name__)
 
 
-<<<<<<< HEAD
 class QueryProcessorFactory:
-=======
-def convert_to_enum(enum_type: type[Enum], value: str) -> Enum:
-    value = value.upper().replace('-', '_')
-    try:
-        return enum_type[value]
-    except KeyError as e:
-        raise ValueError(f"Unsupported {enum_type.__name__}: {value}") from e
->>>>>>> 0441a159
 
     @classmethod
     def _convert_to_enum(cls, enum_type: type[Enum], value: str) -> Enum:
@@ -53,7 +26,6 @@
         except KeyError as e:
             raise ValueError(f"Unsupported {enum_type.__name__}: {value}") from e
 
-<<<<<<< HEAD
     @classmethod
     def _normalize_strategies(cls, config: QueryProcessorConfig):
         """
@@ -138,29 +110,6 @@
 
         execution_strategy_cls = config.execution_strategy.value
         return execution_strategy_cls(**config.to_dict())
-=======
-class QueryProcessorFactory:
-    PROCESSOR_MAPPING = {
-        (ProcessingStrategyType.NO_SENTINEL, ExecutionStrategyType.SEQUENTIAL): 
-            NoSentinelSequentialSingleThreadProcessor,
-        (ProcessingStrategyType.NO_SENTINEL, ExecutionStrategyType.PIPELINED): 
-            NoSentinelPipelinedSingleThreadProcessor,
-        (ProcessingStrategyType.NO_SENTINEL, ExecutionStrategyType.PARALLEL): 
-            NoSentinelParallelProcessor,
-        (ProcessingStrategyType.MAB_SENTINEL, ExecutionStrategyType.SEQUENTIAL):
-            MABSentinelSequentialSingleThreadProcessor,
-        (ProcessingStrategyType.MAB_SENTINEL, ExecutionStrategyType.PARALLEL):
-            MABSentinelParallelProcessor,
-        (ProcessingStrategyType.STREAMING, ExecutionStrategyType.SEQUENTIAL):
-            StreamingQueryProcessor,
-        (ProcessingStrategyType.STREAMING, ExecutionStrategyType.PARALLEL):
-            StreamingQueryProcessor,
-        (ProcessingStrategyType.RANDOM_SAMPLING, ExecutionStrategyType.SEQUENTIAL):
-            RandomSamplingSentinelSequentialSingleThreadProcessor,
-        (ProcessingStrategyType.RANDOM_SAMPLING, ExecutionStrategyType.PARALLEL):
-            RandomSamplingSentinelParallelProcessor,
-    }
->>>>>>> 0441a159
 
     @classmethod
     def create_processor(
@@ -199,75 +148,5 @@
         logger.info(f"Creating processor for dataset: {dataset}")
         processor = cls.create_processor(dataset=dataset, config=config, **kwargs)
         logger.info(f"Created processor: {processor}")
-<<<<<<< HEAD
-=======
-        return processor.execute()
-
-    #TODO(Matt): we have to update the config / parameters in a lot of places (e.g. here, Optimizer init, Optimizer.deepcopy_clean, etc.);
-    #            ideally the config created here is all we need
-    #TODO(Jun): The all avaliable plans could be generated earlier and outside Optimizer.
-    @classmethod
-    def _create_optimizer(cls, optimizer_strategy: OptimizationStrategyType, config: QueryProcessorConfig) -> Optimizer:
-        available_models = getattr(config, 'available_models', []) or get_models(include_vision=True)
-        
-        if config.policy is None:
-            raise ValueError("Policy is required for optimizer")
-        
-        return Optimizer(
-            policy=config.policy,
-            cost_model=CostModel(),
-            cache=config.cache,
-            verbose=config.verbose,
-            available_models=available_models,
-            allow_bonded_query=config.allow_bonded_query,
-            allow_code_synth=config.allow_code_synth,
-            allow_token_reduction=config.allow_token_reduction,
-            allow_rag_reduction=config.allow_rag_reduction,
-            allow_mixtures=config.allow_mixtures,
-            allow_critic=config.allow_critic,
-            optimization_strategy_type=optimizer_strategy,
-            use_final_op_quality=config.use_final_op_quality
-        )
-
-    @classmethod
-    def _normalize_strategies(cls, config: QueryProcessorConfig):
-        processing_strategy, execution_strategy, optimizer_strategy = config.processing_strategy, config.execution_strategy, config.optimizer_strategy
-        
-        if isinstance(processing_strategy, str):
-            try:
-                processing_strategy = convert_to_enum(ProcessingStrategyType, processing_strategy)
-            except ValueError as e:
-                raise ValueError(f"""Unsupported processing strategy: {processing_strategy}.
-                                    The supported strategies are: {ProcessingStrategyType.__members__.keys()}""") from e
-        if isinstance(execution_strategy, str):
-            try:
-                execution_strategy = convert_to_enum(ExecutionStrategyType, execution_strategy)
-            except ValueError as e:
-                raise ValueError(f"""Unsupported execution strategy: {execution_strategy}. 
-                                    The supported strategies are: {ExecutionStrategyType.__members__.keys()}""") from e
-        if isinstance(optimizer_strategy, str):
-            try:
-                optimizer_strategy = convert_to_enum(OptimizationStrategyType, optimizer_strategy)
-            except ValueError as e:
-                raise ValueError(f"""Unsupported optimizer strategy: {optimizer_strategy}. 
-                                    The supported strategies are: {OptimizationStrategyType.__members__.keys()}""") from e
-        return processing_strategy, execution_strategy, optimizer_strategy
-
-    @classmethod
-    def _config_validation_and_normalization(cls, config: QueryProcessorConfig):
-        if config.policy is None:
-            raise ValueError("Policy is required for optimizer")
-
-        if config.cache:
-            raise ValueError("cache=True is not supported yet")
-
-        if config.val_datasource is None and config.processing_strategy in [ProcessingStrategyType.MAB_SENTINEL, ProcessingStrategyType.RANDOM_SAMPLING]:
-            raise ValueError("val_datasource is required for MAB_SENTINEL and RANDOM_SAMPLING processing strategies")
-
-        available_models = getattr(config, 'available_models', [])
-        if available_models is None or len(available_models) == 0:
-            available_models = get_models(include_vision=True)
-        config.available_models = available_models
->>>>>>> 0441a159
 
         return processor.execute()