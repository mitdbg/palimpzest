import logging
import time
from concurrent.futures import ThreadPoolExecutor, wait

import numpy as np

from palimpzest.constants import PARALLEL_EXECUTION_SLEEP_INTERVAL_SECS
from palimpzest.core.data.dataclasses import (
    ExecutionStats,
    OperatorCostEstimates,
    RecordOpStats,
    SentinelPlanStats,
)
from palimpzest.core.elements.records import DataRecord, DataRecordCollection, DataRecordSet
from palimpzest.policy import Policy
from palimpzest.query.execution.parallel_execution_strategy import ParallelExecutionStrategy
from palimpzest.query.execution.single_threaded_execution_strategy import SequentialSingleThreadExecutionStrategy
from palimpzest.query.operators.convert import ConvertOp, LLMConvert
from palimpzest.query.operators.filter import FilterOp, LLMFilter
from palimpzest.query.operators.physical import PhysicalOperator
from palimpzest.query.operators.retrieve import RetrieveOp
from palimpzest.query.operators.scan import CacheScanDataOp, MarshalAndScanDataOp, ScanPhysicalOp
from palimpzest.query.optimizer.cost_model import SampleBasedCostModel
from palimpzest.query.optimizer.optimizer_strategy_type import OptimizationStrategyType
from palimpzest.query.optimizer.plan import SentinelPlan
from palimpzest.query.processor.query_processor import QueryProcessor
from palimpzest.sets import Set

<<<<<<< HEAD
# from palimpzest.utils.progress import create_progress_manager

logger = setup_logger(__name__)
=======
logger = logging.getLogger(__name__)
>>>>>>> 0441a159

class MABSentinelQueryProcessor(QueryProcessor):
    """
    Specialized query processor that implements MAB sentinel strategy
    for coordinating optimization and execution.
    """
    def __init__(
            self,
            k: int,
            j: int,
            sample_budget: int,
            early_stop_iters: int = 3,
            use_final_op_quality: bool = False,
            seed: int = 42,
            *args,
            **kwargs,
        ):
        super().__init__(*args, **kwargs)
        # self.max_workers = self.get_parallel_max_workers()
        # TODO: undo
        # self.max_workers = 4
        self.k = k
        self.j = j
        self.sample_budget = sample_budget
        self.early_stop_iters = early_stop_iters
        self.use_final_op_quality = use_final_op_quality
        self.pick_output_fn = self.pick_champion_output
        self.rng = np.random.default_rng(seed=seed)
        self.exp_name = kwargs.get("exp_name")

    def update_frontier_ops(
        self,
        frontier_ops,
        reservoir_ops,
        policy,
        all_outputs,
        logical_op_id_to_num_samples,
        phys_op_id_to_num_samples,
        is_filter_op_dict,
    ):
        """
        Update the set of frontier operators, pulling in new ones from the reservoir as needed.
        This function will (for each op_set):
        1. Compute the mean, LCB, and UCB for the cost, time, quality, and selectivity of each operator
        2. Compute the pareto optimal set of operators (using the mean values)
        3. Update the frontier and reservoir sets of operators based on their LCB/UCB overlap with the pareto frontier
        """
        # compute metrics for each operator in all_outputs
        logical_op_id_to_op_metrics = {}
        for logical_op_id, source_idx_to_record_sets in all_outputs.items():
            # compute selectivity for each physical operator
            phys_op_to_num_inputs, phys_op_to_num_outputs = {}, {}
            for _, record_sets in source_idx_to_record_sets.items():
                for record_set in record_sets:
                    op_id = record_set.record_op_stats[0].op_id
                    num_outputs = sum([record_op_stats.passed_operator for record_op_stats in record_set.record_op_stats])
                    if op_id not in phys_op_to_num_inputs:
                        phys_op_to_num_inputs[op_id] = 1
                        phys_op_to_num_outputs[op_id] = num_outputs
                    else:
                        phys_op_to_num_inputs[op_id] += 1
                        phys_op_to_num_outputs[op_id] += num_outputs

            phys_op_to_mean_selectivity = {
                op_id: phys_op_to_num_outputs[op_id] / phys_op_to_num_inputs[op_id]
                for op_id in phys_op_to_num_inputs
            }

            # compute average cost, time, and quality
            phys_op_to_costs, phys_op_to_times, phys_op_to_qualities = {}, {}, {}
            for _, record_sets in source_idx_to_record_sets.items():
                for record_set in record_sets:
                    for record_op_stats in record_set.record_op_stats:
                        op_id = record_op_stats.op_id
                        cost = record_op_stats.cost_per_record
                        time = record_op_stats.time_per_record
                        quality = record_op_stats.quality
                        if op_id not in phys_op_to_costs:
                            phys_op_to_costs[op_id] = [cost]
                            phys_op_to_times[op_id] = [time]
                            phys_op_to_qualities[op_id] = [quality]
                        else:
                            phys_op_to_costs[op_id].append(cost)
                            phys_op_to_times[op_id].append(time)
                            phys_op_to_qualities[op_id].append(quality)

            phys_op_to_mean_cost = {op: np.mean(costs) for op, costs in phys_op_to_costs.items()}
            phys_op_to_mean_time = {op: np.mean(times) for op, times in phys_op_to_times.items()}
            phys_op_to_mean_quality = {op: np.mean(qualities) for op, qualities in phys_op_to_qualities.items()}

            # compute average, LCB, and UCB of each operator; the confidence bounds depend upon
            # the computation of the alpha parameter, which we scale to be 0.5 * the mean (of means)
            # of the metric across all operators in this operator set
            cost_alpha = 0.5 * np.mean([mean_cost for mean_cost in phys_op_to_mean_cost.values()])
            time_alpha = 0.5 * np.mean([mean_time for mean_time in phys_op_to_mean_time.values()])
            quality_alpha = 0.5 * np.mean([mean_quality for mean_quality in phys_op_to_mean_quality.values()])
            selectivity_alpha = 0.5 * np.mean([mean_selectivity for mean_selectivity in phys_op_to_mean_selectivity.values()])
 
            op_metrics = {}
            for op_id in phys_op_to_costs:
                sample_ratio = np.sqrt(np.log(logical_op_id_to_num_samples[logical_op_id]) / phys_op_id_to_num_samples[op_id])
                exploration_terms = np.array([cost_alpha * sample_ratio, time_alpha * sample_ratio, quality_alpha * sample_ratio, selectivity_alpha * sample_ratio])
                mean_terms = (phys_op_to_mean_cost[op_id], phys_op_to_mean_time[op_id], phys_op_to_mean_quality[op_id], phys_op_to_mean_selectivity[op_id])

                # NOTE: we could clip these; however I will not do so for now to allow for arbitrary quality metric(s)
                lcb_terms = mean_terms - exploration_terms
                ucb_terms = mean_terms + exploration_terms
                op_metrics[op_id] = {"mean": mean_terms, "lcb": lcb_terms, "ucb": ucb_terms}

            # store average metrics for each operator in the op_set
            logical_op_id_to_op_metrics[logical_op_id] = op_metrics

        # get the tuple representation of this policy
        policy_dict = policy.get_dict()

        # compute the pareto optimal set of operators for each logical_op_id
        pareto_op_sets = {}
        for logical_op_id, op_metrics in logical_op_id_to_op_metrics.items():
            pareto_op_sets[logical_op_id] = set()
            for op_id, metrics in op_metrics.items():
                cost, time, quality, selectivity = metrics["mean"]
                pareto_frontier = True

                # check if any other operator dominates op_id
                for other_op_id, other_metrics in op_metrics.items():
                    other_cost, other_time, other_quality, other_selectivity = other_metrics["mean"]
                    if op_id == other_op_id:
                        continue

                    # if op_id is dominated by other_op_id, set pareto_frontier = False and break
                    # NOTE: here we use a strict inequality (instead of the usual <= or >=) because
                    #       all ops which have equal cost / time / quality / sel. should not be
                    #       filtered out from sampling by our logic in this function
                    cost_dominated = True if policy_dict["cost"] == 0.0 else other_cost < cost
                    time_dominated = True if policy_dict["time"] == 0.0 else other_time < time
                    quality_dominated = True if policy_dict["quality"] == 0.0 else other_quality > quality
                    selectivity_dominated = True if not is_filter_op_dict[logical_op_id] else other_selectivity < selectivity
                    if cost_dominated and time_dominated and quality_dominated and selectivity_dominated:
                        pareto_frontier = False
                        break

                # add op_id to pareto frontier if it's not dominated
                if pareto_frontier:
                    pareto_op_sets[logical_op_id].add(op_id)

        # iterate over frontier ops and replace any which do not overlap with pareto frontier
        new_frontier_ops = {logical_op_id: [] for logical_op_id in frontier_ops}
        new_reservoir_ops = {logical_op_id: [] for logical_op_id in reservoir_ops}
        for logical_op_id, pareto_op_set in pareto_op_sets.items():
            num_dropped_from_frontier = 0
            for op, next_shuffled_sample_idx, new_operator, fully_sampled in frontier_ops[logical_op_id]:
                op_id = op.get_op_id()

                # if this op is fully sampled, remove it from the frontier
                if fully_sampled:
                    num_dropped_from_frontier += 1
                    continue

                # if this op is pareto optimal keep it in our frontier ops
                if op_id in pareto_op_set:
                    new_frontier_ops[logical_op_id].append((op, next_shuffled_sample_idx, new_operator, fully_sampled))
                    continue

                # otherwise, if this op overlaps with an op on the pareto frontier, keep it in our frontier ops
                # NOTE: for now, we perform an optimistic comparison with the ucb/lcb
                pareto_frontier = True
                op_cost = logical_op_id_to_op_metrics[logical_op_id][op_id]["lcb"][0]
                op_time = logical_op_id_to_op_metrics[logical_op_id][op_id]["lcb"][1]
                op_quality = logical_op_id_to_op_metrics[logical_op_id][op_id]["ucb"][2]
                op_selectivity = logical_op_id_to_op_metrics[logical_op_id][op_id]["lcb"][3]
                for pareto_op_id in pareto_op_set:
                    pareto_cost = logical_op_id_to_op_metrics[logical_op_id][pareto_op_id]["ucb"][0]
                    pareto_time = logical_op_id_to_op_metrics[logical_op_id][pareto_op_id]["ucb"][1]
                    pareto_quality = logical_op_id_to_op_metrics[logical_op_id][pareto_op_id]["lcb"][2]
                    pareto_selectivity = logical_op_id_to_op_metrics[logical_op_id][pareto_op_id]["ucb"][3]

                    # if op_id is dominated by pareto_op_id, set pareto_frontier = False and break
                    cost_dominated = True if policy_dict["cost"] == 0.0 else pareto_cost <= op_cost
                    time_dominated = True if policy_dict["time"] == 0.0 else pareto_time <= op_time
                    quality_dominated = True if policy_dict["quality"] == 0.0 else pareto_quality >= op_quality
                    selectivity_dominated = True if not is_filter_op_dict[logical_op_id] else pareto_selectivity <= op_selectivity
                    if cost_dominated and time_dominated and quality_dominated and selectivity_dominated:
                        pareto_frontier = False
                        break
                
                # add op_id to pareto frontier if it's not dominated
                if pareto_frontier:
                    new_frontier_ops[logical_op_id].append((op, next_shuffled_sample_idx, new_operator, fully_sampled))
                else:
                    num_dropped_from_frontier += 1

            # replace the ops dropped from the frontier with new ops from the reservoir
            num_dropped_from_frontier = min(num_dropped_from_frontier, len(reservoir_ops[logical_op_id]))
            for idx in range(num_dropped_from_frontier):
                new_frontier_ops[logical_op_id].append((reservoir_ops[logical_op_id][idx], 0, True, False))

            # update reservoir ops for this logical_op_id
            new_reservoir_ops[logical_op_id] = reservoir_ops[logical_op_id][num_dropped_from_frontier:]

        return new_frontier_ops, new_reservoir_ops


    def compute_quality(
            self,
            record_set: DataRecordSet,
            expected_output: dict | None = None,
            champion_record_set: DataRecordSet | None = None,
            is_filter_op: bool = False,
            is_convert_op: bool = False,
        ) -> DataRecordSet:
        """
        Compute the quality for the given `record_set` by comparing it to the `expected_output`.

        Update the record_set by assigning the quality to each entry in its record_op_stats and
        returning the updated record_set.
        """
        # compute whether we can only use the champion
        only_using_champion = expected_output is None

        # if this operation is a failed convert
        if is_convert_op and len(record_set) == 0:
            record_set.record_op_stats[0].quality = 0.0

        # if this operation is a filter:
        # - we assign a quality of 1.0 if the record is in the expected outputs and it passes this filter
        # - we assign a quality of 0.0 if the record is in the expected outputs and it does NOT pass this filter
        # - we assign a quality relative to the champion / ensemble output if the record is not in the expected outputs
        # we cannot know for certain what the correct behavior is a given filter on a record which is not in the output
        # (unless it is the only filter in the plan), thus we only evaluate the filter based on its performance on
        # records which are in the output
        elif is_filter_op:
            # NOTE:
            # - we know that record_set.record_op_stats will contain a single entry for a filter op
            # - if we are using the champion, then champion_record_set will also contain a single entry for a filter op
            record_op_stats = record_set.record_op_stats[0]
            if only_using_champion:
                champion_record = champion_record_set[0]
                record_op_stats.quality = int(record_op_stats.passed_operator == champion_record.passed_operator)

            # - if we are using validation data, we may have multiple expected records in the expected_output for this source_idx,
            #   thus, if we can identify an exact match, we can use that to evaluate the filter's quality
            # - if we are using validation data but we *cannot* find an exact match, then we will once again use the champion record set
            else:
                # compute number of matches between this record's computed fields and this expected record's outputs
                found_match_in_output = False
                labels_dict_lst = expected_output["labels"] if isinstance(expected_output["labels"], list) else [expected_output["labels"]]
                for labels_dict in labels_dict_lst:
                    all_correct = True
                    for field, value in record_op_stats.record_state.items():
                        if value != labels_dict[field]:
                            all_correct = False
                            break

                    if all_correct:
                        found_match_in_output = True
                        break

                if found_match_in_output:
                    record_op_stats.quality = int(record_op_stats.passed_operator)
                else:
                    champion_record = champion_record_set[0]
                    record_op_stats.quality = int(record_op_stats.passed_operator == champion_record.passed_operator)

        # if this is a successful convert operation
        else:
            # NOTE: the following computation assumes we do not project out computed values
            #       (and that the validation examples provide all computed fields); even if
            #       a user program does add projection, we can ignore the projection on the
            #       validation dataset and use the champion model (as opposed to the validation
            #       output) for scoring fields which have their values projected out

            # create list of dictionaries of labels for each expected / champion output
            labels_dict_lst = []
            if only_using_champion:
                for champion_record in champion_record_set:
                    labels_dict_lst.append(champion_record.to_dict())
            else:
                labels_dict_lst = (
                    expected_output["labels"]
                    if isinstance(expected_output["labels"], list)
                    else [expected_output["labels"]]
                )

            # GREEDY ALGORITHM
            # for each record in the expected output, we look for the computed record which maximizes the quality metric;
            # once we've identified that computed record we remove it from consideration for the next expected output
            field_to_score_fn = {} if only_using_champion else expected_output["score_fn"]
            for labels_dict in labels_dict_lst:
                best_quality, best_record_op_stats = 0.0, None
                for record_op_stats in record_set.record_op_stats:
                    # if we already assigned this record a quality, skip it
                    if record_op_stats.quality is not None:
                        continue

                    # compute number of matches between this record's computed fields and this expected record's outputs
                    total_quality = 0
                    for field in record_op_stats.generated_fields:
                        computed_value = record_op_stats.record_state.get(field, None)
                        expected_value = labels_dict[field]

                        # get the metric function for this field
                        score_fn = field_to_score_fn.get(field, "exact")

                        # compute exact match
                        if score_fn == "exact":
                            total_quality += int(computed_value == expected_value)

                        # compute UDF metric
                        elif callable(score_fn):
                            total_quality += score_fn(computed_value, expected_value)

                        # otherwise, throw an exception
                        else:
                            raise Exception(f"Unrecognized score_fn: {score_fn}")

                    # compute recall and update best seen so far
                    quality = total_quality / len(record_op_stats.generated_fields)
                    if quality > best_quality:
                        best_quality = quality
                        best_record_op_stats = record_op_stats

                # set best_quality as quality for the best_record_op_stats
                if best_record_op_stats is not None:
                    best_record_op_stats.quality = best_quality

        # for any records which did not receive a quality, set it to 0.0 as these are unexpected extras
        for record_op_stats in record_set.record_op_stats:
            if record_op_stats.quality is None:
                record_op_stats.quality = 0.0

        return record_set


    def score_quality(
        self,
        op_set: list[PhysicalOperator],
        logical_op_id: str,
        execution_data: dict[str, dict[str, list[DataRecordSet]]],
        champion_outputs: dict[str, dict[str, DataRecordSet]],
        expected_outputs: dict[str, dict],
    ) -> list[RecordOpStats]:
        """
        NOTE: This approach to cost modeling does not work directly for aggregation queries;
              for these queries, we would ask the user to provide validation data for the step immediately
              before a final aggregation

        NOTE: This function currently assumes that one-to-many converts do NOT create duplicate outputs.
        This assumption would break if, for example, we extracted the breed of every dog in an image.
        If there were two golden retrievers and a bernoodle in an image and we extracted:

            {"image": "file1.png", "breed": "Golden Retriever"}
            {"image": "file1.png", "breed": "Golden Retriever"}
            {"image": "file1.png", "breed": "Bernedoodle"}
        
        This function would currently give perfect accuracy to the following output:

            {"image": "file1.png", "breed": "Golden Retriever"}
            {"image": "file1.png", "breed": "Bernedoodle"}

        Even though it is missing one of the golden retrievers.
        """
        # extract information about the logical operation performed at this stage of the sentinel plan;
        # NOTE: we can infer these fields from context clues, but in the long-term we should have a more
        #       principled way of getting these directly from attributes either stored in the sentinel_plan
        #       or in the PhysicalOperator
        physical_op = op_set[0]
        is_filter_op = isinstance(physical_op, FilterOp)
        is_convert_op = isinstance(physical_op, ConvertOp)
        is_perfect_quality_op = (
            not isinstance(physical_op, LLMConvert)
            and not isinstance(physical_op, LLMFilter)
            and not isinstance(physical_op, RetrieveOp)
        )

        # pull out the execution data from this operator; place the upstream execution data in a new list
        this_op_execution_data = execution_data[logical_op_id]

        # compute quality of each output computed by this operator
        for source_idx, record_sets in this_op_execution_data.items():
            # NOTE
            # source_idx is a particular input, for which we may have computed multiple output record_sets;
            # each of these record_sets may contain more than one record (b/c one-to-many) and we have one
            # record_set per operator in the op_set

            # if this operation does not involve an LLM, every record_op_stats object gets perfect quality
            if is_perfect_quality_op:
                for record_set in record_sets:
                    for record_op_stats in record_set.record_op_stats:
                        record_op_stats.quality = 1.0
                continue

            # get the expected output for this source_idx if we have one
            expected_output = (
                expected_outputs[source_idx]
                if expected_outputs is not None and source_idx in expected_outputs
                else None
            )

            # extract champion output for this record set
            champion_record_set = champion_outputs[logical_op_id][source_idx]

            # for each record_set produced by an operation, compute its quality
            for record_set in record_sets:
                record_set = self.compute_quality(record_set, expected_output, champion_record_set, is_filter_op, is_convert_op)

        # return the quality annotated record op stats
        return execution_data

    def pick_champion_output(self, op_set_record_sets: list[tuple[DataRecordSet, PhysicalOperator]]) -> DataRecordSet:
        # if there's only one operator in the set, we return its record_set
        if len(op_set_record_sets) == 1:
            record_set, _ = op_set_record_sets[0]
            return record_set

        # find the operator with the highest average quality and return its record_set
        base_op_cost_est = OperatorCostEstimates(cardinality=1.0, cost_per_record=0.0, time_per_record=0.0, quality=1.0)
        champion_record_set, champion_quality = None, -1.0
        for record_set, op in op_set_record_sets:
            op_cost_estimates = op.naive_cost_estimates(base_op_cost_est)
            if op_cost_estimates.quality > champion_quality:
                champion_record_set, champion_quality = record_set, op_cost_estimates.quality

        return champion_record_set

    def pick_ensemble_output(self, op_set_record_sets: list[tuple[DataRecordSet, PhysicalOperator]]) -> DataRecordSet:
        # if there's only one operator in the set, we return its record_set
        if len(op_set_record_sets) == 1:
            record_set, _ = op_set_record_sets[0]
            return record_set

        # NOTE: I don't like that this assumes the models are consistent in
        #       how they order their record outputs for one-to-many converts;
        #       eventually we can try out more robust schemes to account for
        #       differences in ordering
        # aggregate records at each index in the response
        idx_to_records = {}
        for record_set, _ in op_set_record_sets:
            for idx, record in enumerate(record_set):
                if idx not in idx_to_records:
                    idx_to_records[idx] = [record]
                else:
                    idx_to_records[idx].append(record)

        # compute most common answer at each index
        out_records = []
        for idx in range(len(idx_to_records)):
            records = idx_to_records[idx]
            most_common_record = max(set(records), key=records.count)
            out_records.append(most_common_record)

        # create and return final DataRecordSet
        return DataRecordSet(out_records, [])


    def pick_highest_quality_output(self, op_set_record_sets: list[tuple[DataRecordSet, PhysicalOperator]]) -> DataRecordSet:
        # if there's only one operator in the set, we return its record_set
        if len(op_set_record_sets) == 1:
            record_set, _ = op_set_record_sets[0]
            return record_set

        # NOTE: I don't like that this assumes the models are consistent in
        #       how they order their record outputs for one-to-many converts;
        #       eventually we can try out more robust schemes to account for
        #       differences in ordering
        # aggregate records at each index in the response
        idx_to_records = {}
        for record_set, _ in op_set_record_sets:
            for idx in range(len(record_set)):
                record, record_op_stats = record_set[idx], record_set.record_op_stats[idx]
                if idx not in idx_to_records:
                    idx_to_records[idx] = [(record, record_op_stats)]
                else:
                    idx_to_records[idx].append((record, record_op_stats))

        # compute highest quality answer at each index
        out_records = []
        out_record_op_stats = []
        for idx in range(len(idx_to_records)):
            records_lst, record_op_stats_lst = zip(*idx_to_records[idx])
            max_quality_record, max_quality = records_lst[0], record_op_stats_lst[0].quality
            max_quality_stats = record_op_stats_lst[0]
            for record, record_op_stats in zip(records_lst[1:], record_op_stats_lst[1:]):
                record_quality = record_op_stats.quality
                if record_quality > max_quality:
                    max_quality_record = record
                    max_quality = record_quality
                    max_quality_stats = record_op_stats
            out_records.append(max_quality_record)
            out_record_op_stats.append(max_quality_stats)

        # create and return final DataRecordSet
        return DataRecordSet(out_records, out_record_op_stats)


    def execute_op_set(self, op_candidate_pairs: list[PhysicalOperator, DataRecord | int]):
        def execute_op_wrapper(operator, candidate):
            record_set = operator(candidate)
            return record_set, operator, candidate

        # TODO: post-submission we will need to modify this to:
        # - submit all candidates for aggregate operators
        # - handle limits
        # create thread pool w/max workers and run futures over worker pool
        with ThreadPoolExecutor(max_workers=self.max_workers) as executor:
            # create futures
            futures = []
            for operator, candidate in op_candidate_pairs:
                future = executor.submit(execute_op_wrapper, operator, candidate)
                futures.append(future)

            # compute output record_set for each (operator, candidate) pair
            output_record_sets = []
            while len(futures) > 0:
                # get the set of futures that have (and have not) finished in the last PARALLEL_EXECUTION_SLEEP_INTERVAL_SECS
                done_futures, not_done_futures = wait(futures, timeout=PARALLEL_EXECUTION_SLEEP_INTERVAL_SECS)

                # cast not_done_futures from a set to a list so we can append to it
                not_done_futures = list(not_done_futures)

                # process finished futures
                for future in done_futures:
                    # get the result and add it to the output records set
                    record_set, operator, candidate = future.result()
                    output_record_sets.append((record_set, operator, candidate))

                # update list of futures
                futures = not_done_futures

            # compute mapping from source_idx to record sets for all operators and for champion operator
            all_record_sets, champion_record_sets = {}, {}
            for _, candidate in op_candidate_pairs:
                candidate_output_record_sets, source_idx = [], None
                for record_set, operator, candidate_ in output_record_sets:
                    if candidate == candidate_:
                        candidate_output_record_sets.append((record_set, operator))

                        # get the source_idx associated with this input record;
                        # for scan operators, `candidate` will be the source_idx
                        source_idx = candidate.source_idx if isinstance(candidate, DataRecord) else candidate

                # select the champion (i.e. best) record_set from all the record sets computed for this candidate
                champion_record_set = self.pick_output_fn(candidate_output_record_sets)

                # add champion record_set to mapping from source_idx --> champion record_set
                champion_record_sets[source_idx] = champion_record_set

                # add all record_sets computed for this source_idx to mapping from source_idx --> record_sets
                all_record_sets[source_idx] = [tup[0] for tup in candidate_output_record_sets]

        return all_record_sets, champion_record_sets


    def execute_sentinel_plan(self, plan: SentinelPlan, expected_outputs: dict[str, dict], policy: Policy):
        """
        """
        # for now, assert that the first operator in the plan is a ScanPhysicalOp
        assert all(isinstance(op, ScanPhysicalOp) for op in plan.operator_sets[0]), "First operator in physical plan must be a ScanPhysicalOp"
        logger.info(f"Executing plan {plan.plan_id} with {self.max_workers} workers")
        logger.info(f"Plan Details: {plan}")

        # # initialize progress manager
        # self.progress_manager = create_progress_manager(plan, self.num_samples)

        # initialize plan stats
        plan_stats = SentinelPlanStats.from_plan(plan)
        plan_stats.start()

        # shuffle the indices of records to sample
        total_num_samples = len(self.val_datasource)
        shuffled_source_indices = [int(idx) for idx in np.arange(total_num_samples)]
        self.rng.shuffle(shuffled_source_indices)

        # sample k initial operators for each operator set; for each operator maintain a tuple of:
        # (operator, next_shuffled_sample_idx, new_operator); new_operator is True when an operator
        # is added to the frontier
        frontier_ops, reservoir_ops = {}, {}
        for logical_op_id, op_set in plan:
            op_set_copy = [op for op in op_set]
            self.rng.shuffle(op_set_copy)
            k = min(self.k, len(op_set_copy))
            frontier_ops[logical_op_id] = [(op, 0, True, False) for op in op_set_copy[:k]]
            reservoir_ops[logical_op_id] = [op for op in op_set_copy[k:]]

        # create mapping from logical and physical op ids to the number of samples drawn
        logical_op_id_to_num_samples = {logical_op_id: 0 for logical_op_id, _ in plan}
        phys_op_id_to_num_samples = {op.get_op_id(): 0 for _, op_set in plan for op in op_set}
        is_filter_op_dict = {
            logical_op_id: isinstance(op_set[0], FilterOp)
            for logical_op_id, op_set in plan
        }

        # NOTE: to maintain parity with our count of samples drawn in the random sampling execution,
        # for each logical_op_id, we count the number of (record, op) executions as the number of samples within that op_set;
        # the samples drawn is equal to the max of that number across all operator sets
        samples_drawn = 0
        all_outputs, champion_outputs = {}, {}
        while samples_drawn < self.sample_budget:
            # execute operator sets in sequence
            for op_idx, (logical_op_id, op_set) in enumerate(plan):
                prev_logical_op_id = plan.logical_op_ids[op_idx - 1] if op_idx > 0 else None
                prev_logical_op_is_filter =  prev_logical_op_id is not None and is_filter_op_dict[prev_logical_op_id]

                # create list of tuples for (op, candidate) which we should execute
                op_candidate_pairs = []
                updated_frontier_ops_lst = []
                for op, next_shuffled_sample_idx, new_operator, fully_sampled in frontier_ops[logical_op_id]:
                    # execute new operators on first j candidates, and previously sampled operators on one additional candidate
                    j = min(self.j, len(shuffled_source_indices)) if new_operator else 1
                    for j_idx in range(j):
                        candidates = []
                        if isinstance(op, (MarshalAndScanDataOp, CacheScanDataOp)):
                            source_idx = shuffled_source_indices[(next_shuffled_sample_idx + j_idx) % len(shuffled_source_indices)]
                            candidates = [source_idx]
                            logical_op_id_to_num_samples[logical_op_id] += 1
                            phys_op_id_to_num_samples[op.get_op_id()] += 1
                        else:
                            if next_shuffled_sample_idx + j_idx == len(shuffled_source_indices):
                                fully_sampled = True
                                break

                            # pick best output from all_outputs from previous logical operator
                            source_idx = shuffled_source_indices[next_shuffled_sample_idx + j_idx]
                            record_sets = all_outputs[prev_logical_op_id][source_idx]
                            all_source_record_sets = [(record_set, None) for record_set in record_sets]
                            max_quality_record_set = self.pick_highest_quality_output(all_source_record_sets)
                            if (
                                not prev_logical_op_is_filter
                                or (
                                    prev_logical_op_is_filter
                                    and max_quality_record_set.record_op_stats[0].passed_operator
                                )
                            ):
                                candidates = [record for record in max_quality_record_set]

                            # increment number of samples drawn for this logical and physical op id; even if we get multiple
                            # candidates from the previous stage in the pipeline, we only count this as one sample
                            logical_op_id_to_num_samples[logical_op_id] += 1
                            phys_op_id_to_num_samples[op.get_op_id()] += 1

                        if len(candidates) > 0:
                            op_candidate_pairs.extend([(op, candidate) for candidate in candidates])

                    # set new_operator = False and update next_shuffled_sample_idx
                    updated_frontier_ops_lst.append((op, next_shuffled_sample_idx + j, False, fully_sampled))

                frontier_ops[logical_op_id] = updated_frontier_ops_lst

                # continue if op_candidate_pairs is an empty list, as this means all records have been filtered out
                if len(op_candidate_pairs) == 0:
                    continue

                # run sampled operators on sampled candidates
                source_idx_to_record_sets, source_idx_to_champion_record_set = self.execute_op_set(op_candidate_pairs)

                # update all_outputs and champion_outputs dictionary
                if logical_op_id not in all_outputs:
                    all_outputs[logical_op_id] = source_idx_to_record_sets
                    champion_outputs[logical_op_id] = source_idx_to_champion_record_set
                else:
                    for source_idx, record_sets in source_idx_to_record_sets.items():
                        if source_idx not in all_outputs[logical_op_id]:
                            all_outputs[logical_op_id][source_idx] = record_sets
                            champion_outputs[logical_op_id][source_idx] = source_idx_to_champion_record_set[source_idx]
                        else:
                            all_outputs[logical_op_id][source_idx].extend(record_sets)
                            # NOTE: short-term solution; in practice we can get multiple champion records from different
                            # sets of operators, so we should try to find a way to only take one
                            champion_outputs[logical_op_id][source_idx] = source_idx_to_champion_record_set[source_idx]

                # flatten lists of records and record_op_stats
                all_records, all_record_op_stats = [], []
                for _, record_sets in source_idx_to_record_sets.items():
                    for record_set in record_sets:
                        all_records.extend(record_set.data_records)
                        all_record_op_stats.extend(record_set.record_op_stats)

                # update plan stats
                plan_stats.add_record_op_stats(all_record_op_stats)

                # add records (which are not filtered) to the cache, if allowed
                if self.cache:
                    for record in all_records:
                        if getattr(record, "passed_operator", True):
                            # self.datadir.append_cache(logical_op_id, record)
                            pass

                # compute quality for each operator
                all_outputs = self.score_quality(
                    op_set,
                    logical_op_id,
                    all_outputs,
                    champion_outputs,
                    expected_outputs,
                )

            # update the (pareto) frontier for each set of operators
            frontier_ops, reservoir_ops = self.update_frontier_ops(
                frontier_ops,
                reservoir_ops,
                policy,
                all_outputs,
                logical_op_id_to_num_samples,
                phys_op_id_to_num_samples,
                is_filter_op_dict,
            )

            # update the number of samples drawn to be the max across all logical operators
            samples_drawn = max(logical_op_id_to_num_samples.values())

        # if caching was allowed, close the cache
        if self.cache:
            for _, _ in plan:
                # self.datadir.close_cache(logical_op_id)
                pass

        # finalize plan stats
        plan_stats.finish()

        return all_outputs, plan_stats


    def generate_sample_observations(self, sentinel_plan: SentinelPlan, policy: Policy):
        """
        This function is responsible for generating sample observation data which can be
        consumed by the CostModel.

        To accomplish this, we construct a special sentinel plan using the Optimizer which is
        capable of executing any valid physical implementation of a Filter or Convert operator
        on each record.
        """
        # if we're using validation data, get the set of expected output records
        expected_outputs = {}
        for source_idx in range(len(self.val_datasource)):
            # TODO: make sure execute_op_set uses self.val_datasource
            expected_output = self.val_datasource[source_idx]
            expected_outputs[source_idx] = expected_output

        # run sentinel plan
        execution_data, plan_stats = self.execute_sentinel_plan(sentinel_plan, expected_outputs, policy)

        return execution_data, plan_stats


    def create_sentinel_plan(self, dataset: Set, policy: Policy) -> SentinelPlan:
        """
        Generates and returns a SentinelPlan for the given dataset.
        """
        # TODO: explicitly pull up filters; for SIGMOD we can explicitly write plans w/filters pulled up

        # create a new optimizer and update its strategy to SENTINEL
        optimizer = self.optimizer.deepcopy_clean()
        optimizer.update_strategy(OptimizationStrategyType.SENTINEL)

        # create copy of dataset, but change its data source to the validation data source
        dataset = dataset.copy()
        dataset._set_data_source(self.val_datasource)

        # get the sentinel plan for the given dataset
        sentinel_plans = optimizer.optimize(dataset, policy)
        sentinel_plan = sentinel_plans[0]

        return sentinel_plan


    def execute(self) -> DataRecordCollection:
        logger.info("Executing MABSentinelQueryProcessor")
        execution_start_time = time.time()

        # for now, enforce that we are using validation data; we can relax this after paper submission
        if self.val_datasource is None:
            raise Exception("Make sure you are using validation data with MABSentinelExecutionEngine")

        # if cache is False, make sure we do not re-use codegen examples
        if not self.cache:
            # self.clear_cached_examples()
            pass

        # create sentinel plan
        sentinel_plan = self.create_sentinel_plan(self.dataset, self.policy)

        # generate sample execution data
        all_execution_data, plan_stats = self.generate_sample_observations(sentinel_plan, self.policy)

        # put sentinel plan execution stats into list and prepare list of output records
        all_plan_stats = [plan_stats]
        all_records = []

        # (re-)initialize the optimizer
        optimizer = self.optimizer.deepcopy_clean()

        # construct the CostModel with any sample execution data we've gathered
        cost_model = SampleBasedCostModel(sentinel_plan, all_execution_data, self.verbose, self.exp_name)
        optimizer.update_cost_model(cost_model)
        total_optimization_time = time.time() - execution_start_time

        # execute plan(s) according to the optimization strategy
        records, plan_stats = self._execute_best_plan(self.dataset, self.policy, optimizer)
        all_records.extend(records)
        all_plan_stats.extend(plan_stats)

        # aggregate plan stats
        aggregate_plan_stats = self.aggregate_plan_stats(all_plan_stats)

        # add sentinel records and plan stats (if captured) to plan execution data
        execution_stats = ExecutionStats(
            execution_id=self.execution_id(),
            plan_stats=aggregate_plan_stats,
            total_optimization_time=total_optimization_time,
            total_execution_time=time.time() - execution_start_time,
            total_execution_cost=sum(list(map(lambda plan_stats: plan_stats.total_plan_cost, aggregate_plan_stats.values()))),
            plan_strs={plan_id: plan_stats.plan_str for plan_id, plan_stats in aggregate_plan_stats.items()},
        )

        result = DataRecordCollection(all_records, execution_stats = execution_stats)
        logger.info("Done executing MABSentinelQueryProcessor")
        logger.debug(f"Result: {result}")
<<<<<<< HEAD
        return result
=======
        return result
    


class MABSentinelSequentialSingleThreadProcessor(MABSentinelQueryProcessor, SequentialSingleThreadExecutionStrategy):
    """
    This class performs sentinel execution while executing plans in a sequential, single-threaded fashion.
    """
    def __init__(self, *args, **kwargs):
        MABSentinelQueryProcessor.__init__(self, *args, **kwargs)
        SequentialSingleThreadExecutionStrategy.__init__(
            self,
            scan_start_idx=self.scan_start_idx,
            max_workers=self.max_workers,
            num_samples=self.num_samples,
            cache=self.cache,
            verbose=self.verbose,
        )
        self.progress_manager = None
        logger.info("Created MABSentinelSequentialSingleThreadProcessor")


class MABSentinelParallelProcessor(MABSentinelQueryProcessor, ParallelExecutionStrategy):
    """
    This class performs sentinel execution while executing plans in a parallel fashion.
    """
    def __init__(self, *args, **kwargs):
        MABSentinelQueryProcessor.__init__(self, *args, **kwargs)
        ParallelExecutionStrategy.__init__(
            self,
            scan_start_idx=self.scan_start_idx,
            max_workers=self.max_workers,
            cache=self.cache,
            verbose=self.verbose
        )
        self.progress_manager = None
        logger.info("Created MABSentinelParallelProcessor")
>>>>>>> 0441a159
<|MERGE_RESOLUTION|>--- conflicted
+++ resolved
@@ -26,13 +26,7 @@
 from palimpzest.query.processor.query_processor import QueryProcessor
 from palimpzest.sets import Set
 
-<<<<<<< HEAD
-# from palimpzest.utils.progress import create_progress_manager
-
-logger = setup_logger(__name__)
-=======
 logger = logging.getLogger(__name__)
->>>>>>> 0441a159
 
 class MABSentinelQueryProcessor(QueryProcessor):
     """
@@ -849,44 +843,4 @@
         result = DataRecordCollection(all_records, execution_stats = execution_stats)
         logger.info("Done executing MABSentinelQueryProcessor")
         logger.debug(f"Result: {result}")
-<<<<<<< HEAD
-        return result
-=======
-        return result
-    
-
-
-class MABSentinelSequentialSingleThreadProcessor(MABSentinelQueryProcessor, SequentialSingleThreadExecutionStrategy):
-    """
-    This class performs sentinel execution while executing plans in a sequential, single-threaded fashion.
-    """
-    def __init__(self, *args, **kwargs):
-        MABSentinelQueryProcessor.__init__(self, *args, **kwargs)
-        SequentialSingleThreadExecutionStrategy.__init__(
-            self,
-            scan_start_idx=self.scan_start_idx,
-            max_workers=self.max_workers,
-            num_samples=self.num_samples,
-            cache=self.cache,
-            verbose=self.verbose,
-        )
-        self.progress_manager = None
-        logger.info("Created MABSentinelSequentialSingleThreadProcessor")
-
-
-class MABSentinelParallelProcessor(MABSentinelQueryProcessor, ParallelExecutionStrategy):
-    """
-    This class performs sentinel execution while executing plans in a parallel fashion.
-    """
-    def __init__(self, *args, **kwargs):
-        MABSentinelQueryProcessor.__init__(self, *args, **kwargs)
-        ParallelExecutionStrategy.__init__(
-            self,
-            scan_start_idx=self.scan_start_idx,
-            max_workers=self.max_workers,
-            cache=self.cache,
-            verbose=self.verbose
-        )
-        self.progress_manager = None
-        logger.info("Created MABSentinelParallelProcessor")
->>>>>>> 0441a159
+        return result