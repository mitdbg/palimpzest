--- conflicted
+++ resolved
@@ -29,13 +29,7 @@
 from palimpzest.query.processor.query_processor import QueryProcessor
 from palimpzest.sets import Set
 
-<<<<<<< HEAD
-# from palimpzest.utils.progress import create_progress_manager
-
-logger = setup_logger(__name__)
-=======
 logger = logging.getLogger(__name__)
->>>>>>> 0441a159
 
 class RandomSamplingSentinelQueryProcessor(QueryProcessor):
     """
@@ -431,11 +425,7 @@
         # NOTE: because we need to dynamically create sample matrices for each operator,
         #       sentinel execution must be executed one operator at a time (i.e. sequentially)
         # execute operator sets in sequence
-<<<<<<< HEAD
-        for op_idx, (logical_op_id, _, op_set) in enumerate(plan):
-=======
         for op_idx, (logical_op_id, op_set) in enumerate(plan):
->>>>>>> 0441a159
             next_logical_op_id = plan.logical_op_ids[op_idx + 1] if op_idx + 1 < len(plan) else None
 
             # sample k optimizations
@@ -596,51 +586,4 @@
         result =  DataRecordCollection(all_records, execution_stats=execution_stats)
         logger.info("Done executing RandomSamplingSentinelQueryProcessor")
         logger.debug(f"Result: {result}")
-<<<<<<< HEAD
-        return result
-=======
-        return result
-
-
-class RandomSamplingSentinelSequentialSingleThreadProcessor(RandomSamplingSentinelQueryProcessor, SequentialSingleThreadExecutionStrategy):
-    """
-    This class performs sentinel execution while executing plans in a sequential, single-threaded fashion.
-    """
-    def __init__(self, *args, **kwargs):
-        RandomSamplingSentinelQueryProcessor.__init__(self, *args, **kwargs)
-        SequentialSingleThreadExecutionStrategy.__init__(
-            self,
-            scan_start_idx=self.scan_start_idx,
-            max_workers=self.max_workers,
-            verbose=self.verbose
-        )
-        logger.info("Created RandomSamplingSentinelSequentialSingleThreadProcessor")
-
-class RandomSamplingSentinelPipelinedSingleThreadProcessor(RandomSamplingSentinelQueryProcessor, PipelinedSingleThreadExecutionStrategy):
-    """
-    This class performs sentinel execution while executing plans in a pipelined fashion.
-    """
-    def __init__(self, *args, **kwargs):
-        RandomSamplingSentinelQueryProcessor.__init__(self, *args, **kwargs)
-        PipelinedSingleThreadExecutionStrategy.__init__(
-            self,
-            scan_start_idx=self.scan_start_idx,
-            max_workers=self.max_workers,
-            verbose=self.verbose
-        )
-        logger.info("Created RandomSamplingSentinelPipelinedSingleThreadProcessor")
-
-class RandomSamplingSentinelParallelProcessor(RandomSamplingSentinelQueryProcessor, ParallelExecutionStrategy):
-    """
-    This class performs sentinel execution while executing plans in a parallel fashion.
-    """
-    def __init__(self, *args, **kwargs):
-        RandomSamplingSentinelQueryProcessor.__init__(self, *args, **kwargs)
-        ParallelExecutionStrategy.__init__(
-            self,
-            scan_start_idx=self.scan_start_idx,
-            max_workers=self.max_workers,
-            verbose=self.verbose
-        )
-        logger.info("Created RandomSamplingSentinelParallelProcessor")
->>>>>>> 0441a159
+        return result