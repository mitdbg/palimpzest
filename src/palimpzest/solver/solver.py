--- conflicted
+++ resolved
@@ -1,13 +1,5 @@
-<<<<<<< HEAD
 from palimpzest.elements import DataRecord, File, ImageFile, PDFFile, Schema, TextFile
 from palimpzest.tools import get_text_from_pdf
-=======
-import os
-
-from palimpzest import Field
-from palimpzest.elements import DataRecord, TextFile, File, PDFFile, ImageFile, Number
-from palimpzest.tools import cosmos_client, get_text_from_pdf, processPapermagePdf
->>>>>>> 0a4f5a88
 from palimpzest.tools.dspysearch import run_cot_bool, run_cot_qa, gen_filter_signature_class, gen_qa_signature_class
 from palimpzest.tools.openai_image_converter import do_image_analysis
 
@@ -111,11 +103,7 @@
         else:
             raise Exception(f"Cannot hard-code conversion from {inputSchema} to {outputSchema}")
 
-<<<<<<< HEAD
-    def _makeLLMTypeConversionFn(self, outputSchema: Schema, inputSchema: Schema, config: Dict[str, Any]):
-=======
-    def _makeLLMTypeConversionFn(self, outputElement, inputElement, config, conversionDesc):
->>>>>>> 0a4f5a88
+    def _makeLLMTypeConversionFn(self, outputSchema: Schema, inputSchema: Schema, config: Dict[str, Any], conversionDesc: str):
             llmservice = config.get("llmservice", "openai")
             def fn(candidate: DataRecord):
                 # iterate through all empty fields in the outputSchema and ask questions to fill them
@@ -125,24 +113,16 @@
                 doc_schema = str(outputSchema)
                 doc_type = outputSchema.className()
 
-<<<<<<< HEAD
                 for field_name in outputSchema.fieldNames():
                     f = getattr(outputSchema, field_name)
-                    answer = run_cot_qa(text_content, f"What is the {field_name} of the {doc_type}? ({f.desc})",
-                                        llmService=llmservice, verbose=self._verbose, promptSignature=gen_qa_signature_class(doc_schema, doc_type))
-                    setattr(dr, field_name, answer)
-=======
-                for field_name in outputElement.fieldNames():
-                    f = getattr(outputElement, field_name)
                     try:
-                        answer = run_cot_qa(text_content, 
+                        answer = run_cot_qa(text_content,
                                             f"What is the {field_name} of the {doc_type}? ({f.desc})" + "" if conversionDesc is None else f" Keep in mind that this output is described by this text: {conversionDesc}.",
                                             llmService=llmservice, verbose=self._verbose, promptSignature=gen_qa_signature_class(doc_schema, doc_type))
                         setattr(dr, field_name, answer)
                     except Exception as e:
                         print(f"Error: {e}")
                         setattr(dr, field_name, None)
->>>>>>> 0a4f5a88
                 return dr
             return fn
 
@@ -180,22 +160,14 @@
         functionName, functionParams, outputSchema, inputSchema = taskDescriptor
 
         if functionName == "InduceFromCandidateOp" or functionName == "ParallelInduceFromCandidateOp":
-<<<<<<< HEAD
+            conversionDesc = functionParams
             typeConversionDescriptor = (outputSchema, inputSchema)
-=======
-            conversionDesc = functionParams
-            typeConversionDescriptor = (outputElement, inputElement)
->>>>>>> 0a4f5a88
             if typeConversionDescriptor in self._simpleTypeConversions:
                 return self._makeSimpleTypeConversionFn(outputSchema, inputSchema)
             elif typeConversionDescriptor in self._hardcodedFns:
                 return self._makeHardCodedTypeConversionFn(outputSchema, inputSchema, config)
             else:
-<<<<<<< HEAD
-                return self._makeLLMTypeConversionFn(outputSchema, inputSchema, config)
-=======
-                return self._makeLLMTypeConversionFn(outputElement, inputElement, config, conversionDesc)
->>>>>>> 0a4f5a88
+                return self._makeLLMTypeConversionFn(outputSchema, inputSchema, config, conversionDesc)
         elif functionName == "FilterCandidateOp" or functionName == "ParallelFilterCandidateOp":
             return  self._makeFilterFn(taskDescriptor, config)
         else:
