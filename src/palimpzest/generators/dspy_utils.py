import dspy
import requests
from dsp.modules.hf import HFModel
from tenacity import retry, stop_after_attempt, wait_exponential

<<<<<<< HEAD
import dspy
import requests
import tiktoken

### DSPy Signatures ###
=======
from palimpzest.constants import RETRY_MAX_ATTEMPTS, RETRY_MAX_SECS, RETRY_MULTIPLIER, log_attempt_number


### DSPy Signatures ###
# Given a questionn, we'll feed it with the paper context for answer generation.
class FilterOverPaper(dspy.Signature):
    """Answer condition questions about a scientific paper."""

    context = dspy.InputField(desc="contains full text of the paper, including author, institution, title, and body")
    question = dspy.InputField(desc="one or more conditions about the paper")
    answer = dspy.OutputField(desc="often a TRUE/FALSE answer to the condition question(s) about the paper")


class QuestionOverPaper(dspy.Signature):
    """Answer question(s) about a scientific paper."""

    context = dspy.InputField(desc="contains full text of the paper, including author, institution, title, and body")
    question = dspy.InputField(desc="one or more question about the paper")
    answer = dspy.OutputField(desc="print the answer only, separated by a newline character")


class SingleQuestionOverSample(dspy.Signature):
    """Answer question(s) about a scientific paper."""

    context = dspy.InputField(
        desc="contains a snippet of the paper, including the most possible answer to the question."
    )
    question = dspy.InputField(desc="one question about the paper")
    answer = dspy.OutputField(
        desc="print the answer close to the original text as you can, and print 'None' if an answer cannot be found. Please do not helucinate the answer"
    )


>>>>>>> 61fad7fe
# functions which generate signatures
def gen_signature_class(instruction, context_desc, question_desc, answer_desc):
    class QuestionOverDoc(dspy.Signature):
        __doc__ = instruction
        context = dspy.InputField(desc=context_desc)
        question = dspy.InputField(desc=question_desc)
        answer = dspy.OutputField(desc=answer_desc)
<<<<<<< HEAD
=======

>>>>>>> 61fad7fe
    return QuestionOverDoc


def gen_filter_signature_class(doc_schema, doc_type):
    instruction = f"Answer condition questions about a {doc_schema}."
    context_desc = f"contains full text of the {doc_type}"
    question_desc = f"one or more conditions about the {doc_type}"
    answer_desc = f"often a TRUE/FALSE answer to the condition question(s) about the {doc_type}"
    return gen_signature_class(instruction, context_desc, question_desc, answer_desc)

<<<<<<< HEAD
def gen_moa_agg_qa_signature_class(doc_type):
    class AggregateResponses(dspy.Signature):
        """You are given a Question and the outputs produced by a set of models which answered this Question. Your task is to synthesize these responses into a single, high-quality response. It is crucial to critically evaluate the information provided in these responses, recognizing that some of it may be biased or incorrect. Your response should not simply replicate the given answers but should offer a refined, accurate, and comprehensive reply to the Question."""
        question = dspy.InputField(desc=f"a question about the {doc_type}.")
        responses = dspy.InputField(desc="a set of responses to the question produced by different models.")
        answer = dspy.OutputField(desc="your synthesized response to the question.")
    return AggregateResponses
=======
>>>>>>> 61fad7fe

def gen_qa_signature_class(doc_schema, doc_type):
    instruction = f"Answer question(s) about a {doc_schema}."
    context_desc = f"contains full text of the {doc_type}"
    question_desc = f"one or more question about the {doc_type}"
    answer_desc = "print the answer only, separated by a newline character"
    return gen_signature_class(instruction, context_desc, question_desc, answer_desc)


### DSPy Modules ###
class DSPyCOT(dspy.Module):
    """
    Invoke dspy in chain of thought mode
    """
<<<<<<< HEAD
    def __init__(self, f_signature):
=======

    def __init__(self, f_signature: type[dspy.Signature] = FilterOverPaper):
>>>>>>> 61fad7fe
        super().__init__()
        self.generate_answer = dspy.ChainOfThought(f_signature)

    def forward(self, question, context: str | None=None, responses: str | None=None):
        answer = None
        if context is not None:
            answer = self.generate_answer(context=context, question=question)
        elif responses is not None:
            answer = self.generate_answer(responses=responses, question=question)

        return answer


### DSPy wrapped LLM calls ###
class TogetherHFAdaptor(HFModel):
    def __init__(self, model, api_key, **kwargs):
        super().__init__(model=model, is_client=True)
        self.api_base = "https://api.together.xyz/inference"
        self.token = api_key
        self.model = model
        # using tiktoken as a rough approximation for both Llama3 and Mixtral (which are based on tiktoken tokenizers)
        self.tokenizer = tiktoken.get_encoding('cl100k_base')

        self.use_inst_template = False
        if any(keyword in self.model.lower() for keyword in ["inst", "instruct"]):
            self.use_inst_template = True

        # stop_default = "\n\n---"
        # print("Stop procedure", stop_default)
        self.kwargs = {
<<<<<<< HEAD
            "max_tokens": 4096, # 8192
=======
            "temperature": 0.0,
            "max_tokens": 512,  # 8192
>>>>>>> 61fad7fe
            "top_p": 1,
            "top_k": 20,
            "repetition_penalty": 1,
            "frequency_penalty": 1,
            "n": 1,
<<<<<<< HEAD
            "stop": stop_default if "stop" not in kwargs else kwargs["stop"],
            **kwargs
=======
            # "stop": stop_default if "stop" not in kwargs else kwargs["stop"],
            **kwargs,
>>>>>>> 61fad7fe
        }

    # TODO undo after paper submission
    # @retry(
    #     wait=wait_exponential(multiplier=RETRY_MULTIPLIER, max=RETRY_MAX_SECS),
    #     stop=stop_after_attempt(RETRY_MAX_ATTEMPTS),
    #     after=log_attempt_number,
    # )
    def _generate(self, prompt, use_chat_api=False, **kwargs):
        url = f"{self.api_base}"

        kwargs = {**self.kwargs, **kwargs}
        stop = kwargs.get("stop")
        temperature = kwargs.get("temperature")
        prompt_tokens = len(self.tokenizer.encode(prompt)) + 150 # buffer for differences between tiktoken and actual tokenizers
        max_tokens = kwargs.get("max_tokens") if prompt_tokens + kwargs.get("max_tokens") < 8192 else 8192 - prompt_tokens
        # top_p = kwargs.get("top_p", 0.7)
        # top_k = kwargs.get("top_k", 50)
        repetition_penalty = kwargs.get("repetition_penalty", 1)
        logprobs = kwargs.get("logprobs", 0)
        prompt = f"[INST]{prompt}[/INST]" if self.use_inst_template else prompt

        if use_chat_api:
            messages = [
                {
                    "role": "system",
                    "content": "You are a helpful assistant. You must continue the user text directly without *any* additional interjections.",
                },
                {"role": "user", "content": prompt},
            ]
            body = {
                "model": self.model,
                "messages": messages,
                "temperature": temperature,
                "max_tokens": max_tokens,
                # "top_p": top_p,
                # "top_k": top_k,
                "repetition_penalty": repetition_penalty,
                "stop": stop,
                "logprobs": logprobs,
            }
        else:
            body = {
                "model": self.model,
                "prompt": prompt,
                "temperature": temperature,
                "max_tokens": max_tokens,
                # "top_p": top_p,
                # "top_k": top_k,
                "repetition_penalty": repetition_penalty,
                "stop": stop,
                "logprobs": logprobs,
            }

        headers = {"Authorization": f"Bearer {self.token}"}

        with requests.Session().post(url, headers=headers, json=body) as resp:
            resp_json = resp.json()
            try:
                if use_chat_api:
                    completions = [resp_json["output"].get("choices", [])[0].get("message", {}).get("content", "")]
                else:
                    completions = [resp_json["output"].get("choices", [])[0].get("text", "")]
                response = {
                    "prompt": resp_json["prompt"][-1],
                    "choices": [{"text": c} for c in completions],
                }
                response["usage"] = resp_json["output"]["usage"]
                response["finish_reason"] = resp_json["output"]["finish_reason"]
                if logprobs > 0:
                    response["tokens"] = resp_json["output"]["choices"][0]["tokens"]
                    response["token_logprobs"] = resp_json["output"]["choices"][0]["token_logprobs"]

                return response
            except Exception as e:
                if resp_json:
                    print(f"resp_json:{resp_json}")
                print(f"Failed to parse JSON response: {e}")
                raise Exception("Received invalid JSON response from server") from e<|MERGE_RESOLUTION|>--- conflicted
+++ resolved
@@ -1,49 +1,12 @@
-import dspy
-import requests
-from dsp.modules.hf import HFModel
-from tenacity import retry, stop_after_attempt, wait_exponential
-
-<<<<<<< HEAD
 import dspy
 import requests
 import tiktoken
+from dsp.modules.hf import HFModel
 
-### DSPy Signatures ###
-=======
-from palimpzest.constants import RETRY_MAX_ATTEMPTS, RETRY_MAX_SECS, RETRY_MULTIPLIER, log_attempt_number
+# from tenacity import retry, stop_after_attempt, wait_exponential
 
 
 ### DSPy Signatures ###
-# Given a questionn, we'll feed it with the paper context for answer generation.
-class FilterOverPaper(dspy.Signature):
-    """Answer condition questions about a scientific paper."""
-
-    context = dspy.InputField(desc="contains full text of the paper, including author, institution, title, and body")
-    question = dspy.InputField(desc="one or more conditions about the paper")
-    answer = dspy.OutputField(desc="often a TRUE/FALSE answer to the condition question(s) about the paper")
-
-
-class QuestionOverPaper(dspy.Signature):
-    """Answer question(s) about a scientific paper."""
-
-    context = dspy.InputField(desc="contains full text of the paper, including author, institution, title, and body")
-    question = dspy.InputField(desc="one or more question about the paper")
-    answer = dspy.OutputField(desc="print the answer only, separated by a newline character")
-
-
-class SingleQuestionOverSample(dspy.Signature):
-    """Answer question(s) about a scientific paper."""
-
-    context = dspy.InputField(
-        desc="contains a snippet of the paper, including the most possible answer to the question."
-    )
-    question = dspy.InputField(desc="one question about the paper")
-    answer = dspy.OutputField(
-        desc="print the answer close to the original text as you can, and print 'None' if an answer cannot be found. Please do not helucinate the answer"
-    )
-
-
->>>>>>> 61fad7fe
 # functions which generate signatures
 def gen_signature_class(instruction, context_desc, question_desc, answer_desc):
     class QuestionOverDoc(dspy.Signature):
@@ -51,10 +14,6 @@
         context = dspy.InputField(desc=context_desc)
         question = dspy.InputField(desc=question_desc)
         answer = dspy.OutputField(desc=answer_desc)
-<<<<<<< HEAD
-=======
-
->>>>>>> 61fad7fe
     return QuestionOverDoc
 
 
@@ -65,7 +24,6 @@
     answer_desc = f"often a TRUE/FALSE answer to the condition question(s) about the {doc_type}"
     return gen_signature_class(instruction, context_desc, question_desc, answer_desc)
 
-<<<<<<< HEAD
 def gen_moa_agg_qa_signature_class(doc_type):
     class AggregateResponses(dspy.Signature):
         """You are given a Question and the outputs produced by a set of models which answered this Question. Your task is to synthesize these responses into a single, high-quality response. It is crucial to critically evaluate the information provided in these responses, recognizing that some of it may be biased or incorrect. Your response should not simply replicate the given answers but should offer a refined, accurate, and comprehensive reply to the Question."""
@@ -73,8 +31,6 @@
         responses = dspy.InputField(desc="a set of responses to the question produced by different models.")
         answer = dspy.OutputField(desc="your synthesized response to the question.")
     return AggregateResponses
-=======
->>>>>>> 61fad7fe
 
 def gen_qa_signature_class(doc_schema, doc_type):
     instruction = f"Answer question(s) about a {doc_schema}."
@@ -89,12 +45,7 @@
     """
     Invoke dspy in chain of thought mode
     """
-<<<<<<< HEAD
-    def __init__(self, f_signature):
-=======
-
-    def __init__(self, f_signature: type[dspy.Signature] = FilterOverPaper):
->>>>>>> 61fad7fe
+    def __init__(self, f_signature: type[dspy.Signature]):
         super().__init__()
         self.generate_answer = dspy.ChainOfThought(f_signature)
 
@@ -122,27 +73,18 @@
         if any(keyword in self.model.lower() for keyword in ["inst", "instruct"]):
             self.use_inst_template = True
 
-        # stop_default = "\n\n---"
+        stop_default = "\n\n---"
         # print("Stop procedure", stop_default)
+
         self.kwargs = {
-<<<<<<< HEAD
             "max_tokens": 4096, # 8192
-=======
-            "temperature": 0.0,
-            "max_tokens": 512,  # 8192
->>>>>>> 61fad7fe
             "top_p": 1,
             "top_k": 20,
             "repetition_penalty": 1,
             "frequency_penalty": 1,
             "n": 1,
-<<<<<<< HEAD
-            "stop": stop_default if "stop" not in kwargs else kwargs["stop"],
+            "stop": kwargs.get("stop", stop_default),
             **kwargs
-=======
-            # "stop": stop_default if "stop" not in kwargs else kwargs["stop"],
-            **kwargs,
->>>>>>> 61fad7fe
         }
 
     # TODO undo after paper submission
