--- conflicted
+++ resolved
@@ -292,16 +292,6 @@
     
         # execute LLM generation
         start_time = time.time()
-<<<<<<< HEAD
-=======
-        # num_tries = 3
-        # while num_tries > 0:
-        #     try:
-        # print(f"Generating")
-        pred = cot(question, context)            
-        # print(pred.answer)
-                # num_tries = -1
->>>>>>> e0bf6cd1
 
         print(f"Generating -- {self.model_name}")
         # print(f"FALL BACK question: {question}")
