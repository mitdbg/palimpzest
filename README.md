--- conflicted
+++ resolved
@@ -96,181 +96,4 @@
 `pz reg --path testdata/enron-tiny --name enron-tiny`
 
 - Finally, run the simple test program with:
-<<<<<<< HEAD
-      `python demos/simpleDemo.py --task enron --datasetid enron-eval-tiny --verbose`
-
-- If you would like to try running our in our execution mode which first optimizes on a subset of the data, you can run:
-      `python demos/optimizerDemo.py --verbose --workload enron --datasetid enron-eval-tiny --executor sequential-mab --sample-budget 15 --exp-name demo` 
-
-
-
-## Palimpzest CLI
-Installing Palimpzest also installs its CLI tool `pz` which provides users with basic utilities for creating and managing their own Palimpzest system. Running `pz --help` diplays an overview of the CLI's commands:
-```bash
-$ pz --help
-Usage: pz [OPTIONS] COMMAND [ARGS]...
-
-  The CLI tool for Palimpzest.
-
-Options:
-  --help  Show this message and exit.
-
-Commands:
-  help (h)                        Print the help message for PZ.
-  init (i)                        Initialize data directory for PZ.
-  ls-data (ls,lsdata)             Print a table listing the datasets
-                                  registered with PZ.
-  register-data (r,reg,register)  Register a data file or data directory with
-                                  PZ.
-  rm-data (rm,rmdata)             Remove a dataset that was registered with
-                                  PZ.
-```
-
-Users can initialize their own system by running `pz init`. This will create Palimpzest's working directory in `~/.palimpzest`:
-```bash
-$ pz init
-Palimpzest system initialized in: /Users/matthewrusso/.palimpzest
-```
-
-If we list the set of datasets registered with Palimpzest, we'll see there currently are none:
-```bash
-$ pz ls
-+------+------+------+
-| Name | Type | Path |
-+------+------+------+
-+------+------+------+
-
-Total datasets: 0
-```
-
-### Registering Datasets
-To add (or "register") a dataset with Palimpzest, we can use the `pz register-data` command (also aliased as `pz reg`) to specify that a file or directory at a given `--path` should be registered as a dataset with the specified `--name`:
-```bash
-$ pz reg --path README.md --name rdme
-Registered rdme
-```
-
-If we list Palimpzest's datasets again we will see that `README.md` has been registered under the dataset named `rdme`:
-```bash
-$ pz ls
-+------+------+------------------------------------------+
-| Name | Type |                   Path                   |
-+------+------+------------------------------------------+
-| rdme | file | /Users/matthewrusso/palimpzest/README.md |
-+------+------+------------------------------------------+
-
-Total datasets: 1
-```
-
-To remove a dataset from Palimpzest, simply use the `pz rm-data` command (also aliased as `pz rm`) and specify the `--name` of the dataset you would like to remove:
-```bash
-$ pz rm --name rdme
-Deleted rdme
-```
-
-Finally, listing our datasets once more will show that the dataset has been deleted:
-```bash
-$ pz ls
-+------+------+------+
-| Name | Type | Path |
-+------+------+------+
-+------+------+------+
-
-Total datasets: 0
-```
-
-### Cache Management
-Palimpzest will cache intermediate results by default. It can be useful to remove them from the cache when trying to evaluate the performance improvement(s) of code changes. We provide a utility command `pz clear-cache` (also aliased as `pz clr`) to clear the cache:
-```bash
-$ pz clr
-Cache cleared
-```
-
-### Config Management
-You may wish to work with multiple configurations of Palimpzest in order to, e.g., evaluate the difference in performance between various LLM services for your data extraction task. To see the config Palimpzest is currently using, you can run the `pz print-config` command (also aliased as `pz config`):
-```bash
-$ pz config
---- default ---
-filecachedir: /some/local/filepath
-llmservice: openai
-name: default
-parallel: false
-```
-By default, Palimpzest uses the configuration named `default`. As shown above, if you run a script using Palimpzest out-of-the-box, it will use OpenAI endpoints for all of its API calls.
-
-Now, let's say you wanted to try using [together.ai's](https://www.together.ai/) for your API calls, you could do this by creating a new config with the `pz create-config` command (also aliased as `pz cc`):
-```bash
-$ pz cc --name together-conf --llmservice together --parallel True --set
-Created and set config: together-conf
-```
-The `--name` parameter is required and specifies the unique name for your config. The `--llmservice` and `--parallel` options specify the service to use and whether or not to process files in parallel. Finally, if the `--set` flag is present, Palimpzest will update its current config to point to the newly created config.
-
-We can confirm that Palimpzest checked out our new config by running `pz config`:
-```bash
-$ pz config
---- together-conf ---
-filecachedir: /some/local/filepath
-llmservice: together
-name: together-conf
-parallel: true
-```
-
-You can switch which config you are using at any time by using the `pz set-config` command (also aliased as `pz set`):
-```bash
-$ pz set --name default
-Set config: default
-
-$ pz config
---- default ---
-filecachedir: /some/local/filepath
-llmservice: openai
-name: default
-parallel: false
-
-$ pz set --name together-conf
-Set config: together-conf
-
-$ pz config
---- together-conf ---
-filecachedir: /some/local/filepath
-llmservice: together
-name: together-conf
-parallel: true
-```
-
-You can update an existing config using the `pz update` command (also aliased as `pz uc`):
-```bash
-$ pz update --name default --settings parallel=true,pdfprocessor=pdfplumber
-Updated config: default
-
-$ pz config
---- default ---
-filecachedir: /some/local/filepath
-llmservice: anthropic
-name: default
-parallel: true
-pdfprocessor: pdfplumber
-```
-
-The `--name` parameter specifies which config to update. `--settings` specifies all the parameter name and value pairs in the format `param_name=param_value`, separated by commas.
-
-
-Finally, you can delete a config with the `pz rm-config` command (also aliased as `pz rmc`):
-```bash
-$ pz rmc --name together-conf
-Deleted config: together-conf
-```
-Note that you cannot delete the `default` config, and if you delete the config that you currently have set, Palimpzest will set the current config to be `default`.
-
-## Configuring for Parallel Execution
-
-There are a few things you need to do in order to use remote parallel services.
-
-If you want to use parallel LLM execution on together.ai, you have to modify the config.yaml (by default, Palimpzest uses `~/.palimpzest/config_default.yaml`) so that `llmservice: together` and `parallel: True` are set.
-
-If you want to use parallel PDF processing at modal.com, you have to:
-1. Set `pdfprocessor: modal` in the config.yaml file.
-2. Run `modal deploy src/palimpzest/tools/allenpdf.py`.  This will remotely install the modal function so you can run it. (Actually, it's probably already installed there, but do this just in case.  Also do it if there's been a change to the server-side function inside that file.)
-=======
-      `python demos/simpleDemo.py --task enron --datasetid enron-eval-tiny --verbose`
->>>>>>> e9f4f05f
+      `python demos/simpleDemo.py --task enron --datasetid enron-eval-tiny --verbose`