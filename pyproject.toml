--- conflicted
+++ resolved
@@ -1,10 +1,6 @@
 [project]
 name = "palimpzest"
-<<<<<<< HEAD
-version = "0.6.0"
-=======
 version = "0.6.1"
->>>>>>> 96953bbc
 description = "Palimpzest is a system which enables anyone to process AI-powered analytical queries simply by defining them in a declarative language"
 readme = "README.md"
 requires-python = ">=3.8"
