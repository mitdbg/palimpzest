--- conflicted
+++ resolved
@@ -25,7 +25,7 @@
     "pypdf>=5.1.0",
     "pytest-mock>=3.14.0",
     "pyyaml>=6.0.1",
-    # "ragatouille>=0.0.9",
+    "ragatouille>=0.0.9",
     "requests>=2.25",
     "ruff>=0.9.0",
     "setuptools>=70.1.1",
@@ -34,10 +34,6 @@
     "tqdm~=4.66.1",
     "transformers>=4.41.3,<4.50.0",
     "rich[jupyter]>=13.9.2",
-<<<<<<< HEAD
-    # "voyager>=2.0.9",
-=======
->>>>>>> 6a1bc623
 ]
 classifiers=[
     "Development Status :: 4 - Beta",  # Change as appropriate
