--- conflicted
+++ resolved
@@ -266,7 +266,7 @@
 IOU_THRESH = 0.15
 
 def get_label_df(num_contracts: int = 1, seed: int=42) -> pd.DataFrame:
-    dataset = datasets.load_dataset("theatticusproject/cuad-qa")["test"]
+    dataset = load_cuad_data(split="test")
 
     # get the set of unique contract titles; to ensure the order of the contracts is
     # preserved, we use a list rather than using python's set()
@@ -306,7 +306,12 @@
             category_name = category_name.replace(" To ", " to ")
             category_name = category_name.replace("Ip", "IP")
             assert category_name in category_names, f"Unknown category {category_name}"
-            contract[category_name].extend(row["answers"]["text"])
+            # Extract text from answers list (handles both old and new format)
+            if isinstance(row["answers"], list):
+                answer_texts = [ans["text"] for ans in row["answers"]] if row["answers"] else []
+            else:
+                answer_texts = row["answers"].get("text", [])
+            contract[category_name].extend(answer_texts)
 
         # add the contract to the dataset
         final_label_dataset.append(contract)
@@ -431,7 +436,7 @@
 
     def _compute_contract_id_to_labels(self):
         # load full train dataset
-        dataset = datasets.load_dataset("theatticusproject/cuad-qa")["train"]
+        dataset = load_cuad_data(split="train")
 
         # get the set of unique contract titles; to ensure the order of the contracts is
         # preserved, we use a list rather than using python's set()
@@ -467,7 +472,12 @@
                 category_name = category_name.replace(" To ", " to ")
                 category_name = category_name.replace("Ip", "IP")
                 assert category_name in self.category_names, f"Unknown category {category_name}"
-                labels[category_name].extend(row["answers"]["text"])
+                # Extract text from answers list (handles both old and new format)
+                if isinstance(row["answers"], list):
+                    answer_texts = [ans["text"] for ans in row["answers"]] if row["answers"] else []
+                else:
+                    answer_texts = row["answers"].get("text", [])
+                labels[category_name].extend(answer_texts)
 
             # update the dictionary
             contract_id_to_labels[contract_id] = labels
@@ -488,17 +498,9 @@
         ]
         super().__init__(id="cuad", schema=input_cols)
 
-        # convert the dataset into a list of dictionaries where each row is for a single contract
-<<<<<<< HEAD
-        include_labels = split == "train"
         # Load dataset from local files
         dataset = load_cuad_data(split=split)
-        self.dataset = self._construct_dataset(dataset, num_contracts, seed, include_labels)
-=======
-        dataset = datasets.load_dataset("theatticusproject/cuad-qa")[split]
         self.dataset = self._construct_dataset(dataset, num_contracts, seed)
->>>>>>> aae232ff
-
 
     def _construct_dataset(self, dataset, num_contracts, seed: int=42):
         # get the set of unique contract titles; to ensure the order of the contracts is
@@ -528,46 +530,6 @@
                 "contract": contract_rows[0]["context"],
             }
 
-<<<<<<< HEAD
-            # for train / validation data, add the labels
-            if include_labels:
-                contract = {"fields": contract}
-
-                # add the labels
-                category_names = list(map(lambda category: category["Category"], cuad_categories))
-                contract["labels"] = {category: [] for category in category_names}
-                contract["score_fn"] = {category: None for category in category_names}
-                for row in contract_rows:
-                    category_name = row["id"].split("__")[-1].split("_")[0].strip()
-                    category_name = category_name.replace(" For ", " for ")
-                    category_name = category_name.replace(" Of ", " of ")
-                    category_name = category_name.replace(" On ", " on ")
-                    category_name = category_name.replace(" Or ", " or ")
-                    category_name = category_name.replace(" To ", " to ")
-                    category_name = category_name.replace("Ip", "IP")
-                    assert category_name in category_names, f"Unknown category {category_name}"
-                    # Extract text from answers list (handles both old and new format)
-                    if isinstance(row["answers"], list):
-                        answer_texts = [ans["text"] for ans in row["answers"]] if row["answers"] else []
-                    else:
-                        answer_texts = row["answers"].get("text", [])
-                    contract["labels"][category_name].extend(answer_texts)
-
-                    def score_fn(preds, labels, category_name):
-                        preds = handle_empty_preds(preds)
-                        entry_tp, _, entry_fn = evaluate_entry(labels, preds, substr_ok=True) if category_name == "Parties" else evaluate_entry(labels, preds, substr_ok=False)
-                        score = None
-                        if len(labels) > 0:  # noqa: SIM108
-                            score = entry_tp / (entry_tp + entry_fn)
-                        else:
-                            score = 1.0 if len(preds) == 0 else 0.0
-
-                        return score
-
-                    contract["score_fn"][category_name] = partial(score_fn, category_name=category_name)
-
-=======
->>>>>>> aae232ff
             # add the rows to the dataset
             new_dataset.append(contract)
 
@@ -578,22 +540,6 @@
 
     def __getitem__(self, idx: int):
         return self.dataset[idx]
-
-<<<<<<< HEAD
-    def get_label_df(self):
-        # Load dataset from local files
-        full_dataset = load_cuad_data(split=self.split)
-        label_dataset = self._construct_dataset(full_dataset, self.num_contracts, self.seed, True)
-        final_label_dataset = []
-        for entry in label_dataset:
-            row = {}
-            row["contract_id"] = entry["fields"]["contract_id"]
-            row["title"] = entry["fields"]["title"]
-            row["contract"] = entry["fields"]["contract"]
-            row = {**row, **entry["labels"]}
-            final_label_dataset.append(row)
-=======
->>>>>>> aae232ff
 
 # Compute the precision and recall for the entire dataset.
 # Each row in the dataframes should correspond to a contract.
