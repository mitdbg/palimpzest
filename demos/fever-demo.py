import argparse
import json
import os

from ragatouille import RAGPretrainedModel

from palimpzest.core.data.datasources import UserSource
from palimpzest.core.elements.records import DataRecord
<<<<<<< HEAD
from palimpzest.core.lib.fields import ListField, StringField
=======
from palimpzest.core.lib.fields import BooleanField, StringField
>>>>>>> b5518af8
from palimpzest.core.lib.schemas import Schema
from palimpzest.datamanager.datamanager import DataDirectory
from palimpzest.query.processor.config import QueryProcessorConfig
from palimpzest.sets import Dataset

FeverClaimsCols = [
    {"name": "claim", "type": "string", "desc": "the claim being made"}
]

FeverIntermediateCols = FeverClaimsCols + [
    {"name": "relevant_wikipedia_articles", "type": "list", "desc": "Most relevant wikipedia articles to the `claim`"}
]   

FeverOutputCols = FeverIntermediateCols + [
    {"name": "label", "type": "boolean", "desc": "Output TRUE if the `claim` is supported by the evidence in `relevant_wikipedia_articles`; output FALSE otherwise."}
]

class FeverClaimsSchema(Schema):
    claim = StringField(desc="the claim being made")


<<<<<<< HEAD
def get_label_fields_to_values(claims, ground_truth_file):
    with open(ground_truth_file) as f:
        ground_truth = [json.loads(line) for line in f]

    claim_to_label = {}

    for entry in ground_truth:
        if str(entry["id"]) in claims:
            evidence_sets = entry["evidence"]
            evidence_file_ids = list(
                {
                    evidence[2]
                    for evidence_set in evidence_sets
                    for evidence in evidence_set
                }
            )
            if entry["label"] == "SUPPORTS":
                claim_to_label[str(entry["id"])] = {"label": "TRUE"}
            else:
                claim_to_label[str(entry["id"])] = {"label": "FALSE"}
            claim_to_label[str(entry["id"])]["_evidence_file_ids"] = evidence_file_ids
            claim_to_label[str(entry["id"])]["relevant_wikipedia_articles"] = ["IGNORED_FIELD"]

    return claim_to_label           

class FeverValidationSource(ValidationDataSource):
    def __init__(self, dataset_id, claims_dir, split_idx: int=25, num_samples: int=5, shuffle: bool=False, seed: int=42):
=======
class FeverOutputSchema(FeverClaimsSchema):
    label = BooleanField(
        "Output TRUE if the `claim` is supported by the evidence in `relevant_wikipedia_articles`; output FALSE otherwise."
    )


class FeverUserSource(UserSource):
    def __init__(self, dataset_id, claims_file_path, num_claims_to_process):
>>>>>>> b5518af8
        super().__init__(FeverClaimsSchema, dataset_id)

        # `claims_file_path` is the path to the file containing the claims which is expected to be a jsonl file.
        # Each line in the file is a JSON object with an "id" and a "claim" field.

        self.claims_file_path = claims_file_path
        self.num_claims_to_process = num_claims_to_process

        with open(claims_file_path) as f:
            entries = [json.loads(line) for line in f]
            entries = entries[: min(num_claims_to_process, len(entries))]
            self.claims = [entry["claim"] for entry in entries]
            self.ids = [entry["id"] for entry in entries]

    def copy(self):
        return FeverUserSource(self.dataset_id, self.claims_file_path, self.num_claims_to_process)

    def __len__(self):
        return len(self.claims)

    def get_size(self):
        return sum([len(claim) for claim in self.claims])

    def get_item(self, idx: int):
        claim = self.claims[idx]
        dr = DataRecord(self.schema, source_id=self.ids[idx])
        dr.claim = claim
        return dr


def parse_arguments():
    parser = argparse.ArgumentParser(description="Run FEVER demo")
    parser.add_argument("--claims-file-path", type=str, help="Path to the claims file")
    parser.add_argument(
        "--num-claims-to-process", type=int, help="Number of claims from the dataset to process", default=5
    )
    parser.add_argument("--index-path", type=str, help="Path to the index")
    parser.add_argument(
        "--k",
        type=int,
        help="Number of relevant documents to retrieve from the index (k for the k-nearest-neighbor lookup from the index)",
        default=5,
    )
    return parser.parse_args()


def build_fever_query(index, dataset_id, k):
    claims = Dataset(dataset_id)
    claims = claims.convert(FeverClaimsSchema, desc="Extract the claim")

    def search_func(index, query, k):
        results = index.search(query, k=k)
        return [result["content"] for result in results]

    claims_and_relevant_files = claims.retrieve(
        index=index,
        search_func=search_func,
        search_attr="claim",
        output_attr="relevant_wikipedia_articles",
        output_attr_desc="Most relevant wikipedia articles to the `claim`",
        k=k,
    )
    output = claims_and_relevant_files.convert(output_schema=FeverOutputSchema)
    return output


def main():
    if os.getenv("OPENAI_API_KEY") is None and os.getenv("TOGETHER_API_KEY") is None:
        print("WARNING: Both OPENAI_API_KEY and TOGETHER_API_KEY are unset")

<<<<<<< HEAD
# params

# parse arguments
parser = argparse.ArgumentParser(description="Run a simple demo")
parser.add_argument(
    "--verbose", default=False, action="store_true", help="Print verbose output"
)
# parser.add_argument("--datasetid", type=str, help="The dataset id")
# parser.add_argument("--workload", type=str, help="The workload to run. One of enron, real-estate, medical-schema-matching.")
parser.add_argument(
    "--processing_strategy",
    type=str,
    help='The processing strategy to use. One of no_sentinel, mab_sentinel',
    default='no_sentinel',
)
parser.add_argument(
    "--execution_strategy",
    type=str,
    help='The execution strategy to use. One of sequential, pipelined_single_thread, pipelined_parallel',
    default='sequential',
)
parser.add_argument(
    "--policy",
    type=str,
    help="One of 'mincost', 'mintime', 'maxquality'",
    default='maxquality',
)
parser.add_argument(
    "--num-samples",
    type=int,
    help="Number of validation samples",
    default=5,
)
parser.add_argument(
    "--rank",
    type=int,
    help="Rank for low-rank MC",
    default=4,
)
parser.add_argument(
    "--model",
    type=str,
    help="One of 'gpt-4o', 'gpt-4o-mini', 'llama', 'mixtral'",
    default='gpt-4o',
)

args = parser.parse_args()

num_claims = 100
dataset_id = f"fever-{num_claims}"
workload = "fever"
num_docs = 1000

index_path = f".ragatouille/colbert/indexes/fever-articles-{num_claims}-{num_docs}-index"
index = RAGPretrainedModel.from_index(index_path)

rank=4
num_samples=10
k = 10

engine = args.engine

if engine == "sentinel":
    k = -1

executor = "parallel" if engine == "sentinel" else "sequential"
model = args.model
policy_type = "maxquality"

verbose = True
allow_code_synth = False

policy = MaxQuality()
if policy_type == "mincost":
    policy = MinCost()
elif policy_type == "mintime":
    policy = MinTime()
elif policy_type == "maxquality":
    policy = MaxQuality()
else:
    print("Policy not supported for this demo")
    exit(1)

# select optimization strategy and available models based on engine
optimizer_strategy, available_models = None, None
if engine == "sentinel":
    optimizer_strategy = "pareto"
    available_models = get_models(include_vision=True)
else:
    model_str_to_model = {
        "gpt-4o": Model.GPT_4o,
        "gpt-4o-mini": Model.GPT_4o_MINI,
        "mixtral": Model.MIXTRAL,
        "llama": Model.LLAMA3,
    }
    model_str_to_vision_model = {
        "gpt-4o": Model.GPT_4o_V,
        "gpt-4o-mini": Model.GPT_4o_MINI_V,
        "mixtral": Model.LLAMA3_V,
        "llama": Model.LLAMA3_V,
    }
    optimizer_strategy = "none"
    available_models = [model_str_to_model[model]] + [model_str_to_vision_model[model]]


# datasetid="real-estate-eval-100" for paper evaluation
data_filepath = f"testdata/{dataset_id}"
user_dataset_id = f"{dataset_id}-user"

# create and register validation data source
datasource = FeverValidationSource(
    datasetId=f"{user_dataset_id}",
    claims_dir=data_filepath,
    num_samples=num_samples,
    shuffle=False,
    seed=42,
)

DataDirectory().register_user_source(
    src=datasource,
    dataset_id=f"{user_dataset_id}",
)

claims = Dataset(user_dataset_id).sem_add_columns(FeverClaimsCols)
claims_and_relevant_files = claims.retrieve(
    output_schema=FeverIntermediateSchema,
    index=index,
    search_attr="claim",
    output_attr="relevant_wikipedia_articles",
    k=k
)
output = claims_and_relevant_files.sem_add_columns(FeverOutputCols)

assert args.processing_strategy in ["no_sentinel", "mab_sentinel"], "We only support no_sentinel and mab_sentinel for this demo"

# execute pz plan
config = QueryProcessorConfig(
    policy=policy,
    nocache=True,
    available_models=available_models,
    optimizer_strategy=optimizer_strategy,
    processing_strategy=args.processing_strategy,
    execution_strategy=args.execution_strategy,
    rank=rank,
    verbose=verbose,
    allow_code_synth=allow_code_synth
)
data_record_collection = output.run(config)

# create filepaths for records and stats
records_path = (
    f"opt-profiling-data/{workload}-rank-{rank}-num-samples-{num_samples}-records.json"
    if engine == "sentinel"
    else f"opt-profiling-data/{workload}-baseline-{model}-records.json"
)
stats_path = (
    f"opt-profiling-data/{workload}-rank-{rank}-num-samples-{num_samples}-profiling.json"
    if engine == "sentinel"
    else f"opt-profiling-data/{workload}-baseline-{model}-profiling.json"
)

record_jsons = []
for record in data_record_collection:
    record_dict = record.to_dict()
    ### field_to_keep = ["claim", "id", "label"]
    ### record_dict = {k: v for k, v in record_dict.items() if k in fields_to_keep}
    record_jsons.append(record_dict)

with open(records_path, 'w') as f:
    json.dump(record_jsons, f)

# save statistics
execution_stats_dict = data_record_collection.execution_stats.to_json()
with open(stats_path, "w") as f:
    json.dump(execution_stats_dict, f)
=======
    args = parse_arguments()

    # Create a user datasource for the FEVER dataset
    dataset_id = f"fever-dataset-{args.num_claims_to_process}"
    datasource = FeverUserSource(
        dataset_id=dataset_id,
        claims_file_path=args.claims_file_path,
        num_claims_to_process=args.num_claims_to_process,
    )
    DataDirectory().register_user_source(
        src=datasource,
        dataset_id=dataset_id,
    )

    # Load the index
    index = RAGPretrainedModel.from_index(args.index_path)

    # Build and run the FEVER query
    query = build_fever_query(index, dataset_id, k=args.k)
    data_record_collection = query.run(QueryProcessorConfig())
    print(data_record_collection.to_df())

if __name__ == "__main__":
    main()
>>>>>>> b5518af8
<|MERGE_RESOLUTION|>--- conflicted
+++ resolved
@@ -6,71 +6,22 @@
 
 from palimpzest.core.data.datasources import UserSource
 from palimpzest.core.elements.records import DataRecord
-<<<<<<< HEAD
-from palimpzest.core.lib.fields import ListField, StringField
-=======
-from palimpzest.core.lib.fields import BooleanField, StringField
->>>>>>> b5518af8
-from palimpzest.core.lib.schemas import Schema
 from palimpzest.datamanager.datamanager import DataDirectory
 from palimpzest.query.processor.config import QueryProcessorConfig
 from palimpzest.sets import Dataset
 
-FeverClaimsCols = [
+fever_claims_cols = [
     {"name": "claim", "type": "string", "desc": "the claim being made"}
 ]
 
-FeverIntermediateCols = FeverClaimsCols + [
-    {"name": "relevant_wikipedia_articles", "type": "list", "desc": "Most relevant wikipedia articles to the `claim`"}
-]   
-
-FeverOutputCols = FeverIntermediateCols + [
+fever_output_cols = [
     {"name": "label", "type": "boolean", "desc": "Output TRUE if the `claim` is supported by the evidence in `relevant_wikipedia_articles`; output FALSE otherwise."}
 ]
 
-class FeverClaimsSchema(Schema):
-    claim = StringField(desc="the claim being made")
-
-
-<<<<<<< HEAD
-def get_label_fields_to_values(claims, ground_truth_file):
-    with open(ground_truth_file) as f:
-        ground_truth = [json.loads(line) for line in f]
-
-    claim_to_label = {}
-
-    for entry in ground_truth:
-        if str(entry["id"]) in claims:
-            evidence_sets = entry["evidence"]
-            evidence_file_ids = list(
-                {
-                    evidence[2]
-                    for evidence_set in evidence_sets
-                    for evidence in evidence_set
-                }
-            )
-            if entry["label"] == "SUPPORTS":
-                claim_to_label[str(entry["id"])] = {"label": "TRUE"}
-            else:
-                claim_to_label[str(entry["id"])] = {"label": "FALSE"}
-            claim_to_label[str(entry["id"])]["_evidence_file_ids"] = evidence_file_ids
-            claim_to_label[str(entry["id"])]["relevant_wikipedia_articles"] = ["IGNORED_FIELD"]
-
-    return claim_to_label           
-
-class FeverValidationSource(ValidationDataSource):
-    def __init__(self, dataset_id, claims_dir, split_idx: int=25, num_samples: int=5, shuffle: bool=False, seed: int=42):
-=======
-class FeverOutputSchema(FeverClaimsSchema):
-    label = BooleanField(
-        "Output TRUE if the `claim` is supported by the evidence in `relevant_wikipedia_articles`; output FALSE otherwise."
-    )
-
-
+# TODO: DataSource needs to accept new column format
 class FeverUserSource(UserSource):
     def __init__(self, dataset_id, claims_file_path, num_claims_to_process):
->>>>>>> b5518af8
-        super().__init__(FeverClaimsSchema, dataset_id)
+        super().__init__(fever_claims_cols, dataset_id)
 
         # `claims_file_path` is the path to the file containing the claims which is expected to be a jsonl file.
         # Each line in the file is a JSON object with an "id" and a "claim" field.
@@ -118,7 +69,7 @@
 
 def build_fever_query(index, dataset_id, k):
     claims = Dataset(dataset_id)
-    claims = claims.convert(FeverClaimsSchema, desc="Extract the claim")
+    claims = claims.sem_add_columns(fever_claims_cols, desc="Extract the claim")
 
     def search_func(index, query, k):
         results = index.search(query, k=k)
@@ -132,7 +83,7 @@
         output_attr_desc="Most relevant wikipedia articles to the `claim`",
         k=k,
     )
-    output = claims_and_relevant_files.convert(output_schema=FeverOutputSchema)
+    output = claims_and_relevant_files.sem_add_columns(fever_output_cols)
     return output
 
 
@@ -140,183 +91,6 @@
     if os.getenv("OPENAI_API_KEY") is None and os.getenv("TOGETHER_API_KEY") is None:
         print("WARNING: Both OPENAI_API_KEY and TOGETHER_API_KEY are unset")
 
-<<<<<<< HEAD
-# params
-
-# parse arguments
-parser = argparse.ArgumentParser(description="Run a simple demo")
-parser.add_argument(
-    "--verbose", default=False, action="store_true", help="Print verbose output"
-)
-# parser.add_argument("--datasetid", type=str, help="The dataset id")
-# parser.add_argument("--workload", type=str, help="The workload to run. One of enron, real-estate, medical-schema-matching.")
-parser.add_argument(
-    "--processing_strategy",
-    type=str,
-    help='The processing strategy to use. One of no_sentinel, mab_sentinel',
-    default='no_sentinel',
-)
-parser.add_argument(
-    "--execution_strategy",
-    type=str,
-    help='The execution strategy to use. One of sequential, pipelined_single_thread, pipelined_parallel',
-    default='sequential',
-)
-parser.add_argument(
-    "--policy",
-    type=str,
-    help="One of 'mincost', 'mintime', 'maxquality'",
-    default='maxquality',
-)
-parser.add_argument(
-    "--num-samples",
-    type=int,
-    help="Number of validation samples",
-    default=5,
-)
-parser.add_argument(
-    "--rank",
-    type=int,
-    help="Rank for low-rank MC",
-    default=4,
-)
-parser.add_argument(
-    "--model",
-    type=str,
-    help="One of 'gpt-4o', 'gpt-4o-mini', 'llama', 'mixtral'",
-    default='gpt-4o',
-)
-
-args = parser.parse_args()
-
-num_claims = 100
-dataset_id = f"fever-{num_claims}"
-workload = "fever"
-num_docs = 1000
-
-index_path = f".ragatouille/colbert/indexes/fever-articles-{num_claims}-{num_docs}-index"
-index = RAGPretrainedModel.from_index(index_path)
-
-rank=4
-num_samples=10
-k = 10
-
-engine = args.engine
-
-if engine == "sentinel":
-    k = -1
-
-executor = "parallel" if engine == "sentinel" else "sequential"
-model = args.model
-policy_type = "maxquality"
-
-verbose = True
-allow_code_synth = False
-
-policy = MaxQuality()
-if policy_type == "mincost":
-    policy = MinCost()
-elif policy_type == "mintime":
-    policy = MinTime()
-elif policy_type == "maxquality":
-    policy = MaxQuality()
-else:
-    print("Policy not supported for this demo")
-    exit(1)
-
-# select optimization strategy and available models based on engine
-optimizer_strategy, available_models = None, None
-if engine == "sentinel":
-    optimizer_strategy = "pareto"
-    available_models = get_models(include_vision=True)
-else:
-    model_str_to_model = {
-        "gpt-4o": Model.GPT_4o,
-        "gpt-4o-mini": Model.GPT_4o_MINI,
-        "mixtral": Model.MIXTRAL,
-        "llama": Model.LLAMA3,
-    }
-    model_str_to_vision_model = {
-        "gpt-4o": Model.GPT_4o_V,
-        "gpt-4o-mini": Model.GPT_4o_MINI_V,
-        "mixtral": Model.LLAMA3_V,
-        "llama": Model.LLAMA3_V,
-    }
-    optimizer_strategy = "none"
-    available_models = [model_str_to_model[model]] + [model_str_to_vision_model[model]]
-
-
-# datasetid="real-estate-eval-100" for paper evaluation
-data_filepath = f"testdata/{dataset_id}"
-user_dataset_id = f"{dataset_id}-user"
-
-# create and register validation data source
-datasource = FeverValidationSource(
-    datasetId=f"{user_dataset_id}",
-    claims_dir=data_filepath,
-    num_samples=num_samples,
-    shuffle=False,
-    seed=42,
-)
-
-DataDirectory().register_user_source(
-    src=datasource,
-    dataset_id=f"{user_dataset_id}",
-)
-
-claims = Dataset(user_dataset_id).sem_add_columns(FeverClaimsCols)
-claims_and_relevant_files = claims.retrieve(
-    output_schema=FeverIntermediateSchema,
-    index=index,
-    search_attr="claim",
-    output_attr="relevant_wikipedia_articles",
-    k=k
-)
-output = claims_and_relevant_files.sem_add_columns(FeverOutputCols)
-
-assert args.processing_strategy in ["no_sentinel", "mab_sentinel"], "We only support no_sentinel and mab_sentinel for this demo"
-
-# execute pz plan
-config = QueryProcessorConfig(
-    policy=policy,
-    nocache=True,
-    available_models=available_models,
-    optimizer_strategy=optimizer_strategy,
-    processing_strategy=args.processing_strategy,
-    execution_strategy=args.execution_strategy,
-    rank=rank,
-    verbose=verbose,
-    allow_code_synth=allow_code_synth
-)
-data_record_collection = output.run(config)
-
-# create filepaths for records and stats
-records_path = (
-    f"opt-profiling-data/{workload}-rank-{rank}-num-samples-{num_samples}-records.json"
-    if engine == "sentinel"
-    else f"opt-profiling-data/{workload}-baseline-{model}-records.json"
-)
-stats_path = (
-    f"opt-profiling-data/{workload}-rank-{rank}-num-samples-{num_samples}-profiling.json"
-    if engine == "sentinel"
-    else f"opt-profiling-data/{workload}-baseline-{model}-profiling.json"
-)
-
-record_jsons = []
-for record in data_record_collection:
-    record_dict = record.to_dict()
-    ### field_to_keep = ["claim", "id", "label"]
-    ### record_dict = {k: v for k, v in record_dict.items() if k in fields_to_keep}
-    record_jsons.append(record_dict)
-
-with open(records_path, 'w') as f:
-    json.dump(record_jsons, f)
-
-# save statistics
-execution_stats_dict = data_record_collection.execution_stats.to_json()
-with open(stats_path, "w") as f:
-    json.dump(execution_stats_dict, f)
-=======
     args = parse_arguments()
 
     # Create a user datasource for the FEVER dataset
@@ -340,5 +114,4 @@
     print(data_record_collection.to_df())
 
 if __name__ == "__main__":
-    main()
->>>>>>> b5518af8
+    main()