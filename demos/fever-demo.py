--- conflicted
+++ resolved
@@ -14,21 +14,9 @@
     {"name": "label", "type": bool, "desc": "Output TRUE if the `claim` is supported by the evidence in `relevant_wikipedia_articles`; output FALSE otherwise."}
 ]
 
-<<<<<<< HEAD
-
-class FeverOutputSchema(FeverClaimsSchema):
-    label = BooleanField(
-        "Output TRUE if the `claim` is supported by the evidence in `relevant_wikipedia_articles`; output FALSE otherwise."
-    )  
-
-class FeverUserSource(UserSource):
-    def __init__(self, dataset_id, claims_file_path, num_claims_to_process):
-        super().__init__(FeverClaimsSchema, dataset_id)
-=======
 class FeverDataReader(pz.DataReader):
     def __init__(self, claims_file_path, num_claims_to_process):
         super().__init__(fever_claims_cols)
->>>>>>> ab5dc042
 
         # `claims_file_path` is the path to the file containing the claims which is expected to be a jsonl file.
         # Each line in the file is a JSON object with an "id" and a "claim" field.
