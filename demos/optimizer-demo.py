--- conflicted
+++ resolved
@@ -89,144 +89,17 @@
                 **label_dict,
             }
 
-<<<<<<< HEAD
-        # shuffle records if shuffle = True
-        if shuffle:
-            random.Random(seed).shuffle(self.val_listings)
-
-        # trim to number of samples
-        self.val_listings = self.val_listings[:num_samples]
-
-    def copy(self):
-        return RealEstateValidationSource(
-            self.dataset_id, self.listings_dir, self.split_idx, self.num_samples, self.shuffle, self.seed
-        )
-
-    def __len__(self):
-        return len(self.listings)
-
-    def get_val_length(self):
-        return len(self.val_listings)
-
-    def get_size(self):
-        return sum(file.stat().st_size for file in Path(self.listings_dir).rglob("*"))
-
-    def get_field_to_metric_fn(self):
-        # define quality eval function for price field
-        def price_eval(price: str, expected_price: int):
-            if isinstance(price, str):
-                try:
-                    price = price.strip()
-                    price = int(price.replace("$", "").replace(",", ""))
-                except Exception:
-                    return False
-            return price == expected_price
-
-        fields_to_metric_fn = {
-            "address": "exact",
-            "price": price_eval,
-            "is_modern_and_attractive": "exact",
-            "has_natural_sunlight": "exact",
-        }
-
-        return fields_to_metric_fn
-
-    def get_item(self, idx: int, val: bool = False, include_label: bool = False):
-        # fetch listing
-        listing = self.listings[idx] if not val else self.val_listings[idx]
-
-        # create data record
-        dr = DataRecord(self.schema, source_id=listing)
-        dr.listing = listing
-        dr.image_filepaths = []
-        listing_dir = os.path.join(self.listings_dir, listing)
-        for file in os.listdir(listing_dir):
-            if file.endswith(".txt"):
-                with open(os.path.join(listing_dir, file), "rb") as f:
-                    dr.text_content = f.read().decode("utf-8")
-            elif file.endswith(".png"):
-                dr.image_filepaths.append(os.path.join(listing_dir, file))
-
-        # if requested, also return the label information
-        if include_label:
-            # augment data record with label info
-            labels_dict = self.label_fields_to_values[listing]
-
-            for field, value in labels_dict.items():
-                setattr(dr, field, value)
-
-        return dr
-
-
-class BiodexEntry(Schema):
-    """A single entry in the Biodex ICSR Dataset."""
-
-    pmid = StringField(desc="The PubMed ID of the medical paper")
-    title = StringField(desc="The title of the medical paper")
-    abstract = StringField(desc="The abstract of the medical paper")
-    fulltext = StringField(
-        desc="The full text of the medical paper, which contains information relevant for creating a drug safety report.",
-    )
-
-
-class BiodexSerious(BiodexEntry):
-    """
-    You will be presented with the text of a medical article which is partially or entirely about
-    an adverse event experienced by a patient in response to taking one or more drugs. In this task,
-    you will be asked to extract a rating of how serious the event was, with a definition of `serious`
-    provided below.
-    """
-
-    serious = NumericField(
-        desc="The seriousness of the adverse event. Equal to 1 if the adverse event resulted in death, a life threatening condition, hospitalization, disability, congenital anomaly, or any other serious condition. If none of the aforementioned events occurred, equal to 2.",
-    )
-
-
-class BiodexPatientSex(BiodexEntry):
-    """
-    You will be presented with the text of a medical article which is partially or entirely about
-    an adverse event experienced by a patient in response to taking one or more drugs. In this task,
-    you will be asked to extract the sex of the patient (if provided), with a definition of the
-    expected output `patientsex` provided below.
-    """
-
-    patientsex = NumericField(
-        desc="The reported biological sex of the patient. Equal to 0 for unknown, 1 for male, 2 for female.",
-    )
-
-
-class BiodexDrugs(BiodexEntry):
-    """
-    You will be presented with the text of a medical article which is partially or entirely about
-    an adverse event experienced by a patient in response to taking one or more drugs. In this task,
-    you will be asked to extract a list of every drug mentioned in the article.
-    """
-
-    drugs = ListField(
-        desc='The **list** of all active substance names of the drugs discussed in the report.',
-        element_type=StringField,
-    )
-
-=======
         return label_dict
->>>>>>> ab5dc042
 
     @staticmethod
     def rank_precision_at_k(k: int, preds: list | None, targets: list):
         if preds is None:
             return 0.0
 
-<<<<<<< HEAD
-    reactions = ListField(
-        desc='The **list** of all reaction terms discussed in the report.',
-        element_type=StringField,
-    )
-=======
         try:
             # lower-case each list
             preds = [pred.lower() for pred in preds]
             targets = set([target.lower() for target in targets])
->>>>>>> ab5dc042
 
             # compute rank-precision at k
             rn = len(targets)
@@ -249,27 +122,10 @@
         if preds is None:
             return 0.0
 
-<<<<<<< HEAD
-    serious = NumericField(
-        desc="The seriousness of the adverse event. Equal to 1 if the adverse event resulted in death, a life threatening condition, hospitalization, disability, congenital anomaly, or any other serious condition. If none of the aforementioned events occurred, equal to 2.",
-    )
-    patientsex = NumericField(
-        desc="The reported biological sex of the patient. Equal to 0 for unknown, 1 for male, 2 for female.",
-    )
-    drugs = ListField(
-        desc='The **list** of all active substance names of the drugs discussed in the report.',
-        element_type=StringField,
-    )
-    reactions = ListField(
-        desc='The **list** of all reaction terms discussed in the report.',
-        element_type=StringField,
-    )
-=======
         try:
             # compute precision and recall
             s_preds = set([pred.lower() for pred in preds])
             s_targets = set([target.lower() for target in targets])
->>>>>>> ab5dc042
 
             intersect = s_preds.intersection(s_targets)
 
@@ -568,12 +424,7 @@
     config = pz.QueryProcessorConfig(
         policy=policy,
         nocache=True,
-<<<<<<< HEAD
-        # available_models=available_models,
-=======
         val_datasource=val_datasource,
-        available_models=available_models,
->>>>>>> ab5dc042
         processing_strategy=args.processing_strategy,
         optimizer_strategy=optimizer_strategy,
         execution_strategy=args.execution_strategy,
