--- conflicted
+++ resolved
@@ -197,13 +197,8 @@
         help="The engine to use. One of mab_sentinel, no_sentinel, random_sampling",
     )
     parser.add_argument(
-<<<<<<< HEAD
         "--execution-strategy",
-        default="pipelined_parallel",
-=======
-        "--execution_strategy",
         default="parallel",
->>>>>>> 0cb96a7b
         type=str,
         help="The plan executor to use. One of sequential, pipelined, parallel",
     )
