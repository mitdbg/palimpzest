#!/usr/bin/env python3
import argparse
import os
import time
from dotenv import load_dotenv

from demo_core import execute_task, format_results_table

<<<<<<< HEAD
from palimpzest.policy import MaxQuality, MinCost, MinTime
from dotenv import load_dotenv

load_dotenv()
=======
import palimpzest as pz
>>>>>>> ab5dc042

load_dotenv()

def main():
    # parse arguments
    start_time = time.time()
    parser = argparse.ArgumentParser(description="Run a simple demo")
    parser.add_argument("--verbose", default=False, action="store_true", help="Print verbose output")
    parser.add_argument("--profile", default=False, action="store_true", help="Profile execution")
    parser.add_argument("--dataset", type=str, help="Path to the dataset")
    parser.add_argument("--task", type=str, help="The task to run")
    parser.add_argument(
        "--execution_strategy",
        type=str,
        help="The execution strategy to use. One of sequential, pipelined_parallel, pipelined_single_thread",
        default="sequential",
    )
    parser.add_argument(
        "--policy",
        type=str,
        help="One of 'mincost', 'mintime', 'maxquality'",
        default="mincost",
    )

    args = parser.parse_args()

    # The user has to indicate the dataset and the task
    if args.dataset is None:
        print("Please provide a path to the dataset")
        exit(1)
    if args.task is None:
        print("Please provide a task")
        exit(1)

    # Set up execution parameters
    dataset = args.dataset
    task = args.task
    verbose = args.verbose
    profile = args.profile

    # Set policy
    policy = pz.MaxQuality()
    if args.policy == "mincost":
        policy = pz.MinCost()
    elif args.policy == "mintime":
        policy = pz.MinTime()
    elif args.policy == "maxquality":
        policy = pz.MaxQuality()
    else:
        print("Policy not supported for this demo")
        exit(1)

    if os.getenv("OPENAI_API_KEY") is None and os.getenv("TOGETHER_API_KEY") is None:
        print("WARNING: Both OPENAI_API_KEY and TOGETHER_API_KEY are unset")

    # Execute task
    records, execution_stats, cols = execute_task(
        task=task,
        datasetid=dataset,
        policy=policy,
        verbose=verbose,
        profile=profile,
        execution_strategy=args.execution_strategy
    )

    # Print results
    print(f"Policy is: {str(policy)}")
    print("Executed plan:")
    plan_str = list(execution_stats.plan_strs.values())[0]
    print(plan_str)
    end_time = time.time()
    print("Elapsed time:", end_time - start_time)

    print(format_results_table(records, cols=cols))

if __name__ == "__main__":
    main()<|MERGE_RESOLUTION|>--- conflicted
+++ resolved
@@ -2,18 +2,11 @@
 import argparse
 import os
 import time
+
+from demo_core import execute_task, format_results_table
 from dotenv import load_dotenv
 
-from demo_core import execute_task, format_results_table
-
-<<<<<<< HEAD
-from palimpzest.policy import MaxQuality, MinCost, MinTime
-from dotenv import load_dotenv
-
-load_dotenv()
-=======
 import palimpzest as pz
->>>>>>> ab5dc042
 
 load_dotenv()
 
