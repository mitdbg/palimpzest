--- conflicted
+++ resolved
@@ -18,29 +18,40 @@
 from palimpzest.query import StreamingSequentialExecution
 from palimpzest.policy import MaxQuality
 from palimpzest.core.elements.records import DataRecord
-
+from palimpzest.core.lib.fields import Field
+from palimpzest.core.lib.schemas import Schema
+from palimpzest.core.lib.schemas import TextFile
+from palimpzest.sets import Dataset
+from palimpzest.query import StreamingSequentialExecution
+from palimpzest.policy import MaxQuality
+from palimpzest.core.elements.records import DataRecord
+
+class Papersnippet(TextFile):
 class Papersnippet(TextFile):
     """Represents an excerpt from a scientific research paper, which potentially contains variables"""
 
     excerptid = Field(desc="The unique identifier for the excerpt", required=True)
     excerpt = Field(desc="The text of the excerpt", required=True)
-
-
+    excerptid = Field(desc="The unique identifier for the excerpt", required=True)
+    excerpt = Field(desc="The text of the excerpt", required=True)
+
+
+class Variable(Schema):
 class Variable(Schema):
     """Represents a variable of scientific model in a scientific paper"""
 
     name = Field(desc="The label used for a the scientific variable, like a, b, 𝜆 or 𝜖, NOT None", required=True)
     description = Field(desc="A description of the variable, optional, set 'null' if not found", required=False)
     value = Field(desc="The value of the variable, optional, set 'null' if not found", required=False)
-<<<<<<< HEAD
+    name = Field(desc="The label used for a the scientific variable, like a, b, 𝜆 or 𝜖, NOT None", required=True)
+    description = Field(desc="A description of the variable, optional, set 'null' if not found", required=False)
+    value = Field(desc="The value of the variable, optional, set 'null' if not found", required=False)
 
 
 dict_of_excerpts = [
     {"id": 0, "text": "ne of the few states producing detailed daily reports of COVID-19 confirmed cases, COVID-19 related cumulative hospitalizations, intensive care unit (ICU) admissions, and deaths per county. Likewise, Ohio is a state with marked variation of demographic and geographic attributes among counties along with substantial differences in the capacity of healthcare within the state. Our aim is to predict the spatiotemporal dynamics of the COVID-19 pandemic in relation with the distribution of the capacity of healthcare in Ohio. 2. Methods 2.1. Mathematical model We developed a spatial mathematical model to simulate the transmission dynamics of COVID-19 disease infection and spread. The spatially-explicit model incorporates geographic connectivity information at county level. The Susceptible-Infected-Hospitalized-Recovered- Dead (SIHRD) COVID-19 model classified the population into susceptibles (S), confirmed infections (I), hospitalized and ICU admitted (H), recovered (R) and dead (D). Based on a previous study that identified local air hubs and main roads as important geospatial attributes lio residing in the county. In the second scenario, we used the model to generate projections of the impact of potential easing on the non-pharmaceutical interventions in the critical care capacity of each county in Ohio. We assessed the impact of 50% reduction on the estimated impact of non-pharmaceutical interventions in reducing the hazard rate of infection. Under this scenario we calculated the proportion of ICU \n'"},
     {"id": 1, "text": "t model incorporates geographic connectivity information at county level. The Susceptible-Infected-Hospitalized-Recovered- Dead (SIHRD) COVID-19 model classified the population into susceptibles (S), confirmed infections (I), hospitalized and ICU admitted (H), recovered (R) and dead (D). Based on a previous study that identified local air hubs and main roads as important geospatial attributes linked to differential COVID-19 related hospitalizations and mortality (Correa-Agudelo et a"}
 ]
-=======
->>>>>>> c212b8d8
 
 list_of_strings = ["I have a variable a, the value is 1", "I have a variable b, the value is 2"]
 list_of_numbers = [1, 2, 3, 4, 5]
@@ -52,22 +63,12 @@
 
     if run_pz:
         # reference, plan, stats = run_workload()
-<<<<<<< HEAD
         df_input = pd.DataFrame(dict_of_excerpts)
         excerpts = Dataset(list_of_strings)
         output = excerpts.convert(
             Variable, desc="A variable used or introduced in the context", cardinality=pz.Cardinality.ONE_TO_MANY
         ).filter("The value name is 'a'", depends_on="name")
         # policy = pz.MinCost()
-=======
-        excerpts = Dataset(dataset, schema=TextFile)
-        output = excerpts.convert(
-            Variable, desc="A variable used or introduced in the paper snippet", cardinality=pz.Cardinality.ONE_TO_MANY
-        )
-
-        engine = StreamingSequentialExecution
-        # policy = MinCost()
->>>>>>> c212b8d8
         policy = MaxQuality()
         # iterable  =  pz.Execute(output,
         #                         policy = policy,
@@ -78,6 +79,7 @@
         #                         allow_bonded_query=True,
         #                         execution_engine=engine)
 
+        engine = StreamingSequentialExecution(
         engine = StreamingSequentialExecution(
             policy=policy,
             nocache=True,
@@ -112,15 +114,11 @@
                 st.write(strop)
 
         input_records = engine.get_input_records()
-<<<<<<< HEAD
-        input_df = DataRecord.as_df(input_records, fields_in_schema=True)
-        print(input_df)
-
-=======
         input_df = DataRecord.as_df(input_records)
         print(input_df)
-        
->>>>>>> c212b8d8
+                input_df = DataRecord.as_df(input_records, fields_in_schema=True)
+        print(input_df)
+
         variables = []
         statistics = []
         start_time = time.time()
