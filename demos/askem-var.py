--- conflicted
+++ resolved
@@ -45,25 +45,16 @@
 if __name__ == "__main__":
     run_pz = True
     dataset = "askem"
+    file_path = "testdata/"
 
     if run_pz:
         # reference, plan, stats = run_workload()
-<<<<<<< HEAD
         df_input = pd.DataFrame(dict_of_excerpts)
-        excerpts = Dataset(file_path)
+        excerpts = Dataset(list_of_strings)
         output = excerpts.convert(
             Variable, desc="A variable used or introduced in the context", cardinality=pz.Cardinality.ONE_TO_MANY
         ).filter("The value name is 'a'", depends_on="name")
         # policy = pz.MinCost()
-=======
-        excerpts = Dataset(dataset, schema=TextFile)
-        output = excerpts.convert(
-            Variable, desc="A variable used or introduced in the paper snippet", cardinality=pz.Cardinality.ONE_TO_MANY
-        )
-
-        engine = StreamingSequentialExecution
-        # policy = MinCost()
->>>>>>> 53628b4b
         policy = MaxQuality()
         # iterable  =  pz.Execute(output,
         #                         policy = policy,
@@ -98,11 +89,7 @@
         # )
         #
         # engine.plan.operators[1] = bonded_convert
-<<<<<<< HEAD
         print("Generated plan:\n", engine.plan)
-=======
-        print(engine.plan)
->>>>>>> 53628b4b
         with st.container():
             st.write("### Executed plan: \n")
             # st.write(" " + str(plan).replace("\n", "  \n "))
