#!/usr/bin/env python3
"""This scripts is a demo for the biofabric data integration.
python src/cli/cli_main.py reg --path testdata/bdf-usecase3-pdf/ --name bdf-usecase3-pdf

"""

import json
import time

import pandas as pd
import streamlit as st
from palimpzest.constants import Cardinality
from palimpzest.core.elements.records import DataRecord
from palimpzest.core.lib.fields import Field
from palimpzest.core.lib.schemas import Schema, TextFile
from palimpzest.policy import MaxQuality
<<<<<<< HEAD
from palimpzest.core.elements.records import DataRecord
=======
from palimpzest.query import StreamingSequentialExecution
from palimpzest.sets import Dataset

>>>>>>> 77df6fc0

class Papersnippet(TextFile):
    """Represents an excerpt from a scientific research paper, which potentially contains variables"""

    excerptid = Field(desc="The unique identifier for the excerpt")
    excerpt = Field(desc="The text of the excerpt")


class Variable(Schema):
    """Represents a variable of scientific model in a scientific paper"""
<<<<<<< HEAD
    name = Field(desc="The label used for a the scientific variable, like a, b, 𝜆 or 𝜖, NOT None", required=True)
    description = Field(desc="A description of the variable, optional, set 'null' if not found", required=False)
    value = Field(desc="The value of the variable, optional, set 'null' if not found", required=False)
=======

    name = Field(desc="The label used for a the scientific variable, like a, b, 𝜆 or 𝜖, NOT None")
    description = Field(desc="A description of the variable, optional, set 'null' if not found")
    value = Field(desc="The value of the variable, optional, set 'null' if not found")
>>>>>>> 77df6fc0


dict_of_excerpts = [
    {"id": 0, "text": "ne of the few states producing detailed daily reports of COVID-19 confirmed cases, COVID-19 related cumulative hospitalizations, intensive care unit (ICU) admissions, and deaths per county. Likewise, Ohio is a state with marked variation of demographic and geographic attributes among counties along with substantial differences in the capacity of healthcare within the state. Our aim is to predict the spatiotemporal dynamics of the COVID-19 pandemic in relation with the distribution of the capacity of healthcare in Ohio. 2. Methods 2.1. Mathematical model We developed a spatial mathematical model to simulate the transmission dynamics of COVID-19 disease infection and spread. The spatially-explicit model incorporates geographic connectivity information at county level. The Susceptible-Infected-Hospitalized-Recovered- Dead (SIHRD) COVID-19 model classified the population into susceptibles (S), confirmed infections (I), hospitalized and ICU admitted (H), recovered (R) and dead (D). Based on a previous study that identified local air hubs and main roads as important geospatial attributes lio residing in the county. In the second scenario, we used the model to generate projections of the impact of potential easing on the non-pharmaceutical interventions in the critical care capacity of each county in Ohio. We assessed the impact of 50% reduction on the estimated impact of non-pharmaceutical interventions in reducing the hazard rate of infection. Under this scenario we calculated the proportion of ICU \n'"},
    {"id": 1, "text": "t model incorporates geographic connectivity information at county level. The Susceptible-Infected-Hospitalized-Recovered- Dead (SIHRD) COVID-19 model classified the population into susceptibles (S), confirmed infections (I), hospitalized and ICU admitted (H), recovered (R) and dead (D). Based on a previous study that identified local air hubs and main roads as important geospatial attributes linked to differential COVID-19 related hospitalizations and mortality (Correa-Agudelo et a"}
]

list_of_strings = ["I have a variable a, the value is 1", "I have a variable b, the value is 2"]
list_of_numbers = [1, 2, 3, 4, 5]

if __name__ == "__main__":
    run_pz = True
    dataset = "askem"
<<<<<<< HEAD
    file_path = "testdata/askem-tiny/"

    if run_pz:
        # reference, plan, stats = run_workload()
        df_input = pd.DataFrame(dict_of_excerpts)
        excerpts = Dataset(df_input)
        output = excerpts.convert(
            Variable, desc="A variable used or introduced in the context", cardinality=pz.Cardinality.ONE_TO_MANY
        ).filter("The value name is 'a'", depends_on="name")
        # policy = pz.MinCost()
        policy = MaxQuality()
        # iterable  =  pz.Execute(output,
        #                         policy = policy,
        #                         nocache=True,
        #                         verbose=True,
        #                         allow_code_synth=False,
        #                         allow_token_reduction=False,
        #                         allow_bonded_query=True,
        #                         execution_engine=engine)
=======

    if run_pz:
        # reference, plan, stats = run_workload()
        excerpts = Dataset(dataset, schema=TextFile)
        output = excerpts.convert(
            Variable, desc="A variable used or introduced in the paper snippet", cardinality=Cardinality.ONE_TO_MANY
        )
>>>>>>> 77df6fc0

        engine = StreamingSequentialExecution
        policy = MaxQuality()
        engine = StreamingSequentialExecution(
            policy=policy,
            nocache=True,
            verbose=True,
            allow_code_synth=False,
            allow_token_reduction=False,
            allow_bonded_query=True,
        )
        engine.generate_plan(output, policy)

<<<<<<< HEAD
        # physical_op_type = type('LLMBondedQueryConvert',
        #                 (LLMBondedQueryConvert,),
        #                 {'model': engine.plan.operators[1].model,
        #                  'prompt_strategy': pz.PromptStrategy.DSPY_COT_QA})
        #
        # bonded_convert = physical_op_type(
        #     input_schema=engine.plan.operators[1].input_schema,
        #     output_schema=engine.plan.operators[1].output_schema,
        #     query_strategy=pz.QueryStrategy.BONDED_WITH_FALLBACK,
        #     shouldProfile=False,
        #     cardinality=pz.Cardinality.ONE_TO_MANY,
        # )
        #
        # engine.plan.operators[1] = bonded_convert
        print("Generated plan:\n", engine.plan)
=======
        print(engine.plan)
>>>>>>> 77df6fc0
        with st.container():
            st.write("### Executed plan: \n")
            # st.write(" " + str(plan).replace("\n", "  \n "))
            for idx, op in enumerate(engine.plan.operators):
                strop = f"{idx + 1}. {str(op)}"
                strop = strop.replace("\n", "  \n")
                st.write(strop)

        input_records = engine.get_input_records()
<<<<<<< HEAD
        input_df = DataRecord.as_df(input_records, fields_in_schema=True)
        print(input_df)

=======
        input_df = DataRecord.as_df(input_records)
        print(input_df)
        
>>>>>>> 77df6fc0
        variables = []
        statistics = []
        start_time = time.time()
        # for idx, (vars, plan, stats) in enumerate(iterable):
        for idx, record in enumerate(input_records):
            print(f"idx: {idx}\n vars: {vars}")
            index = idx
            vars = engine.execute_opstream(engine.plan, record)
            if idx == len(input_records) - 1:
                total_plan_time = time.time() - start_time
                engine.plan_stats.finalize(total_plan_time)

            statistics.append(engine.plan_stats)
            intermediate_vars = DataRecord.as_df(vars, fields_in_schema=True)
            print(intermediate_vars)
            for var in vars:
                # ref.key = ref.first_author.split()[0] + ref.title.split()[0] + str(ref.year)
                try:
                    # set name to None if not found
                    if var.name is None:
                        var.name = "null"
                    # set description to None if not found
                    if var.description is None:
                        var.description = "null"
                    # set value to None if not found
                    if var.value is None:
                        var.value = "null"
                except Exception:
                    continue
                variables.append(
                    {
                        "id": index,
                        "name": var.name,
                        "description": var.description,
                        "value": var.value,
                    }
                )

                # write variables into json file with readable format for every 10 variables
                if index % 10 == 0:
                    with open(f"askem-variables-{dataset}.json", "w") as f:
                        json.dump(variables, f, indent=4)

                with st.container(height=200, border=True):
                    st.write("**id:** ", index)
                    st.write(" **name:** ", var.name)
                    st.write(" **description:** ", var.description)
                    st.write(" **value:** ", var.value, "\n")

        # write variables to a json file with readable format
        # with open(f"askem-variables-{dataset}.json", "w") as f:
        #     json.dump(variables, f, indent=4)
        vars_df = pd.DataFrame(variables)

    # G = nx.DiGraph()
    # try:
    #     G.add_nodes_from(references_df["key"].values)
    # except Exception:
    #     breakpoint()
    # try:
    #     G.add_nodes_from(references_df["source"].unique())
    #     for idx, row in references_df.iterrows():
    #         G.add_edge(row["source"], row["key"])
    # except Exception:
    #     G.add_nodes_from(references_df["filename"].unique())
    #     for idx, row in references_df.iterrows():
    #         G.add_edge(row["filename"], row["key"])
    #
    # # prune all nodes with no edges or one edge
    # pruned_nodes = [node for node in G.nodes if G.degree(node) == 0]
    # pruned_nodes += [node for node in G.nodes if G.degree(node) == 1]
    # G.remove_nodes_from(pruned_nodes)
    #
    # st.title("Graph network")
    # fig, ax = plt.subplots()
    # pos = nx.random_layout(G)
    # nx.draw(G,pos, with_labels=True)
    # st.pyplot(fig)
    #
    # nx.write_gexf(G, "demos/bdf-usecase3.gexf")

    # print("References:", vars_df)
    # st.write(table.title, table.author, table.abstract)
    # endTime = time.time()
    # print("Elapsed time:", endTime - startTime)<|MERGE_RESOLUTION|>--- conflicted
+++ resolved
@@ -14,13 +14,9 @@
 from palimpzest.core.lib.fields import Field
 from palimpzest.core.lib.schemas import Schema, TextFile
 from palimpzest.policy import MaxQuality
-<<<<<<< HEAD
-from palimpzest.core.elements.records import DataRecord
-=======
 from palimpzest.query import StreamingSequentialExecution
 from palimpzest.sets import Dataset
 
->>>>>>> 77df6fc0
 
 class Papersnippet(TextFile):
     """Represents an excerpt from a scientific research paper, which potentially contains variables"""
@@ -31,16 +27,10 @@
 
 class Variable(Schema):
     """Represents a variable of scientific model in a scientific paper"""
-<<<<<<< HEAD
-    name = Field(desc="The label used for a the scientific variable, like a, b, 𝜆 or 𝜖, NOT None", required=True)
-    description = Field(desc="A description of the variable, optional, set 'null' if not found", required=False)
-    value = Field(desc="The value of the variable, optional, set 'null' if not found", required=False)
-=======
 
     name = Field(desc="The label used for a the scientific variable, like a, b, 𝜆 or 𝜖, NOT None")
     description = Field(desc="A description of the variable, optional, set 'null' if not found")
     value = Field(desc="The value of the variable, optional, set 'null' if not found")
->>>>>>> 77df6fc0
 
 
 dict_of_excerpts = [
@@ -54,7 +44,6 @@
 if __name__ == "__main__":
     run_pz = True
     dataset = "askem"
-<<<<<<< HEAD
     file_path = "testdata/askem-tiny/"
 
     if run_pz:
@@ -62,29 +51,8 @@
         df_input = pd.DataFrame(dict_of_excerpts)
         excerpts = Dataset(df_input)
         output = excerpts.convert(
-            Variable, desc="A variable used or introduced in the context", cardinality=pz.Cardinality.ONE_TO_MANY
+            Variable, desc="A variable used or introduced in the context", cardinality=Cardinality.ONE_TO_MANY
         ).filter("The value name is 'a'", depends_on="name")
-        # policy = pz.MinCost()
-        policy = MaxQuality()
-        # iterable  =  pz.Execute(output,
-        #                         policy = policy,
-        #                         nocache=True,
-        #                         verbose=True,
-        #                         allow_code_synth=False,
-        #                         allow_token_reduction=False,
-        #                         allow_bonded_query=True,
-        #                         execution_engine=engine)
-=======
-
-    if run_pz:
-        # reference, plan, stats = run_workload()
-        excerpts = Dataset(dataset, schema=TextFile)
-        output = excerpts.convert(
-            Variable, desc="A variable used or introduced in the paper snippet", cardinality=Cardinality.ONE_TO_MANY
-        )
->>>>>>> 77df6fc0
-
-        engine = StreamingSequentialExecution
         policy = MaxQuality()
         engine = StreamingSequentialExecution(
             policy=policy,
@@ -95,26 +63,7 @@
             allow_bonded_query=True,
         )
         engine.generate_plan(output, policy)
-
-<<<<<<< HEAD
-        # physical_op_type = type('LLMBondedQueryConvert',
-        #                 (LLMBondedQueryConvert,),
-        #                 {'model': engine.plan.operators[1].model,
-        #                  'prompt_strategy': pz.PromptStrategy.DSPY_COT_QA})
-        #
-        # bonded_convert = physical_op_type(
-        #     input_schema=engine.plan.operators[1].input_schema,
-        #     output_schema=engine.plan.operators[1].output_schema,
-        #     query_strategy=pz.QueryStrategy.BONDED_WITH_FALLBACK,
-        #     shouldProfile=False,
-        #     cardinality=pz.Cardinality.ONE_TO_MANY,
-        # )
-        #
-        # engine.plan.operators[1] = bonded_convert
         print("Generated plan:\n", engine.plan)
-=======
-        print(engine.plan)
->>>>>>> 77df6fc0
         with st.container():
             st.write("### Executed plan: \n")
             # st.write(" " + str(plan).replace("\n", "  \n "))
@@ -124,15 +73,9 @@
                 st.write(strop)
 
         input_records = engine.get_input_records()
-<<<<<<< HEAD
         input_df = DataRecord.as_df(input_records, fields_in_schema=True)
         print(input_df)
 
-=======
-        input_df = DataRecord.as_df(input_records)
-        print(input_df)
-        
->>>>>>> 77df6fc0
         variables = []
         statistics = []
         start_time = time.time()
