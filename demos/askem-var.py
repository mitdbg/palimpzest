--- conflicted
+++ resolved
@@ -45,21 +45,13 @@
 
 if __name__ == "__main__":
     run_pz = True
-<<<<<<< HEAD
-    dataset = "askem"
-=======
     dataset = "askem-tiny"
->>>>>>> dc991d04
     file_path = "testdata/askem-tiny/"
 
     if run_pz:
         # reference, plan, stats = run_workload()
         df_input = pd.DataFrame(dict_of_excerpts)
-<<<<<<< HEAD
-        excerpts = Dataset(df_input)
-=======
         excerpts = Dataset(dataset, schema=Papersnippet)
->>>>>>> dc991d04
         output = excerpts.convert(
             Variable, desc="A variable used or introduced in the context", cardinality=Cardinality.ONE_TO_MANY
         ).filter("The value name is 'a'", depends_on="name")
@@ -85,11 +77,7 @@
                 st.write(strop)
 
         input_records = processor.get_input_records()
-<<<<<<< HEAD
-        input_df = DataRecord.as_df(input_records)
-=======
         input_df = DataRecord.to_df(input_records)
->>>>>>> dc991d04
         print(input_df)
 
         variables = []
