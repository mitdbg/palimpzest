--- conflicted
+++ resolved
@@ -529,16 +529,9 @@
         ],
         allow_bonded_query=True,
         allow_code_synth=False,
-<<<<<<< HEAD
         allow_critic=True,
         allow_mixtures=True,
         allow_rag_reduction=True,
-        allow_token_reduction=False,
-=======
-        allow_critic=False,
-        allow_mixtures=False,
-        allow_rag_reduction=False,
->>>>>>> 6a1bc623
         allow_split_merge=False,
         progress=progress,
     )
