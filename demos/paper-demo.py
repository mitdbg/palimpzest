import argparse
import json
import os
from pathlib import Path

import gradio as gr
import numpy as np
<<<<<<< HEAD
from palimpzest.constants import Cardinality
=======
from PIL import Image

from palimpzest.constants import Cardinality, OptimizationStrategy
>>>>>>> e9f4f05f
from palimpzest.core.data.datasources import UserSource
from palimpzest.core.elements.records import DataRecord
from palimpzest.core.lib.fields import BooleanField, Field, ImageFilepathField, ListField, NumericField, StringField
from palimpzest.core.lib.schemas import Schema, Table, TextFile, XLSFile
from palimpzest.datamanager.datamanager import DataDirectory
from palimpzest.policy import MaxQuality, MinCost, MinTime
from palimpzest.query.processor.config import QueryProcessorConfig
from palimpzest.query.processor.query_processor_factory import QueryProcessorFactory
from palimpzest.sets import Dataset
from palimpzest.utils.udfs import xls_to_tables

# Addresses far from MIT; we use a simple lookup like this to make the
# experiments re-producible w/out needed a Google API key for geocoding lookups
FAR_AWAY_ADDRS = [
    "Melcher St",
    "Sleeper St",
    "437 D St",
    "Seaport Blvd",
    "50 Liberty Dr",
    "Telegraph St",
    "Columbia Rd",
    "E 6th St",
    "E 7th St",
    "E 5th St",
]


def within_two_miles_of_mit(record: dict):
    # NOTE: I'm using this hard-coded function so that folks w/out a
    #       Geocoding API key from google can still run this example
    try:
        return not any([street.lower() in record["address"].lower() for street in FAR_AWAY_ADDRS])
    except Exception:
        return False


def in_price_range(record: dict):
    try:
        price = record["price"]
        if isinstance(price, str):
            price = price.strip()
            price = int(price.replace("$", "").replace(",", ""))
        return 6e5 < price <= 2e6
    except Exception:
        return False


class Email(TextFile):
    """Represents an email, which in practice is usually from a text file"""

    sender = StringField(desc="The email address of the sender")
    subject = StringField(desc="The subject of the email")


class CaseData(Schema):
    """An individual row extracted from a table containing medical study data."""

    case_submitter_id = Field(desc="The ID of the case")
    age_at_diagnosis = Field(desc="The age of the patient at the time of diagnosis")
    race = Field(
        desc="An arbitrary classification of a taxonomic group that is a division of a species.",
    )
    ethnicity = Field(
        desc="Whether an individual describes themselves as Hispanic or Latino or not.",
    )
    gender = Field(desc="Text designations that identify gender.")
    vital_status = Field(desc="The vital status of the patient")
    ajcc_pathologic_t = Field(desc="The AJCC pathologic T")
    ajcc_pathologic_n = Field(desc="The AJCC pathologic N")
    ajcc_pathologic_stage = Field(desc="The AJCC pathologic stage")
    tumor_grade = Field(desc="The tumor grade")
    tumor_focality = Field(desc="The tumor focality")
    tumor_largest_dimension_diameter = Field(desc="The tumor largest dimension diameter")
    primary_diagnosis = Field(desc="The primary diagnosis")
    morphology = Field(desc="The morphology")
    tissue_or_organ_of_origin = Field(desc="The tissue or organ of origin")
    # tumor_code = Field(desc="The tumor code")
    filename = Field(desc="The name of the file the record was extracted from")
    study = Field(
        desc="The last name of the author of the study, from the table name",
    )


class RealEstateListingFiles(Schema):
    """The source text and image data for a real estate listing."""

    listing = StringField(desc="The name of the listing")
    text_content = StringField(desc="The content of the listing's text description")
    image_filepaths = ListField(
        element_type=ImageFilepathField,
        desc="A list of the filepaths for each image of the listing",
    )


class TextRealEstateListing(RealEstateListingFiles):
    """Represents a real estate listing with specific fields extracted from its text."""

    address = StringField(desc="The address of the property")
    price = NumericField(desc="The listed price of the property")


class ImageRealEstateListing(RealEstateListingFiles):
    """Represents a real estate listing with specific fields extracted from its text and images."""

    is_modern_and_attractive = BooleanField(
        desc="True if the home interior design is modern and attractive and False otherwise"
    )
    has_natural_sunlight = BooleanField(
        desc="True if the home interior has lots of natural sunlight and False otherwise"
    )


class RealEstateListingSource(UserSource):
    def __init__(self, dataset_id, listings_dir):
        super().__init__(RealEstateListingFiles, dataset_id)
        self.listings_dir = listings_dir
        self.listings = sorted(os.listdir(self.listings_dir))

    def copy(self):
        return RealEstateListingSource(self.dataset_id, self.listings_dir)

    def __len__(self):
        return len(self.listings)

    def get_size(self):
        return sum(file.stat().st_size for file in Path(self.listings_dir).rglob("*"))

    def get_item(self, idx: int):
        # fetch listing
        listing = self.listings[idx]

        # create data record
        dr = DataRecord(self.schema, source_id=listing)
        dr.listing = listing
        dr.image_filepaths = []
        listing_dir = os.path.join(self.listings_dir, listing)
        for file in os.listdir(listing_dir):
            if file.endswith(".txt"):
                with open(os.path.join(listing_dir, file), "rb") as f:
                    dr.text_content = f.read().decode("utf-8")
            elif file.endswith(".png"):
                dr.image_filepaths.append(os.path.join(listing_dir, file))

        return dr


if __name__ == "__main__":
    # parse arguments
    parser = argparse.ArgumentParser(description="Run a simple demo")
    parser.add_argument("--viz", default=False, action="store_true", help="Visualize output in Gradio")
    parser.add_argument("--verbose", default=False, action="store_true", help="Print verbose output")
    parser.add_argument("--profile", default=False, action="store_true", help="Profile execution")
    parser.add_argument("--datasetid", type=str, help="The dataset id")
    parser.add_argument(
        "--workload", type=str, help="The workload to run. One of enron, real-estate, medical-schema-matching."
    )
    parser.add_argument(
        "--executor",
        type=str,
        help="The plan executor to use. One of sequential, pipelined, parallel",
        default="parallel",
    )
    parser.add_argument(
        "--policy",
        type=str,
        help="One of 'mincost', 'mintime', 'maxquality'",
        default="mincost",
    )

    args = parser.parse_args()

    # The user has to indicate the dataset id and the workload
    if args.datasetid is None:
        print("Please provide a dataset id")
        exit(1)
    if args.workload is None:
        print("Please provide a workload")
        exit(1)

    # create directory for profiling data
    if args.profile:
        os.makedirs("profiling-data", exist_ok=True)

    datasetid = args.datasetid
    workload = args.workload
    visualize = args.viz
    verbose = args.verbose
    profile = args.profile
    policy = MaxQuality()
    if args.policy == "mincost":
        policy = MinCost()
    elif args.policy == "mintime":
        policy = MinTime()
    elif args.policy == "maxquality":
        policy = MaxQuality()
    else:
        print("Policy not supported for this demo")
        exit(1)

    if os.getenv("OPENAI_API_KEY") is None and os.getenv("TOGETHER_API_KEY") is None:
        print("WARNING: Both OPENAI_API_KEY and TOGETHER_API_KEY are unset")

    # create pz plan
    if workload == "enron":
        # datasetid="enron-eval" for paper evaluation
        plan = Dataset(datasetid, schema=Email)
        plan = plan.filter(
            "The email is not quoting from a news article or an article written by someone outside of Enron"
        )
        plan = plan.filter(
            'The email refers to a fraudulent scheme (i.e., "Raptor", "Deathstar", "Chewco", and/or "Fat Boy")'
        )

    elif workload == "real-estate":
        # datasetid="real-estate-eval-100" for paper evaluation
        data_filepath = f"testdata/{datasetid}"
        user_dataset_id = f"{datasetid}-user"
        DataDirectory().register_user_source(
            src=RealEstateListingSource(user_dataset_id, data_filepath),
            dataset_id=user_dataset_id,
        )
        plan = Dataset(user_dataset_id, schema=RealEstateListingFiles)
        plan = plan.convert(TextRealEstateListing, depends_on="text_content")
        plan = plan.convert(ImageRealEstateListing, depends_on="image_filepaths")
        plan = plan.filter(
            "The interior is modern and attractive, and has lots of natural sunlight",
            depends_on=["is_modern_and_attractive", "has_natural_sunlight"],
        )
        plan = plan.filter(within_two_miles_of_mit, depends_on="address")
        plan = plan.filter(in_price_range, depends_on="price")

    elif workload == "medical-schema-matching":
        # datasetid="biofabric-medium" for paper evaluation
        plan = Dataset(datasetid, schema=XLSFile)
        plan = plan.convert(Table, udf=xls_to_tables, cardinality=Cardinality.ONE_TO_MANY)
        plan = plan.filter("The rows of the table contain the patient age")
        plan = plan.convert(CaseData, desc="The patient data in the table", cardinality=Cardinality.ONE_TO_MANY)


    config = QueryProcessorConfig(nocache=True, policy=policy, max_workers=10)
    # # Option1: Create a basic processor
    # # We could pass this process around to different service if needed.
    # processor = QueryProcessorFactory.create_processor(
    #     datasource=plan,
    #     processing_strategy="no_sentinel",
    #     execution_strategy="sequential",
    #     optimizer_strategy="pareto", 
    #     config=config
    # )
    # records, execution_stats = processor.execute()

    # Option2: Use the new interface
    records, execution_stats = plan.run(config, 
                                        optimizer_strategy="pareto", 
                                        execution_strategy="sequential", 
                                        processing_strategy="no_sentinel")

    # save statistics
    if profile:
        stats_path = f"profiling-data/{workload}-profiling.json"
        execution_stats_dict = execution_stats.to_json()
        with open(stats_path, "w") as f:
            json.dump(execution_stats_dict, f)

    # visualize output in Gradio
    if visualize:
        from palimpzest.utils.demo_helpers import print_table

        plan_str = list(execution_stats.plan_strs.values())[-1]
        if workload == "enron":
            print_table(records, cols=["sender", "subject"], plan_str=plan_str)

        elif workload == "real-estate":
            fst_imgs, snd_imgs, thrd_imgs, addrs, prices = [], [], [], [], []
            for record in records:
                addrs.append(record.address)
                prices.append(record.price)
                for idx, img_name in enumerate(["img1.png", "img2.png", "img3.png"]):
                    path = os.path.join(f"testdata/{datasetid}", record.listing, img_name)
                    img = Image.open(path)
                    img_arr = np.asarray(img)
                    if idx == 0:
                        fst_imgs.append(img_arr)
                    elif idx == 1:
                        snd_imgs.append(img_arr)
                    elif idx == 2:
                        thrd_imgs.append(img_arr)

            with gr.Blocks() as demo:
                fst_img_blocks, snd_img_blocks, thrd_img_blocks, addr_blocks, price_blocks = [], [], [], [], []
                for fst_img, snd_img, thrd_img, addr, price in zip(fst_imgs, snd_imgs, thrd_imgs, addrs, prices):
                    with gr.Row(equal_height=True):
                        with gr.Column():
                            fst_img_blocks.append(gr.Image(value=fst_img))
                        with gr.Column():
                            snd_img_blocks.append(gr.Image(value=snd_img))
                        with gr.Column():
                            thrd_img_blocks.append(gr.Image(value=thrd_img))
                    with gr.Row():
                        with gr.Column():
                            addr_blocks.append(gr.Textbox(value=addr, info="Address"))
                        with gr.Column():
                            price_blocks.append(gr.Textbox(value=price, info="Price"))

                plan_str = list(execution_stats.plan_strs.values())[0]
                gr.Textbox(value=plan_str, info="Query Plan")

            demo.launch()<|MERGE_RESOLUTION|>--- conflicted
+++ resolved
@@ -5,13 +5,9 @@
 
 import gradio as gr
 import numpy as np
-<<<<<<< HEAD
+from PIL import Image
+
 from palimpzest.constants import Cardinality
-=======
-from PIL import Image
-
-from palimpzest.constants import Cardinality, OptimizationStrategy
->>>>>>> e9f4f05f
 from palimpzest.core.data.datasources import UserSource
 from palimpzest.core.elements.records import DataRecord
 from palimpzest.core.lib.fields import BooleanField, Field, ImageFilepathField, ListField, NumericField, StringField
@@ -19,7 +15,6 @@
 from palimpzest.datamanager.datamanager import DataDirectory
 from palimpzest.policy import MaxQuality, MinCost, MinTime
 from palimpzest.query.processor.config import QueryProcessorConfig
-from palimpzest.query.processor.query_processor_factory import QueryProcessorFactory
 from palimpzest.sets import Dataset
 from palimpzest.utils.udfs import xls_to_tables
 
@@ -254,6 +249,7 @@
     config = QueryProcessorConfig(nocache=True, policy=policy, max_workers=10)
     # # Option1: Create a basic processor
     # # We could pass this process around to different service if needed.
+    # from palimpzest.query.processor.query_processor_factory import QueryProcessorFactory
     # processor = QueryProcessorFactory.create_processor(
     #     datasource=plan,
     #     processing_strategy="no_sentinel",
