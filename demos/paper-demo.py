import argparse
import json
import os
from pathlib import Path

import gradio as gr
import numpy as np
from PIL import Image

from palimpzest.constants import Cardinality
from palimpzest.core.data.datasources import UserSource
from palimpzest.core.elements.records import DataRecord
<<<<<<< HEAD
from palimpzest.core.lib.fields import ImageFilepathField, ListField, StringField
from palimpzest.core.lib.schemas import Schema
=======
from palimpzest.core.lib.fields import BooleanField, Field, ImageFilepathField, ListField, NumericField, StringField
from palimpzest.core.lib.schemas import Schema, Table, TextFile
>>>>>>> b5518af8
from palimpzest.datamanager.datamanager import DataDirectory
from palimpzest.policy import MaxQuality, MinCost, MinTime
from palimpzest.query.processor.config import QueryProcessorConfig
from palimpzest.sets import Dataset
from palimpzest.utils.udfs import file_to_xls, xls_to_tables

# Addresses far from MIT; we use a simple lookup like this to make the
# experiments re-producible w/out needed a Google API key for geocoding lookups
FAR_AWAY_ADDRS = [
    "Melcher St",
    "Sleeper St",
    "437 D St",
    "Seaport Blvd",
    "50 Liberty Dr",
    "Telegraph St",
    "Columbia Rd",
    "E 6th St",
    "E 7th St",
    "E 5th St",
]


def within_two_miles_of_mit(record: dict):
    # NOTE: I'm using this hard-coded function so that folks w/out a
    #       Geocoding API key from google can still run this example
    try:
        return not any([street.lower() in record["address"].lower() for street in FAR_AWAY_ADDRS])
    except Exception:
        return False


def in_price_range(record: dict):
    try:
        price = record["price"]
        if isinstance(price, str):
            price = price.strip()
            price = int(price.replace("$", "").replace(",", ""))
        return 6e5 < price <= 2e6
    except Exception:
        return False

FileCols = [
    {"name": "filename", "type": "string", "desc": "The name of the file"},
    {"name": "contents", "type": "bytes", "desc": "The contents of the file"},
]

TextFileCols = FileCols

EmailCols = TextFileCols + [
    {"name": "sender", "type": "string", "desc": "The email address of the sender"},
    {"name": "subject", "type": "string", "desc": "The subject of the email"},
]

CaseDataCols = [
    {"name": "case_submitter_id", "type": "string", "desc": "The ID of the case"},
    {"name": "age_at_diagnosis", "type": "number", "desc": "The age of the patient at the time of diagnosis"},
    {"name": "race", "type": "string", "desc": "An arbitrary classification of a taxonomic group that is a division of a species."},
    {"name": "ethnicity", "type": "string", "desc": "Whether an individual describes themselves as Hispanic or Latino or not."},
    {"name": "gender", "type": "string", "desc": "Text designations that identify gender."},
    {"name": "vital_status", "type": "string", "desc": "The vital status of the patient"},
    {"name": "ajcc_pathologic_t", "type": "string", "desc": "Code of pathological T (primary tumor) to define the size or contiguous extension of the primary tumor (T), using staging criteria from the American Joint Committee on Cancer (AJCC)."},
    {"name": "ajcc_pathologic_n", "type": "string", "desc": "The codes that represent the stage of cancer based on the nodes present (N stage) according to criteria based on multiple editions of the AJCC's Cancer Staging Manual."},
    {"name": "ajcc_pathologic_stage", "type": "string", "desc": "The extent of a cancer, especially whether the disease has spread from the original site to other parts of the body based on AJCC staging criteria."},
    {"name": "tumor_grade", "type": "number", "desc": "Numeric value to express the degree of abnormality of cancer cells, a measure of differentiation and aggressiveness."},
    {"name": "tumor_focality", "type": "string", "desc": "The text term used to describe whether the patient's disease originated in a single location or multiple locations."},
    {"name": "tumor_largest_dimension_diameter", "type": "number", "desc": "The tumor largest dimension diameter."},
    {"name": "primary_diagnosis", "type": "string", "desc": "Text term used to describe the patient's histologic diagnosis, as described by the World Health Organization's (WHO) International Classification of Diseases for Oncology (ICD-O)."},
    {"name": "morphology", "type": "string", "desc": "The Morphological code of the tumor, as described by the World Health Organization's (WHO) International Classification of Diseases for Oncology (ICD-O)."},
    {"name": "tissue_or_organ_of_origin", "type": "string", "desc": "The text term used to describe the anatomic site of origin, of the patient's malignant disease, as described by the World Health Organization's (WHO) International Classification of Diseases for Oncology (ICD-O)."},
    {"name": "study", "type": "string", "desc": "The last name of the author of the study, from the table name"},
    {"name": "filename", "type": "string", "desc": "The name of the file the record was extracted from"}
]

RealEstateListingFilesCols = [
    {"name": "listing", "type": "string", "desc": "The name of the listing"},
    {"name": "text_content", "type": "string", "desc": "The content of the listing's text description"},
    {"name": "image_filepaths", "type": "list[str]", "desc": "A list of the filepaths for each image of the listing"},
]

TextRealEstateListingCols = RealEstateListingFilesCols + [
    {"name": "address", "type": "string", "desc": "The address of the property"},
    {"name": "price", "type": "number", "desc": "The listed price of the property"},
]

ImageRealEstateListingCols = RealEstateListingFilesCols + [
    {"name": "is_modern_and_attractive", "type": "boolean", "desc": "True if the home interior design is modern and attractive and False otherwise"},
    {"name": "has_natural_sunlight", "type": "boolean", "desc": "True if the home interior has lots of natural sunlight and False otherwise"},
]

FileCols = [
    {"name": "filename", "type": "string", "desc": "The name of the file"},
    {"name": "contents", "type": "bytes", "desc": "The contents of the file"}
]

TableCols = [
    {"name": "rows", "type": "list", "desc": "The rows of the table"},
    {"name": "header", "type": "list", "desc": "The header of the table"},
    {"name": "name", "type": "string", "desc": "The name of the table"},
    {"name": "filename", "type": "string", "desc": "The name of the file the table was extracted from"}
]

XLSCols = FileCols + [
    {"name": "number_sheets", "type": "number", "desc": "The number of sheets in the Excel file"},
    {"name": "sheet_names", "type": "list", "desc": "The names of the sheets in the Excel file"},
    
]

class RealEstateListingFiles(Schema):
    """The source text and image data for a real estate listing."""

    listing = StringField(desc="The name of the listing")
    text_content = StringField(desc="The content of the listing's text description")
    image_filepaths = ListField(
        element_type=ImageFilepathField,
        desc="A list of the filepaths for each image of the listing",
    )

class RealEstateListingSource(UserSource):
    def __init__(self, dataset_id, listings_dir):
        super().__init__(RealEstateListingFiles, dataset_id)
        self.listings_dir = listings_dir
        self.listings = sorted(os.listdir(self.listings_dir))

    def copy(self):
        return RealEstateListingSource(self.dataset_id, self.listings_dir)

    def __len__(self):
        return len(self.listings)

    def get_size(self):
        return sum(file.stat().st_size for file in Path(self.listings_dir).rglob("*"))

    def get_item(self, idx: int):
        # fetch listing
        listing = self.listings[idx]

        # create data record
        dr = DataRecord(self.schema, source_id=listing)
        dr.listing = listing
        dr.image_filepaths = []
        listing_dir = os.path.join(self.listings_dir, listing)
        for file in os.listdir(listing_dir):
            if file.endswith(".txt"):
                with open(os.path.join(listing_dir, file), "rb") as f:
                    dr.text_content = f.read().decode("utf-8")
            elif file.endswith(".png"):
                dr.image_filepaths.append(os.path.join(listing_dir, file))

        return dr


if __name__ == "__main__":
    # parse arguments
    parser = argparse.ArgumentParser(description="Run a simple demo")
    parser.add_argument("--viz", default=False, action="store_true", help="Visualize output in Gradio")
    parser.add_argument("--verbose", default=False, action="store_true", help="Print verbose output")
    parser.add_argument("--profile", default=False, action="store_true", help="Profile execution")
    parser.add_argument("--datasetid", type=str, help="The dataset id")
    parser.add_argument(
        "--workload", type=str, help="The workload to run. One of enron, real-estate, medical-schema-matching."
    )
    parser.add_argument(
        "--executor",
        type=str,
        help="The plan executor to use. One of sequential, pipelined_single_thread, pipelined_parallel",
        default="sequential",
    )
    parser.add_argument(
        "--policy",
        type=str,
        help="One of 'mincost', 'mintime', 'maxquality'",
        default="mincost",
    )

    args = parser.parse_args()

    # The user has to indicate the dataset id and the workload
    if args.datasetid is None:
        print("Please provide a dataset id")
        exit(1)
    if args.workload is None:
        print("Please provide a workload")
        exit(1)

    # create directory for profiling data
    if args.profile:
        os.makedirs("profiling-data", exist_ok=True)

    datasetid = args.datasetid
    workload = args.workload
    visualize = args.viz
    verbose = args.verbose
    profile = args.profile
    policy = MaxQuality()
    if args.policy == "mincost":
        policy = MinCost()
    elif args.policy == "mintime":
        policy = MinTime()
    elif args.policy == "maxquality":
        policy = MaxQuality()
    else:
        print("Policy not supported for this demo")
        exit(1)

    if os.getenv("OPENAI_API_KEY") is None and os.getenv("TOGETHER_API_KEY") is None:
        print("WARNING: Both OPENAI_API_KEY and TOGETHER_API_KEY are unset")

    # create pz plan
    if workload == "enron":
        # datasetid="enron-eval" for paper evaluation
<<<<<<< HEAD
        plan = Dataset(datasetid).sem_add_columns(EmailCols)
=======
        plan = Dataset(datasetid)
        plan = plan.convert(Email)
>>>>>>> b5518af8
        plan = plan.sem_filter(
            "The email is not quoting from a news article or an article written by someone outside of Enron"
        )
        plan = plan.sem_filter(
            'The email refers to a fraudulent scheme (i.e., "Raptor", "Deathstar", "Chewco", and/or "Fat Boy")'
        )

    elif workload == "real-estate":
        # datasetid="real-estate-eval-100" for paper evaluation
        data_filepath = f"testdata/{datasetid}"
        user_dataset_id = f"{datasetid}-user"
        DataDirectory().register_user_source(
            src=RealEstateListingSource(user_dataset_id, data_filepath),
            dataset_id=user_dataset_id,
        )
<<<<<<< HEAD
        plan = Dataset(user_dataset_id).sem_add_columns(RealEstateListingFilesCols)
        plan = plan.sem_add_columns(TextRealEstateListingCols)
        plan = plan.sem_add_columns(ImageRealEstateListingCols)
=======
        plan = Dataset(user_dataset_id)
        plan = plan.convert(TextRealEstateListing, depends_on="text_content")
        plan = plan.convert(ImageRealEstateListing, depends_on="image_filepaths")
>>>>>>> b5518af8
        plan = plan.sem_filter(
            "The interior is modern and attractive, and has lots of natural sunlight",
            depends_on=["is_modern_and_attractive", "has_natural_sunlight"],
        )
        
        plan = plan.filter(within_two_miles_of_mit, depends_on="address")
        plan = plan.filter(in_price_range, depends_on="price")

    elif workload == "medical-schema-matching":
        # datasetid="biofabric-medium" for paper evaluation
<<<<<<< HEAD
        plan = Dataset(datasetid).add_columns(file_to_xls, types=XLSCols)
        plan = plan.add_columns(xls_to_tables, types=TableCols, cardinality=Cardinality.ONE_TO_MANY)
        plan = plan.sem_filter("The rows of the table contain the patient age")
        plan = plan.sem_add_columns(CaseDataCols, cardinality=Cardinality.ONE_TO_MANY)
=======
        plan = Dataset(datasetid)
        plan = plan.convert(Table, udf=xls_to_tables, cardinality=Cardinality.ONE_TO_MANY)
        plan = plan.sem_filter("The rows of the table contain the patient age")
        plan = plan.convert(CaseData, desc="The patient data in the table", cardinality=Cardinality.ONE_TO_MANY)
>>>>>>> b5518af8

    config = QueryProcessorConfig(
        nocache=True,
        verbose=verbose,
        policy=policy,
        execution_strategy=args.executor)

    # Option 1: Use QueryProcessorFactory to create a processor
    # processor = QueryProcessorFactory.create_processor(
    #     datasource=plan,
    #     processing_strategy="no_sentinel",  
    #     execution_strategy="sequential", 
    #     optimizer_strategy="pareto",
    #     config=config
    # )
    # records, execution_stats = processor.execute()

    # Option 2: Use Dataset.run() to run the plan.
    data_record_collection = plan.run(config)
    print(data_record_collection.to_df())
    # save statistics

    if profile:
        stats_path = f"profiling-data/{workload}-profiling.json"
        execution_stats_dict = data_record_collection.execution_stats.to_json()
        with open(stats_path, "w") as f:
            json.dump(execution_stats_dict, f)

    # visualize output in Gradio
    if visualize:
        from palimpzest.utils.demo_helpers import print_table

        plan_str = list(data_record_collection.execution_stats.plan_strs.values())[-1]
        if workload == "enron":
            print_table(data_record_collection.data_records, cols=["sender", "subject"], plan_str=plan_str)

        elif workload == "real-estate":
            fst_imgs, snd_imgs, thrd_imgs, addrs, prices = [], [], [], [], []
            for record in data_record_collection:
                addrs.append(record.address)
                prices.append(record.price)
                for idx, img_name in enumerate(["img1.png", "img2.png", "img3.png"]):
                    path = os.path.join(f"testdata/{datasetid}", record.listing, img_name)
                    img = Image.open(path)
                    img_arr = np.asarray(img)
                    if idx == 0:
                        fst_imgs.append(img_arr)
                    elif idx == 1:
                        snd_imgs.append(img_arr)
                    elif idx == 2:
                        thrd_imgs.append(img_arr)

            with gr.Blocks() as demo:
                fst_img_blocks, snd_img_blocks, thrd_img_blocks, addr_blocks, price_blocks = [], [], [], [], []
                for fst_img, snd_img, thrd_img, addr, price in zip(fst_imgs, snd_imgs, thrd_imgs, addrs, prices):
                    with gr.Row(equal_height=True):
                        with gr.Column():
                            fst_img_blocks.append(gr.Image(value=fst_img))
                        with gr.Column():
                            snd_img_blocks.append(gr.Image(value=snd_img))
                        with gr.Column():
                            thrd_img_blocks.append(gr.Image(value=thrd_img))
                    with gr.Row():
                        with gr.Column():
                            addr_blocks.append(gr.Textbox(value=addr, info="Address"))
                        with gr.Column():
                            price_blocks.append(gr.Textbox(value=price, info="Price"))

                plan_str = list(data_record_collection.execution_stats.plan_strs.values())[0]
                gr.Textbox(value=plan_str, info="Query Plan")

            demo.launch()<|MERGE_RESOLUTION|>--- conflicted
+++ resolved
@@ -10,18 +10,13 @@
 from palimpzest.constants import Cardinality
 from palimpzest.core.data.datasources import UserSource
 from palimpzest.core.elements.records import DataRecord
-<<<<<<< HEAD
 from palimpzest.core.lib.fields import ImageFilepathField, ListField, StringField
 from palimpzest.core.lib.schemas import Schema
-=======
-from palimpzest.core.lib.fields import BooleanField, Field, ImageFilepathField, ListField, NumericField, StringField
-from palimpzest.core.lib.schemas import Schema, Table, TextFile
->>>>>>> b5518af8
 from palimpzest.datamanager.datamanager import DataDirectory
 from palimpzest.policy import MaxQuality, MinCost, MinTime
 from palimpzest.query.processor.config import QueryProcessorConfig
 from palimpzest.sets import Dataset
-from palimpzest.utils.udfs import file_to_xls, xls_to_tables
+from palimpzest.utils.udfs import xls_to_tables
 
 # Addresses far from MIT; we use a simple lookup like this to make the
 # experiments re-producible w/out needed a Google API key for geocoding lookups
@@ -227,12 +222,7 @@
     # create pz plan
     if workload == "enron":
         # datasetid="enron-eval" for paper evaluation
-<<<<<<< HEAD
         plan = Dataset(datasetid).sem_add_columns(EmailCols)
-=======
-        plan = Dataset(datasetid)
-        plan = plan.convert(Email)
->>>>>>> b5518af8
         plan = plan.sem_filter(
             "The email is not quoting from a news article or an article written by someone outside of Enron"
         )
@@ -248,15 +238,9 @@
             src=RealEstateListingSource(user_dataset_id, data_filepath),
             dataset_id=user_dataset_id,
         )
-<<<<<<< HEAD
-        plan = Dataset(user_dataset_id).sem_add_columns(RealEstateListingFilesCols)
-        plan = plan.sem_add_columns(TextRealEstateListingCols)
-        plan = plan.sem_add_columns(ImageRealEstateListingCols)
-=======
         plan = Dataset(user_dataset_id)
-        plan = plan.convert(TextRealEstateListing, depends_on="text_content")
-        plan = plan.convert(ImageRealEstateListing, depends_on="image_filepaths")
->>>>>>> b5518af8
+        plan = plan.sem_add_columns(TextRealEstateListingCols, depends_on="text_content")
+        plan = plan.sem_add_columns(ImageRealEstateListingCols, depends_on="image_filepaths")
         plan = plan.sem_filter(
             "The interior is modern and attractive, and has lots of natural sunlight",
             depends_on=["is_modern_and_attractive", "has_natural_sunlight"],
@@ -267,17 +251,10 @@
 
     elif workload == "medical-schema-matching":
         # datasetid="biofabric-medium" for paper evaluation
-<<<<<<< HEAD
-        plan = Dataset(datasetid).add_columns(file_to_xls, types=XLSCols)
+        plan = Dataset(datasetid)
         plan = plan.add_columns(xls_to_tables, types=TableCols, cardinality=Cardinality.ONE_TO_MANY)
         plan = plan.sem_filter("The rows of the table contain the patient age")
         plan = plan.sem_add_columns(CaseDataCols, cardinality=Cardinality.ONE_TO_MANY)
-=======
-        plan = Dataset(datasetid)
-        plan = plan.convert(Table, udf=xls_to_tables, cardinality=Cardinality.ONE_TO_MANY)
-        plan = plan.sem_filter("The rows of the table contain the patient age")
-        plan = plan.convert(CaseData, desc="The patient data in the table", cardinality=Cardinality.ONE_TO_MANY)
->>>>>>> b5518af8
 
     config = QueryProcessorConfig(
         nocache=True,
