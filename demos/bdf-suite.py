#!/usr/bin/env python3
"""This scripts is a demo for the biofabric data integration.
python src/cli/cli_main.py reg --path testdata/bdf-usecase3-pdf/ --name bdf-usecase3-pdf

"""
import os
import time

import matplotlib.pyplot as plt
import networkx as nx
import pandas as pd
import streamlit as st

from palimpzest.constants import Cardinality
from palimpzest.core.lib.fields import Field
from palimpzest.core.lib.schemas import URL, File, PDFFile, Schema, Table, XLSFile
from palimpzest.datamanager.datamanager import DataDirectory
from palimpzest.policy import MaxQuality
from palimpzest.query.processor.config import QueryProcessorConfig
from palimpzest.sets import Dataset
from palimpzest.utils import udfs

if not os.environ.get("OPENAI_API_KEY"):
    from palimpzest.utils.env_helpers import load_env

    load_env()

DataDirectory().clear_cache(keep_registry=True)


class ScientificPaper(PDFFile):
    """Represents a scientific research paper, which in practice is usually from a PDF file"""

    paper_title = Field(
        desc="The title of the paper. This is a natural language title, not a number or letter."
    )
    paper_year = Field(desc="The year the paper was published. This is a number.")
    paper_author = Field(desc="The name of the first author of the paper")
    paper_journal = Field(desc="The name of the journal the paper was published in")
    paper_subject = Field(desc="A summary of the paper contribution in one sentence")
    paper_doi_url = Field(desc="The DOI URL for the paper")


class Reference(Schema):
    """Represents a reference to another paper, which is cited in a scientific paper"""

    reference_index = Field(desc="The index of the reference in the paper")
    reference_title = Field(desc="The title of the paper being cited")
    reference_first_author = Field(desc="The author of the paper being cited")
    reference_year = Field(desc="The year in which the cited paper was published")
    # snippet = Field(desc="A snippet from the source paper that references the index")


class CaseData(Schema):
    """An individual row extracted from a table containing medical study data."""

    case_submitter_id = Field(desc="The ID of the case")
    age_at_diagnosis = Field(desc="The age of the patient at the time of diagnosis")
    race = Field(
        desc="An arbitrary classification of a taxonomic group that is a division of a species."
    )
    ethnicity = Field(
        desc="Whether an individual describes themselves as Hispanic or Latino or not."
    )
    gender = Field(desc="Text designations that identify gender.")
    vital_status = Field(desc="The vital status of the patient")
    ajcc_pathologic_t = Field(
        desc="Code of pathological T (primary tumor) to define the size or contiguous extension of the primary tumor (T), using staging criteria from the American Joint Committee on Cancer (AJCC).",
    )
    ajcc_pathologic_n = Field(
        desc="The codes that represent the stage of cancer based on the nodes present (N stage) according to criteria based on multiple editions of the AJCC's Cancer Staging Manual.",
    )
    ajcc_pathologic_stage = Field(
        desc="The extent of a cancer, especially whether the disease has spread from the original site to other parts of the body based on AJCC staging criteria.",
    )
    tumor_grade = Field(
        desc="Numeric value to express the degree of abnormality of cancer cells, a measure of differentiation and aggressiveness.",
    )
    tumor_focality = Field(
        desc="The text term used to describe whether the patient's disease originated in a single location or multiple locations.",
    )
    tumor_largest_dimension_diameter = Field(desc="The tumor largest dimension diameter.")
    primary_diagnosis = Field(
        desc="Text term used to describe the patient's histologic diagnosis, as described by the World Health Organization's (WHO) International Classification of Diseases for Oncology (ICD-O).",
    )
    morphology = Field(
        desc="The Morphological code of the tumor, as described by the World Health Organization's (WHO) International Classification of Diseases for Oncology (ICD-O).",
    )
    tissue_or_organ_of_origin = Field(
        desc="The text term used to describe the anatomic site of origin, of the patient's malignant disease, as described by the World Health Organization's (WHO) International Classification of Diseases for Oncology (ICD-O).",
    )
    # tumor_code = Field(desc="The tumor code")
    study = Field(desc="The last name of the author of the study, from the table name")


@st.cache_resource()
def extract_supplemental(processing_strategy, execution_strategy, optimizer_strategy, policy):
    papers = Dataset("biofabric-pdf", schema=ScientificPaper)
    paper_urls = papers.convert(URL, desc="The DOI url of the paper")
    html_doi = paper_urls.convert(File, udf=udfs.url_to_file)
    table_urls = html_doi.convert(
        URL, desc="The URLs of the XLS tables from the page", cardinality=Cardinality.ONE_TO_MANY
    )
    # url_file = Dataset("biofabric-urls", schema=TextFile)
    # table_urls = url_file.convert(URL, desc="The URLs of the tables")
    tables = table_urls.convert(File, udf=udfs.url_to_file)
    xls = tables.convert(XLSFile, udf=udfs.file_to_xls)
    patient_tables = xls.convert(Table, udf=udfs.xls_to_tables, cardinality=Cardinality.ONE_TO_MANY)

    config = QueryProcessorConfig(
        policy=policy,
        nocache=True,
        allow_code_synth=False,
        allow_token_reduction=False,
        processing_strategy=processing_strategy,
        execution_strategy=execution_strategy,
        optimizer_strategy=optimizer_strategy,
    )
    iterable = patient_tables.run(config)


    tables = []
    statistics = []
    for table, plan, stats in iterable:  # noqa: B007
        # record_time = time.time()
        tables += table
        statistics.append(stats)

    return tables, plan, stats


@st.cache_resource()
def integrate_tables(processing_strategy, execution_strategy, optimizer_strategy, policy):
    xls = Dataset("biofabric-tiny", schema=XLSFile)
    patient_tables = xls.convert(Table, udf=udfs.xls_to_tables, cardinality=Cardinality.ONE_TO_MANY)
    patient_tables = patient_tables.sem_filter("The table contains biometric information about the patient")
    case_data = patient_tables.convert(
        CaseData, desc="The patient data in the table", cardinality=Cardinality.ONE_TO_MANY
    )

    config = QueryProcessorConfig(
        policy=policy,
        nocache=True,
        allow_code_synth=False,
        allow_token_reduction=False,
        processing_strategy=processing_strategy,
        execution_strategy=execution_strategy,
        optimizer_strategy=optimizer_strategy,
    )
    iterable = case_data.run(config)

    tables = []
    statistics = []
    for table, plan, stats in iterable:  # noqa: B007
        # record_time = time.time()
        tables += table
        statistics.append(stats)

    return tables, plan, stats


@st.cache_resource()
def extract_references(processing_strategy, execution_strategy, optimizer_strategy, policy):
    papers = Dataset("bdf-usecase3-tiny", schema=ScientificPaper)
    papers = papers.sem_filter("The paper mentions phosphorylation of Exo1")
    references = papers.convert(
        Reference, desc="A paper cited in the reference section", cardinality=Cardinality.ONE_TO_MANY
    )

    config = QueryProcessorConfig(
        policy=policy,
        nocache=True,
        allow_code_synth=False,
        allow_token_reduction=False,
        processing_strategy=processing_strategy,
        execution_strategy=execution_strategy,
        optimizer_strategy=optimizer_strategy,
    )
    iterable = references.run(config)

    tables = []
    statistics = []
    for table, plan, stats in iterable:  # noqa: B007
        # record_time = time.time()
        tables += table
        statistics.append(stats)

    return tables, plan, stats


pdfdir = "testdata/bdf-usecase3-pdf/"

with st.sidebar:
    datasets = DataDirectory().list_registered_datasets()
    options = [name for name, path in datasets if path[0] == "dir"]
    options = [name for name in options if "bdf-usecase3" in name]
    dataset = st.radio("Select a dataset", options)
    run_pz = st.button("Run Palimpzest on dataset")

    # st.radio("Biofabric Data Integration")
run_pz = True
dataset = "bdf-usecase3-tiny"

if run_pz:
    # reference, plan, stats = run_workload()
<<<<<<< HEAD
    papers = Dataset(dataset)
    papers = papers.convert(ScientificPaper, desc="The scientific paper")
    papers = papers.filter("The paper mentions phosphorylation of Exo1")
=======
    papers = Dataset(dataset, schema=ScientificPaper)
    papers = papers.sem_filter("The paper mentions phosphorylation of Exo1")
>>>>>>> 53b6055f
    output = papers.convert(Reference, desc="The references cited in the paper", cardinality=Cardinality.ONE_TO_MANY)

    # output = references
    # engine = NoSentinelExecution
    # policy = MinCost()
    policy = MaxQuality()
    config = QueryProcessorConfig(
        policy=policy,
        nocache=True,
        allow_code_synth=False,
        allow_token_reduction=False,
        processing_strategy="streaming",
        execution_strategy="sequential",
        optimizer_strategy="pareto",
    )
    data_record_collection = output.run(config)
    
    references = []
    statistics = []

    for idx, record_collection in enumerate(data_record_collection):
        record_time = time.time()
        stats = record_collection.plan_stats
        references = record_collection.data_records
        plan = record_collection.executed_plans[0]
        statistics.append(stats)

        if not idx:
            with st.container():
                st.write("### Executed plan: \n")
                st.write(" " + str(plan).replace("\n", "  \n "))
                # for idx, op in enumerate(stats.plan_strs[0].operators):
                #     strop = f"{idx+1}. {str(op)}"
                #     strop = strop.replace("\n", "  \n")
                #     st.write(strop)
        for ref in references:
            try:
                index = ref.index
            except Exception:
                continue
            ref.key = ref.first_author.split()[0] + ref.title.split()[0] + str(ref.year)
            references.append(
                {
                    "title": ref.title,
                    "index": index,
                    "first_author": ref.first_author,
                    "year": ref.year,
                    # "snippet": ref.snippet,
                    "source": ref.filename,
                    "key": ref.key,
                }
            )

            with st.container(height=200, border=True):
                st.write(" **idx:** ", ref.index)
                st.write(" **Paper:** ", ref.title)
                st.write(" **Author:**", ref.first_author)
                st.write(" **Year:** ", ref.year)
                st.write(" **Key:** ", ref.key)
                # st.write(" **Reference text:** ", ref.snippet, "\n")
    references_df = pd.DataFrame(references)

else:
    reference_dir = "testdata/bdf-usecase3-references/"
    references = []
    for file in os.listdir(reference_dir):
        df = pd.read_csv(os.path.join(reference_dir, file))
        # create first_title as the first word of the title column
        df["first_title"] = df["title"].apply(lambda x: x.split()[0])
        try:
            df["first_author"] = df["authors"].apply(lambda x: x.split()[0])
        except Exception:
            breakpoint()
        df["key"] = df["first_author"] + df["first_title"] + df["year"].astype(str)
        references.append(df)
    references_df = pd.concat(references)

G = nx.DiGraph()
try:
    G.add_nodes_from(references_df["key"].values)
except Exception:
    breakpoint()
try:
    G.add_nodes_from(references_df["source"].unique())
    for _, row in references_df.iterrows():
        G.add_edge(row["source"], row["key"])
except Exception:
    G.add_nodes_from(references_df["filename"].unique())
    for _, row in references_df.iterrows():
        G.add_edge(row["filename"], row["key"])

# prune all nodes with no edges or one edge
pruned_nodes = [node for node in G.nodes if G.degree(node) == 0]
pruned_nodes += [node for node in G.nodes if G.degree(node) == 1]
G.remove_nodes_from(pruned_nodes)

st.title("Graph network")
fig, ax = plt.subplots()
pos = nx.random_layout(G)
nx.draw(G, pos, with_labels=True)
st.pyplot(fig)

nx.write_gexf(G, "demos/bdf-usecase3.gexf")

print("References:", references_df)
# st.write(table.title, table.author, table.abstract)
# endTime = time.time()
# print("Elapsed time:", endTime - startTime)<|MERGE_RESOLUTION|>--- conflicted
+++ resolved
@@ -203,14 +203,9 @@
 
 if run_pz:
     # reference, plan, stats = run_workload()
-<<<<<<< HEAD
     papers = Dataset(dataset)
     papers = papers.convert(ScientificPaper, desc="The scientific paper")
-    papers = papers.filter("The paper mentions phosphorylation of Exo1")
-=======
-    papers = Dataset(dataset, schema=ScientificPaper)
     papers = papers.sem_filter("The paper mentions phosphorylation of Exo1")
->>>>>>> 53b6055f
     output = papers.convert(Reference, desc="The references cited in the paper", cardinality=Cardinality.ONE_TO_MANY)
 
     # output = references
