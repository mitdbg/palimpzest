#!/usr/bin/env python3
"""This scripts is a demo for the biofabric data integration.
python src/cli/cli_main.py reg --path testdata/bdf-usecase3-pdf/ --name bdf-usecase3-pdf

"""

import os
import time

import matplotlib.pyplot as plt
import networkx as nx
import pandas as pd
import streamlit as st  # type: ignore

from palimpzest.constants import Cardinality
from palimpzest.datamanager.datamanager import DataDirectory
from palimpzest.policy import MaxQuality, MinCost
from palimpzest.query.processor.config import QueryProcessorConfig
from palimpzest.query.processor.query_processor_factory import QueryProcessorFactory
from palimpzest.sets import Dataset

if not os.environ.get("OPENAI_API_KEY"):
    from palimpzest.utils.env_helpers import load_env

    load_env()

PDFFileCols = [
    {"name": "text_contents", "type": "string", "desc": "The text contents of the PDF file"},
]

ScientificPaperCols = PDFFileCols + [
    {"name": "paper_title", "type": "string", "desc": "The title of the paper. This is a natural language title, not a number or letter."},
    {"name": "paper_year", "type": "number", "desc": "The year the paper was published. This is a number."},
    {"name": "paper_author", "type": "string", "desc": "The name of the first author of the paper"},
    {"name": "paper_abstract", "type": "string", "desc": "A short description of the paper contributions and findings"},
    {"name": "paper_journal", "type": "string", "desc": "The name of the journal the paper was published in"},
    {"name": "paper_subject", "type": "string", "desc": "A summary of the paper contribution in one sentence"},
    {"name": "paper_doi_url", "type": "string", "desc": "The DOI URL for the paper"}
]

ReferenceCols = [
    {"name": "reference_index", "type": "number", "desc": "The index of the reference in the paper"},
    {"name": "reference_title", "type": "string", "desc": "The title of the paper being cited"},
    {"name": "reference_first_author", "type": "string", "desc": "The author of the paper being cited"},
    {"name": "reference_year", "type": "number", "desc": "The year in which the cited paper was published"},
]


@st.cache_resource()
def run_workload():
    papers = Dataset("bdf-usecase3-tiny")
<<<<<<< HEAD
    papers = papers.sem_add_columns(ScientificPaperCols)
    # papers = papers.sem_filter("The paper mentions phosphorylation of Exo1")
    references = papers.sem_add_columns(ReferenceCols, cardinality=Cardinality.ONE_TO_MANY)
=======
    papers = papers.convert(ScientificPaper, desc="The scientific paper")
    # papers = papers.sem_filter("The paper mentions phosphorylation of Exo1")
    references = papers.convert(
        Reference, desc="A paper cited in the reference section", cardinality=Cardinality.ONE_TO_MANY
    )
>>>>>>> b5518af8

    output = references
    # engine = NoSentinelExecution
    policy = MinCost()
    config = QueryProcessorConfig(
        policy=policy,
        nocache=True,
        allow_code_synth=False,
        allow_token_reduction=False,
        processing_strategy="streaming",
        execution_strategy="sequential",
        optimizer_strategy="pareto",
    )
    iterable = output.run(config)

    tables = []
    statistics = []
    for data_record_collection in iterable:  # noqa: B007
        # record_time = time.time()
        table = data_record_collection.data_records
        stats = data_record_collection.plan_stats
        tables += table
        statistics.append(stats)

    processor = QueryProcessorFactory.create_processor(output, config)
    plan = processor.generate_plan(output, policy)
    return tables, plan, stats


pdfdir = "testdata/bdf-usecase3-pdf/"

with st.sidebar:
    datasets = DataDirectory().list_registered_datasets()
    options = [name for name, path in datasets if path[0] == "dir"]
    options = [name for name in options if "bdf-usecase3" in name]
    dataset = st.radio("Select a dataset", options)
    run_pz = st.button("Run Palimpzest on dataset")

    # st.radio("Biofabric Data Integration")
run_pz = True
dataset = "bdf-usecase3-tiny"

if run_pz:
    # reference, plan, stats = run_workload()
    papers = Dataset(dataset)
<<<<<<< HEAD
    papers = papers.sem_add_columns(ScientificPaperCols)
    papers = papers.sem_filter("The paper mentions phosphorylation of Exo1")
    output = papers.sem_add_columns(ReferenceCols, cardinality=Cardinality.ONE_TO_MANY)
=======
    papers = papers.convert(ScientificPaper, desc="The scientific paper")
    papers = papers.sem_filter("The paper mentions phosphorylation of Exo1")
    output = papers.convert(Reference, desc="The references cited in the paper", cardinality=Cardinality.ONE_TO_MANY)
>>>>>>> b5518af8

    # output = references
    # engine = NoSentinelExecution
    # policy = MinCost()
    policy = MaxQuality()
    config = QueryProcessorConfig(
        policy=policy,
        nocache=True,
        allow_code_synth=False,
        allow_token_reduction=False,
        processing_strategy="streaming",
        execution_strategy="sequential",
        optimizer_strategy="pareto",
    )
    processor = QueryProcessorFactory.create_processor(output, config)
    plan =processor.generate_plan(output, policy)
    iterable = output.run(config)

    references = []
    statistics = []

    for idx, data_record_collection in enumerate(iterable):
        record_time = time.time()
        records = data_record_collection.data_records
        stats = data_record_collection.plan_stats
        plan = data_record_collection.executed_plans[0]
        statistics.append(stats)

        if not idx:
            with st.container():
                st.write("### Executed plan: \n")
                st.write(" " + str(plan).replace("\n", "  \n "))
                
        for ref in records:
            try:
                index = ref.reference_index
            except Exception:
                continue
            # ref.key = ref.first_author.split()[0] + ref.title.split()[0] + str(ref.year)
            references.append(
                {
                    "title": ref.reference_title,
                    "index": index,
                    "first_author": ref.reference_first_author,
                    "year": ref.reference_year,
                    # "snippet": ref.snippet,
                    "source": ref.filename,
                    # "key": ref.key,
                }
            )

            with st.container(height=200, border=True):
                st.write(" **idx:** ", ref.reference_index)
                st.write(" **Paper:** ", ref.reference_title)
                st.write(" **Author:**", ref.reference_first_author)
                st.write(" **Year:** ", ref.reference_year)
                # st.write(" **Key:** ", ref.key)
                # st.write(" **Reference text:** ", ref.snippet, "\n")
    references_df = pd.DataFrame(references)

else:
    reference_dir = "testdata/bdf-usecase3-references/"
    references = []
    for file in os.listdir(reference_dir):
        df = pd.read_csv(os.path.join(reference_dir, file))
        # create first_title as the first word of the title column
        df["first_title"] = df["title"].apply(lambda x: x.split()[0])
        try:
            df["first_author"] = df["authors"].apply(lambda x: x.split()[0])
        except Exception:
            breakpoint()
        df["key"] = df["first_author"] + df["first_title"] + df["year"].astype(str)
        references.append(df)
    references_df = pd.concat(references)

G = nx.DiGraph()
try:
    G.add_nodes_from(references_df["key"].values)
except Exception:
    breakpoint()
try:
    G.add_nodes_from(references_df["source"].unique())
    for _, row in references_df.iterrows():
        G.add_edge(row["source"], row["key"])
except Exception:
    G.add_nodes_from(references_df["filename"].unique())
    for _, row in references_df.iterrows():
        G.add_edge(row["filename"], row["key"])

# prune all nodes with no edges or one edge
pruned_nodes = [node for node in G.nodes if G.degree(node) == 0]
pruned_nodes += [node for node in G.nodes if G.degree(node) == 1]
G.remove_nodes_from(pruned_nodes)

st.title("Graph network")
fig, ax = plt.subplots()
pos = nx.random_layout(G)
nx.draw(G, pos, with_labels=True)
st.pyplot(fig)

nx.write_gexf(G, "demos/bdf-usecase3.gexf")

print("References:", references_df)
# st.write(table.title, table.author, table.abstract)
# end_time = time.time()
# print("Elapsed time:", end_time - start_time)<|MERGE_RESOLUTION|>--- conflicted
+++ resolved
@@ -24,42 +24,31 @@
 
     load_env()
 
-PDFFileCols = [
-    {"name": "text_contents", "type": "string", "desc": "The text contents of the PDF file"},
+
+sci_paper_cols = [
+    {"name": "paper_title", "type": str, "desc": "The title of the paper. This is a natural language title, not a number or letter."},
+    {"name": "paper_year", "type": int, "desc": "The year the paper was published. This is a number."},
+    {"name": "paper_author", "type": str, "desc": "The name of the first author of the paper"},
+    {"name": "paper_abstract", "type": str, "desc": "A short description of the paper contributions and findings"},
+    {"name": "paper_journal", "type": str, "desc": "The name of the journal the paper was published in"},
+    {"name": "paper_subject", "type": str, "desc": "A summary of the paper contribution in one sentence"},
+    {"name": "paper_doi_url", "type": str, "desc": "The DOI URL for the paper"}
 ]
 
-ScientificPaperCols = PDFFileCols + [
-    {"name": "paper_title", "type": "string", "desc": "The title of the paper. This is a natural language title, not a number or letter."},
-    {"name": "paper_year", "type": "number", "desc": "The year the paper was published. This is a number."},
-    {"name": "paper_author", "type": "string", "desc": "The name of the first author of the paper"},
-    {"name": "paper_abstract", "type": "string", "desc": "A short description of the paper contributions and findings"},
-    {"name": "paper_journal", "type": "string", "desc": "The name of the journal the paper was published in"},
-    {"name": "paper_subject", "type": "string", "desc": "A summary of the paper contribution in one sentence"},
-    {"name": "paper_doi_url", "type": "string", "desc": "The DOI URL for the paper"}
-]
-
-ReferenceCols = [
-    {"name": "reference_index", "type": "number", "desc": "The index of the reference in the paper"},
-    {"name": "reference_title", "type": "string", "desc": "The title of the paper being cited"},
-    {"name": "reference_first_author", "type": "string", "desc": "The author of the paper being cited"},
-    {"name": "reference_year", "type": "number", "desc": "The year in which the cited paper was published"},
+reference_cols = [
+    {"name": "reference_index", "type": int | float, "desc": "The index of the reference in the paper"},
+    {"name": "reference_title", "type": str, "desc": "The title of the paper being cited"},
+    {"name": "reference_first_author", "type": str, "desc": "The author of the paper being cited"},
+    {"name": "reference_year", "type": int, "desc": "The year in which the cited paper was published"},
 ]
 
 
 @st.cache_resource()
 def run_workload():
     papers = Dataset("bdf-usecase3-tiny")
-<<<<<<< HEAD
-    papers = papers.sem_add_columns(ScientificPaperCols)
+    papers = papers.sem_add_columns(sci_paper_cols)
     # papers = papers.sem_filter("The paper mentions phosphorylation of Exo1")
-    references = papers.sem_add_columns(ReferenceCols, cardinality=Cardinality.ONE_TO_MANY)
-=======
-    papers = papers.convert(ScientificPaper, desc="The scientific paper")
-    # papers = papers.sem_filter("The paper mentions phosphorylation of Exo1")
-    references = papers.convert(
-        Reference, desc="A paper cited in the reference section", cardinality=Cardinality.ONE_TO_MANY
-    )
->>>>>>> b5518af8
+    references = papers.sem_add_columns(reference_cols, cardinality=Cardinality.ONE_TO_MANY)
 
     output = references
     # engine = NoSentinelExecution
@@ -105,15 +94,9 @@
 if run_pz:
     # reference, plan, stats = run_workload()
     papers = Dataset(dataset)
-<<<<<<< HEAD
-    papers = papers.sem_add_columns(ScientificPaperCols)
+    papers = papers.sem_add_columns(sci_paper_cols)
     papers = papers.sem_filter("The paper mentions phosphorylation of Exo1")
-    output = papers.sem_add_columns(ReferenceCols, cardinality=Cardinality.ONE_TO_MANY)
-=======
-    papers = papers.convert(ScientificPaper, desc="The scientific paper")
-    papers = papers.sem_filter("The paper mentions phosphorylation of Exo1")
-    output = papers.convert(Reference, desc="The references cited in the paper", cardinality=Cardinality.ONE_TO_MANY)
->>>>>>> b5518af8
+    output = papers.sem_add_columns(reference_cols, cardinality=Cardinality.ONE_TO_MANY)
 
     # output = references
     # engine = NoSentinelExecution
