#!/usr/bin/env python3
from palimpzest.elements import Schema, StringField
from palimpzest.policy import *

import palimpzest as pz

import json
import time


def emitNestedTuple(node, indent=0):
    elt, child = node
    print(" " * indent, elt)
    if child is not None:
        emitNestedTuple(child, indent=indent+2)


# TODO: I want this to "just work" if it inherits from Schema instead of TextFile;
#       for some reason, inheriting from Schema leads to the "contents" being a bytes
#       field but if Email inherits from File or TextFile, it becomes a string;
#       this is important b/c dr.asTextJSON() will ignore bytes field(s).
class Email(pz.TextFile):
    """Represents an email, which in practice is usually from a text file"""
    sender = StringField(desc="The email address of the sender", required=True)
    subject = StringField(desc="The subject of the email", required=True)


if __name__ == "__main__":
    """
    This demo illustrates how the cost optimizer can produce and evaluate multiple plans.
    """
    # user implemented plan
    emails = pz.Dataset(source="enron-tiny", schema=Email)
    emails = emails.filterByStr("The email is about someone taking a vacation")
    emails = emails.filterByStr("The email is sent by Larry")

    # get logical tree
    t1 = time.time()
    logicalTree = emails.getLogicalTree()
    t2 = time.time()

    # get candidate physical plans
    candidatePlans = logicalTree.createPhysicalPlanCandidates()
    t3 = time.time()
    print(f"Create Plan: {t1 - startTime:.3f}")
    print(f"Get Logical Tree: {t2 - t1:.3f}")
    print(f"Create Cand. Plans: {t3 - t2:.3f}")

    # use sampling to get better information about plans
    # sampler = SimpleSampler(min=10)
    # candidatePlans = logicalTree.createPhysicalPlanCandidates(sampler=sampler)

    # print out plans to the user
    print("----------")
    for idx, cp in enumerate(candidatePlans):
        print(f"Plan {idx}: Time est: {cp[0]:.3f} -- Cost est: {cp[1]:.3f} -- Quality est: {cp[2]:.3f}")
        print("Physical operator tree")
        physicalOps = cp[3].dumpPhysicalTree()
        emitNestedTuple(physicalOps)
        print("----------")

    # have policy select the candidate plan to execute
    myPolicy = UserChoice()
    planTime, planCost, quality, physicalTree = myPolicy.choose(candidatePlans)
    print("----------")
    print(f"Policy is: {str(myPolicy)}")
    print(f"Chose plan: Time est: {planTime:.3f} -- Cost est: {planCost:.3f} -- Quality est: {quality:.3f}")
    emitNestedTuple(physicalTree.dumpPhysicalTree())
    t4 = time.time()

    # execute the plan
<<<<<<< HEAD
    all_timing_info = []
    for timing_info, r in physicalTree:
        print(f"(sender={r.sender}, subject={r.subject}")
        all_timing_info.append(timing_info)

    with open('timing_info.json', 'w') as f:
        json.dump(all_timing_info, f)
=======
    startTime = time.time()
    for r in physicalTree:
        print(f"(sender={r.sender}, subject={r.subject})")
>>>>>>> a784203d

    endTime = time.time()
    print(f"Plan Selection Time: {t4 - t3}")
    print(f"Execution Time: {endTime - t4}")
    print(f"Total Elapsed Time: {endTime - startTime}")<|MERGE_RESOLUTION|>--- conflicted
+++ resolved
@@ -29,6 +29,8 @@
     """
     This demo illustrates how the cost optimizer can produce and evaluate multiple plans.
     """
+    startTime = time.time()
+
     # user implemented plan
     emails = pz.Dataset(source="enron-tiny", schema=Email)
     emails = emails.filterByStr("The email is about someone taking a vacation")
@@ -69,19 +71,13 @@
     t4 = time.time()
 
     # execute the plan
-<<<<<<< HEAD
     all_timing_info = []
     for timing_info, r in physicalTree:
-        print(f"(sender={r.sender}, subject={r.subject}")
+        print(f"(sender={r.sender}, subject={r.subject})")
         all_timing_info.append(timing_info)
 
     with open('timing_info.json', 'w') as f:
         json.dump(all_timing_info, f)
-=======
-    startTime = time.time()
-    for r in physicalTree:
-        print(f"(sender={r.sender}, subject={r.subject})")
->>>>>>> a784203d
 
     endTime = time.time()
     print(f"Plan Selection Time: {t4 - t3}")
