--- conflicted
+++ resolved
@@ -26,29 +26,7 @@
 @pytest.mark.parametrize("convert_op", [LLMConvertBonded, LLMConvertConventional])
 def test_convert(convert_op, email_schema, enron_eval_tiny):
     """Test whether convert operators"""
-<<<<<<< HEAD
-    model = pz.Model.GPT_4o
-    scanOp = MarshalAndScanDataOp(outputSchema=pz.TextFile, dataset_id="enron-eval-tiny")
-    convertOp = convert_op(
-        inputSchema=pz.File,
-        outputSchema=email_schema,
-        model=model,
-        prompt_strategy=PromptStrategy.DSPY_COT_QA,
-    )
- 
-    datasource = DataDirectory().getRegisteredDataset("enron-eval-tiny")
-    candidate = DataRecord(schema=pz.File, source_id=0)
-    candidate.idx = 0
-    candidate.get_item_fn = datasource.getItem
-    # run DataSourcePhysicalOp on record
-
-    outputs = []
-    record_set = scanOp(candidate)
-    for record in record_set:
-        output = convertOp(record)
-        outputs.extend(output.data_records)
-=======
-    model = Model.GPT_4
+    model = Model.GPT_4o
     scan_op = MarshalAndScanDataOp(output_schema=TextFile, dataset_id=enron_eval_tiny)
     convert_op = convert_op(
         input_schema=File,
@@ -56,20 +34,18 @@
         model=model,
         prompt_strategy=PromptStrategy.DSPY_COT_QA,
     )
-
+ 
     datasource = DataDirectory().get_registered_dataset(enron_eval_tiny)
-    candidate = DataRecord(schema=File, parent_id=None, scan_idx=0)
+    candidate = DataRecord(schema=File, source_id=0)
     candidate.idx = 0
     candidate.get_item_fn = datasource.get_item
-    candidate.cardinality = datasource.cardinality
+
     # run DataSourcePhysicalOp on record
-
     outputs = []
-    records, _ = scan_op(candidate)
-    for record in records:
-        output, _ = convert_op(record)
-        outputs.extend(output)
->>>>>>> 61fad7fe
+    record_set = scan_op(candidate)
+    for record in record_set:
+        output = convert_op(record)
+        outputs.extend(output.data_records)
 
     for record in outputs:
         print(record.sender, record.subject)