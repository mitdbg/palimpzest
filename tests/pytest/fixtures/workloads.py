--- conflicted
+++ resolved
@@ -39,12 +39,8 @@
 ### WORKLOADS ###
 @pytest.fixture
 def enron_workload(enron_eval_tiny, email_schema):
-<<<<<<< HEAD
-    emails = Dataset(enron_eval_tiny, schema=email_schema)
-=======
     emails = Dataset(enron_eval_tiny)
     emails = emails.convert(email_schema)
->>>>>>> b5518af8
     emails = emails.sem_filter(
         'The email refers to a fraudulent scheme (i.e., "Raptor", "Deathstar", "Chewco", and/or "Fat Boy")'
     )
@@ -91,11 +87,7 @@
 @pytest.fixture
 def one_filter_one_convert_workload(enron_eval_tiny, email_schema):
     # construct plan with two converts and two filters
-<<<<<<< HEAD
-    dataset = Dataset(enron_eval_tiny, schema=TextFile)
-=======
     dataset = Dataset(enron_eval_tiny)
->>>>>>> b5518af8
     dataset = dataset.sem_filter("filter1")
     dataset = dataset.convert(email_schema)
 
