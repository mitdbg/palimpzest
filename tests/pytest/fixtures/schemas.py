import pytest

import palimpzest as pz


### SCHEMAS ###
@pytest.fixture
def email_schema():
    class Email(pz.TextFile):
        """Represents an email, which in practice is usually from a text file"""

        sender = pz.Field(desc="The email address of the sender", required=True)
        subject = pz.Field(desc="The subject of the email", required=True)

    return Email


@pytest.fixture
def real_estate_listing_files_schema():
    class RealEstateListingFiles(pz.Schema):
        """The source text and image data for a real estate listing."""

        listing = pz.StringField(desc="The name of the listing", required=True)
<<<<<<< HEAD
        text_content = pz.StringField(
            desc="The content of the listing's text description", required=True
        )
        image_filepaths = pz.ListField(
            element_type=pz.StringField,
            desc="A list of the filepaths for each image of the listing",
=======
        text_content = pz.StringField(desc="The content of the listing's text description", required=True)
        image_contents = pz.ListField(
            element_type=pz.BytesField,
            desc="A list of the contents of each image of the listing",
>>>>>>> 61fad7fe
            required=True,
        )

    return RealEstateListingFiles


@pytest.fixture
def text_real_estate_listing_schema(real_estate_listing_files_schema):
    class TextRealEstateListing(real_estate_listing_files_schema):
        """Represents a real estate listing with specific fields extracted from its text."""

        address = pz.StringField(desc="The address of the property")
        price = pz.NumericField(desc="The listed price of the property")

    return TextRealEstateListing


@pytest.fixture
def image_real_estate_listing_schema(real_estate_listing_files_schema):
    class ImageRealEstateListing(real_estate_listing_files_schema):
        """Represents a real estate listing with specific fields extracted from its text and images."""

        is_modern_and_attractive = pz.BooleanField(
            desc="True if the home interior design is modern and attractive and False otherwise"
        )
        has_natural_sunlight = pz.BooleanField(
            desc="True if the home interior has lots of natural sunlight and False otherwise"
        )

    return ImageRealEstateListing


@pytest.fixture
def room_real_estate_listing_schema(real_estate_listing_files_schema):
    class RoomRealEstateListing(real_estate_listing_files_schema):
        """Represents a room shown in the image of a real estate listing."""

        room = pz.StringField(
            desc='The room shown in an image. Room can be one of ["living_room", "kitchen", "bedroom", "other"]',
            required=True,
        )

    return RoomRealEstateListing


@pytest.fixture
def case_data_schema():
    class CaseData(pz.Schema):
        """An individual row extracted from a table containing medical study data."""

        case_submitter_id = pz.Field(desc="The ID of the case", required=True)
        age_at_diagnosis = pz.Field(desc="The age of the patient at the time of diagnosis", required=False)
        race = pz.Field(
            desc="An arbitrary classification of a taxonomic group that is a division of a species.",
            required=False,
        )
        ethnicity = pz.Field(
            desc="Whether an individual describes themselves as Hispanic or Latino or not.",
            required=False,
        )
        gender = pz.Field(desc="Text designations that identify gender.", required=False)
        vital_status = pz.Field(desc="The vital status of the patient", required=False)
        ajcc_pathologic_t = pz.Field(desc="The AJCC pathologic T", required=False)
        ajcc_pathologic_n = pz.Field(desc="The AJCC pathologic N", required=False)
        ajcc_pathologic_stage = pz.Field(desc="The AJCC pathologic stage", required=False)
        tumor_grade = pz.Field(desc="The tumor grade", required=False)
        tumor_focality = pz.Field(desc="The tumor focality", required=False)
        tumor_largest_dimension_diameter = pz.Field(desc="The tumor largest dimension diameter", required=False)
        primary_diagnosis = pz.Field(desc="The primary diagnosis", required=False)
        morphology = pz.Field(desc="The morphology", required=False)
        tissue_or_organ_of_origin = pz.Field(desc="The tissue or organ of origin", required=False)
        # tumor_code = pz.Field(desc="The tumor code", required=False)
        filename = pz.Field(desc="The name of the file the record was extracted from", required=False)
        study = pz.Field(
            desc="The last name of the author of the study, from the table name",
            required=False,
        )

    return CaseData

@pytest.fixture
def foobar_schema():
    class FooBar(pz.Schema):
        foo = pz.Field("foo")
        bar = pz.Field("bar")

    return FooBar

@pytest.fixture
def baz_schema():
    class Baz(pz.Schema):
        baz = pz.Field("baz")

    return Baz<|MERGE_RESOLUTION|>--- conflicted
+++ resolved
@@ -21,19 +21,10 @@
         """The source text and image data for a real estate listing."""
 
         listing = pz.StringField(desc="The name of the listing", required=True)
-<<<<<<< HEAD
-        text_content = pz.StringField(
-            desc="The content of the listing's text description", required=True
-        )
+        text_content = pz.StringField(desc="The content of the listing's text description", required=True)
         image_filepaths = pz.ListField(
             element_type=pz.StringField,
             desc="A list of the filepaths for each image of the listing",
-=======
-        text_content = pz.StringField(desc="The content of the listing's text description", required=True)
-        image_contents = pz.ListField(
-            element_type=pz.BytesField,
-            desc="A list of the contents of each image of the listing",
->>>>>>> 61fad7fe
             required=True,
         )
 
