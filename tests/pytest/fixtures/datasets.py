--- conflicted
+++ resolved
@@ -2,19 +2,11 @@
 from pathlib import Path
 
 import pytest
-<<<<<<< HEAD
-
-import palimpzest as pz
-from palimpzest.core.lib.schemas import Schema
-from palimpzest.core.lib.fields import Field, StringField, ListField, NumericField
-from palimpzest.core.data.datasources import UserSource
-=======
 from palimpzest.core.data.datasources import UserSource
 from palimpzest.core.elements.records import DataRecord
 from palimpzest.core.lib.fields import ListField, NumericField, StringField
 from palimpzest.core.lib.schemas import Schema
 from palimpzest.datamanager.datamanager import DataDirectory
->>>>>>> 77df6fc0
 
 
 ### DATA SOURCES ###
@@ -24,28 +16,17 @@
 class RealEstateListingFiles(Schema):
     """The source text and image data for a real estate listing."""
 
-<<<<<<< HEAD
-    listing = StringField(desc="The name of the listing", required=True)
-    text_content = StringField(desc="The content of the listing's text description", required=True)
-=======
     listing = StringField(desc="The name of the listing")
     text_content = StringField(desc="The content of the listing's text description")
->>>>>>> 77df6fc0
     image_filepaths = ListField(
         element_type=StringField,
         desc="A list of the filepaths for each image of the listing",
     )
 
 class Number(Schema):
-<<<<<<< HEAD
-    value = NumericField(desc="The value of the number", required=True)
-
-
-=======
     value = NumericField(desc="The value of the number")
 
 
->>>>>>> 77df6fc0
 class RealEstateListingSource(UserSource):
     def __init__(self, dataset_id, listings_dir):
         super().__init__(RealEstateListingFiles, dataset_id)
@@ -80,13 +61,8 @@
         return dr
 
 class CostModelTestSource(UserSource):
-<<<<<<< HEAD
-    def __init__(self, datasetId):
-        super().__init__(Number, datasetId)
-=======
     def __init__(self, dataset_id: str):
         super().__init__(Number, dataset_id)
->>>>>>> 77df6fc0
         self.numbers = [1, 2, 3]
 
     def copy(self):
