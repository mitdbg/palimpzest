--- conflicted
+++ resolved
@@ -1,14 +1,12 @@
 import os
 from pathlib import Path
 
-import palimpzest as pz
-<<<<<<< HEAD
 import pytest
-=======
+from palimpzest.core.data.datasources import UserSource
+from palimpzest.core.elements.records import DataRecord
+from palimpzest.core.lib.fields import ListField, NumericField, StringField
 from palimpzest.core.lib.schemas import Schema
-from palimpzest.core.lib.fields import Field, StringField, ListField, NumericField
-from palimpzest.core.data.datasources import UserSource
->>>>>>> c212b8d8
+from palimpzest.datamanager.datamanager import DataDirectory
 
 
 ### DATA SOURCES ###
@@ -18,17 +16,10 @@
 class RealEstateListingFiles(Schema):
     """The source text and image data for a real estate listing."""
 
-<<<<<<< HEAD
-    listing = pz.StringField(desc="The name of the listing")
-    text_content = pz.StringField(desc="The content of the listing's text description")
-    image_filepaths = pz.ListField(
-        element_type=pz.StringField,
-=======
-    listing = StringField(desc="The name of the listing", required=True)
-    text_content = StringField(desc="The content of the listing's text description", required=True)
+    listing = StringField(desc="The name of the listing")
+    text_content = StringField(desc="The content of the listing's text description")
     image_filepaths = ListField(
         element_type=StringField,
->>>>>>> c212b8d8
         desc="A list of the filepaths for each image of the listing",
     )
 
@@ -56,7 +47,7 @@
         listing = self.listings[idx]
 
         # create data record
-        dr = pz.DataRecord(self.schema, source_id=listing)
+        dr = DataRecord(self.schema, source_id=listing)
         dr.listing = listing
         dr.image_filepaths = []
         listing_dir = os.path.join(self.listings_dir, listing)
@@ -70,8 +61,8 @@
         return dr
 
 class CostModelTestSource(UserSource):
-    def __init__(self, datasetId):
-        super().__init__(Number, datasetId)
+    def __init__(self, dataset_id: str):
+        super().__init__(Number, dataset_id)
         self.numbers = [1, 2, 3]
 
     def copy(self):
@@ -88,7 +79,7 @@
         number = self.numbers[idx]
 
         # create data record
-        dr = pz.DataRecord(self.schema, source_id=idx)
+        dr = DataRecord(self.schema, source_id=idx)
         dr.value = number
 
         return dr
@@ -114,7 +105,7 @@
 @pytest.fixture
 def enron_eval_tiny(enron_eval_tiny_data):
     dataset_id = "enron-eval-tiny"
-    pz.DataDirectory().register_local_directory(
+    DataDirectory().register_local_directory(
         path=enron_eval_tiny_data,
         dataset_id=dataset_id,
     )
@@ -125,7 +116,7 @@
 def real_estate_eval_tiny(real_estate_eval_tiny_data):
     dataset_id = "real-estate-eval-tiny"
 
-    pz.DataDirectory().register_user_source(
+    DataDirectory().register_user_source(
         src=RealEstateListingSource(dataset_id, real_estate_eval_tiny_data),
         dataset_id=dataset_id,
     )
@@ -135,7 +126,7 @@
 @pytest.fixture
 def biofabric_tiny(biofabric_tiny_data):
     dataset_id = "biofabric-tiny"
-    pz.DataDirectory().register_local_directory(
+    DataDirectory().register_local_directory(
         path=biofabric_tiny_data,
         dataset_id=dataset_id,
     )
@@ -146,7 +137,7 @@
 def cost_model_test_dataset():
     dataset_id = "cost-model-test-dataset"
 
-    pz.DataDirectory().register_user_source(
+    DataDirectory().register_user_source(
         src=CostModelTestSource(dataset_id),
         dataset_id=dataset_id,
     )
