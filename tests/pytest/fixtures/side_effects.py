--- conflicted
+++ resolved
@@ -3,11 +3,7 @@
 import pytest
 
 from palimpzest.dataclasses import RecordOpStats
-<<<<<<< HEAD
-from palimpzest.elements import DataRecord, DataRecordSet
-=======
-from palimpzest.elements.records import DataRecord
->>>>>>> 61fad7fe
+from palimpzest.elements.records import DataRecord, DataRecordSet
 
 
 ### Side-Effects for Mocking LLM Calls ###
@@ -15,23 +11,14 @@
 def enron_filter():
     def mock_call(candidate):
         # determine the answer based on the record filename
-<<<<<<< HEAD
         passed_operator = candidate.filename in ["buy-r-inbox-628.txt", "buy-r-inbox-749.txt", "zipper-a-espeed-28.txt"]
         
-=======
-        passed_filter = candidate.filename in ["buy-r-inbox-628.txt", "buy-r-inbox-749.txt", "zipper-a-espeed-28.txt"]
-
->>>>>>> 61fad7fe
         # create RecordOpStats object with positive time and cost per record
         record_op_stats = RecordOpStats(
             record_id=candidate._id,
             record_parent_id=candidate._parent_id,
-<<<<<<< HEAD
             record_source_id=candidate._source_id,
-            record_state=candidate._asDict(include_bytes=False),
-=======
             record_state=candidate.as_dict(include_bytes=False),
->>>>>>> 61fad7fe
             op_id="MockFilterFoo",
             logical_op_id="LogicalMockFilterFoo",
             op_name="MockFilter",
@@ -41,13 +28,8 @@
             passed_operator=passed_operator,
         )
 
-<<<<<<< HEAD
         # set _passed_operator attribute and return
-        setattr(candidate, "_passed_operator", passed_operator)
-=======
-        # set _passed_filter attribute and return
-        candidate._passed_filter = passed_filter
->>>>>>> 61fad7fe
+        candidate._passed_operator = passed_operator
 
         return DataRecordSet([candidate], [record_op_stats])
 
@@ -75,7 +57,7 @@
         }
 
         # construct data record
-        dr = DataRecord.fromParent(schema=email_schema, parent_record=candidate, cardinality_idx=0)
+        dr = DataRecord.from_parent(schema=email_schema, parent_record=candidate, cardinality_idx=0)
         dr.sender = filename_to_sender[candidate.filename]
         dr.subject = filename_to_subject[candidate.filename]
         dr.filename = candidate.filename
@@ -85,12 +67,8 @@
         record_op_stats = RecordOpStats(
             record_id=candidate._id,
             record_parent_id=candidate._parent_id,
-<<<<<<< HEAD
             record_source_id=candidate._source_id,
-            record_state=dr._asDict(include_bytes=False),
-=======
             record_state=dr.as_dict(include_bytes=False),
->>>>>>> 61fad7fe
             op_id="MockConvertFoo",
             logical_op_id="LogicalMockConvertFoo",
             op_name="MockConvert",
@@ -111,7 +89,7 @@
         listing_to_has_natural_sunlight = {"listing1": True, "listing2": True, "listing3": False}
 
         # construct data record
-        dr = DataRecord.fromParent(schema=image_real_estate_listing_schema, parent_record=candidate, cardinality_idx=0)
+        dr = DataRecord.from_parent(schema=image_real_estate_listing_schema, parent_record=candidate, cardinality_idx=0)
         dr.is_modern_and_attractive = listing_to_modern_and_attractive[candidate.listing]
         dr.has_natural_sunlight = listing_to_has_natural_sunlight[candidate.listing]
         dr.listing = candidate.listing
@@ -122,12 +100,8 @@
         record_op_stats = RecordOpStats(
             record_id=candidate._id,
             record_parent_id=candidate._parent_id,
-<<<<<<< HEAD
             record_source_id=candidate._source_id,
-            record_state=dr._asDict(include_bytes=False),
-=======
             record_state=dr.as_dict(include_bytes=False),
->>>>>>> 61fad7fe
             op_id="MockConvertFoo",
             logical_op_id="LogicalMockConvertFoo",
             op_name="MockConvert",
@@ -159,7 +133,7 @@
         data_records, record_op_stats_lst = [], []
         for idx, room in enumerate(listing_to_rooms[candidate.listing]):
             # create data record
-            dr = DataRecord.fromParent(schema=room_real_estate_listing_schema, parent_record=candidate, cardinality_idx=idx)
+            dr = DataRecord.from_parent(schema=room_real_estate_listing_schema, parent_record=candidate, cardinality_idx=idx)
             dr.room = room
             dr.listing = candidate.listing
             dr.text_content = candidate.text_content
@@ -170,12 +144,8 @@
             record_op_stats = RecordOpStats(
                 record_id=candidate._id,
                 record_parent_id=candidate._parent_id,
-<<<<<<< HEAD
                 record_source_id=candidate._source_id,
-                record_state=dr._asDict(include_bytes=False),
-=======
                 record_state=dr.as_dict(include_bytes=False),
->>>>>>> 61fad7fe
                 op_id="MockConvertFoo",
                 logical_op_id="LogicalMockConvertFoo",
                 op_name="MockConvert",
