import pytest
<<<<<<< HEAD
import palimpzest as pz
from palimpzest.corelib import File
from palimpzest.operators import *
from palimpzest.optimizer import PhysicalPlan, SentinelPlan
=======

from palimpzest.constants import Cardinality, Model
from palimpzest.corelib.schemas import File, Schema, StringField, TextFile
from palimpzest.elements.filters import Filter
from palimpzest.operators.code_synthesis_convert import CodeSynthesisConvertSingle
from palimpzest.operators.convert import LLMConvertBonded
from palimpzest.operators.datasource import MarshalAndScanDataOp
from palimpzest.operators.filter import LLMFilter, NonLLMFilter
from palimpzest.operators.token_reduction_convert import TokenReducedConvertBonded
from palimpzest.optimizer.plan import PhysicalPlan

>>>>>>> 61fad7fe

### PHYSICAL PLANS ###
# TODO: provide dataset_id as argument to these fixtures
@pytest.fixture
def scan_only_plan():
    scan_op = MarshalAndScanDataOp(output_schema=File, dataset_id="enron-eval-tiny")
    plan = PhysicalPlan(operators=[scan_op])
    return plan


@pytest.fixture
def non_llm_filter_plan():
    scan_op = MarshalAndScanDataOp(output_schema=File, dataset_id="enron-eval-tiny")

    def filter_emails(record):
        return record.filename in ["buy-r-inbox-628.txt", "buy-r-inbox-749.txt", "zipper-a-espeed-28.txt"]

    filter = Filter(filter_fn=filter_emails)
    filter_op = NonLLMFilter(input_schema=File, output_schema=File, filter=filter, target_cache_id="abc123")
    plan = PhysicalPlan(operators=[scan_op, filter_op])
    return plan


@pytest.fixture
def llm_filter_plan():
    scan_op = MarshalAndScanDataOp(output_schema=File, dataset_id="enron-eval-tiny")
    filter = Filter("This filter will be mocked out")
    filter_op = LLMFilter(
        input_schema=File,
        output_schema=File,
        filter=filter,
<<<<<<< HEAD
        model=Model.GPT_4o_MINI,
        targetCacheId="abc123",
=======
        model=Model.GPT_3_5,
        target_cache_id="abc123",
>>>>>>> 61fad7fe
    )
    plan = PhysicalPlan(operators=[scan_op, filter_op])
    return plan


@pytest.fixture
def bonded_llm_convert_plan(email_schema):
<<<<<<< HEAD
    scanOp = MarshalAndScanDataOp(outputSchema=TextFile, dataset_id="enron-eval-tiny")
    convertOpLLM = LLMConvertBonded(
        inputSchema=TextFile,
        outputSchema=email_schema,
        model=Model.GPT_4o_MINI,
        targetCacheId="abc123",
=======
    scan_op = MarshalAndScanDataOp(output_schema=TextFile, dataset_id="enron-eval-tiny")
    convert_op_llm = LLMConvertBonded(
        input_schema=TextFile,
        output_schema=email_schema,
        model=Model.GPT_3_5,
        target_cache_id="abc123",
>>>>>>> 61fad7fe
    )
    plan = PhysicalPlan(operators=[scan_op, convert_op_llm])
    return plan


@pytest.fixture
def code_synth_convert_plan(email_schema):
<<<<<<< HEAD
    scanOp = MarshalAndScanDataOp(outputSchema=TextFile, dataset_id="enron-eval-tiny")
    convertOpLLM = CodeSynthesisConvertSingle(
        inputSchema=TextFile,
        outputSchema=email_schema,
        exemplar_generation_model=Model.GPT_4o,
        code_synth_model=Model.GPT_4o,
        conventional_fallback_model=Model.GPT_4o_MINI,
        targetCacheId="abc123",
=======
    scan_op = MarshalAndScanDataOp(output_schema=TextFile, dataset_id="enron-eval-tiny")
    convert_op_llm = CodeSynthesisConvertSingle(
        input_schema=TextFile,
        output_schema=email_schema,
        exemplar_generation_model=Model.GPT_4,
        code_synth_model=Model.GPT_4,
        conventional_fallback_model=Model.GPT_3_5,
        target_cache_id="abc123",
>>>>>>> 61fad7fe
        cache_across_plans=False,
    )
    plan = PhysicalPlan(operators=[scan_op, convert_op_llm])
    return plan


@pytest.fixture
def token_reduction_convert_plan(email_schema):
<<<<<<< HEAD
    scanOp = MarshalAndScanDataOp(outputSchema=TextFile, dataset_id="enron-eval-tiny")
    convertOpLLM = TokenReducedConvertBonded(
        inputSchema=TextFile,
        outputSchema=email_schema,
        model=Model.GPT_4o_MINI,
=======
    scan_op = MarshalAndScanDataOp(output_schema=TextFile, dataset_id="enron-eval-tiny")
    convert_op_llm = TokenReducedConvertBonded(
        input_schema=TextFile,
        output_schema=email_schema,
        model=Model.GPT_3_5,
>>>>>>> 61fad7fe
        token_budget=0.1,
        target_cache_id="abc123",
    )
    plan = PhysicalPlan(operators=[scan_op, convert_op_llm])
    return plan


@pytest.fixture
def image_convert_plan(real_estate_listing_files_schema, image_real_estate_listing_schema):
<<<<<<< HEAD
    scanOp = MarshalAndScanDataOp(outputSchema=real_estate_listing_files_schema, dataset_id="real-estate-eval-tiny")
    convertOpLLM = LLMConvertBonded(
        inputSchema=real_estate_listing_files_schema,
        outputSchema=image_real_estate_listing_schema,
        model=Model.GPT_4o_MINI,
        targetCacheId="abc123",
=======
    scan_op = MarshalAndScanDataOp(output_schema=real_estate_listing_files_schema, dataset_id="real-estate-eval-tiny")
    convert_op_llm = LLMConvertBonded(
        input_schema=real_estate_listing_files_schema,
        output_schema=image_real_estate_listing_schema,
        model=Model.GPT_3_5,
        target_cache_id="abc123",
>>>>>>> 61fad7fe
        image_conversion=True,
    )
    plan = PhysicalPlan(operators=[scan_op, convert_op_llm])
    return plan


@pytest.fixture
def one_to_many_convert_plan(real_estate_listing_files_schema, room_real_estate_listing_schema):
<<<<<<< HEAD
    scanOp = MarshalAndScanDataOp(outputSchema=real_estate_listing_files_schema, dataset_id="real-estate-eval-tiny")
    convertOpLLM = LLMConvertBonded(
        inputSchema=real_estate_listing_files_schema,
        outputSchema=room_real_estate_listing_schema,
        model=Model.GPT_4o_MINI,
=======
    scan_op = MarshalAndScanDataOp(output_schema=real_estate_listing_files_schema, dataset_id="real-estate-eval-tiny")
    convert_op_llm = LLMConvertBonded(
        input_schema=real_estate_listing_files_schema,
        output_schema=room_real_estate_listing_schema,
        model=Model.GPT_3_5,
>>>>>>> 61fad7fe
        cardinality=Cardinality.ONE_TO_MANY,
        target_cache_id="abc123",
        image_conversion=True,
    )
    plan = PhysicalPlan(operators=[scan_op, convert_op_llm])
    return plan


@pytest.fixture
def simple_plan_factory():
    def simple_plan_generator(convert_model, filter_model):
        class FooSchema(Schema):
            foo = StringField("foo")

        scan_op = MarshalAndScanDataOp(output_schema=File, dataset_id="foobar")
        convert_op_llm = LLMConvertBonded(
            input_schema=File,
            output_schema=FooSchema,
            model=convert_model,
            target_cache_id="abc123",
        )
        filter = Filter("bar")
        filter_op = LLMFilter(
            input_schema=FooSchema,
            output_schema=FooSchema,
            filter=filter,
            model=filter_model,
            target_cache_id="abc123",
        )
        plan = PhysicalPlan(operators=[scan_op, convert_op_llm, filter_op])
        return plan

    return simple_plan_generator


@pytest.fixture
def scan_convert_filter_sentinel_plan(foobar_schema):
    scanOp = MarshalAndScanDataOp(outputSchema=TextFile, logical_op_id="scan1", dataset_id="foo")
    convertOps = [
        LLMConvertBonded(
            inputSchema=TextFile,
            outputSchema=foobar_schema,
            model=model,
            logical_op_id="convert1",
            targetCacheId=f"convert-foobar-{model.value}",
        )
        for model in [Model.GPT_4o_MINI, Model.GPT_4o, Model.MIXTRAL]
    ]
    filterOps = [
        LLMFilter(
            inputSchema=foobar_schema,
            outputSchema=foobar_schema,
            filter=Filter("hello"),
            model=model,
            logical_op_id="filter1",
            targetCacheId=f"filter-hello-{model.value}",
        )
        for model in [Model.GPT_4o_MINI, Model.GPT_4o, Model.MIXTRAL]
    ]
    plan = SentinelPlan(operator_sets=[[scanOp], convertOps, filterOps])
    return plan


@pytest.fixture
def scan_multi_convert_multi_filter_sentinel_plan(foobar_schema, baz_schema):
    scanOp = MarshalAndScanDataOp(outputSchema=TextFile, logical_op_id="scan1", dataset_id="foo")
    convertOps1 = [
        LLMConvertBonded(
            inputSchema=TextFile,
            outputSchema=foobar_schema,
            model=model,
            logical_op_id="convert1",
            targetCacheId=f"convert-foobar-{model.value}",
        )
        for model in [Model.GPT_4o_MINI, Model.GPT_4o, Model.MIXTRAL]
    ]
    filterOps1 = [
        LLMFilter(
            inputSchema=foobar_schema,
            outputSchema=foobar_schema,
            filter=Filter("hello"),
            model=model,
            logical_op_id="filter1",
            targetCacheId=f"filter-hello-{model.value}",
        )
        for model in [Model.GPT_4o_MINI, Model.GPT_4o, Model.MIXTRAL]
    ]
    filterOps2 = [
        LLMFilter(
            inputSchema=foobar_schema,
            outputSchema=foobar_schema,
            filter=Filter("world"),
            model=model,
            logical_op_id="filter2",
            targetCacheId=f"filter-world-{model.value}",
        )
        for model in [Model.GPT_4o_MINI, Model.GPT_4o, Model.MIXTRAL]
    ]
    convertOps2 = [
        LLMConvertBonded(
            inputSchema=foobar_schema,
            outputSchema=baz_schema,
            model=model,
            logical_op_id="convert2",
            targetCacheId=f"convert-baz-{model.value}",
        )
        for model in [Model.GPT_4o_MINI, Model.GPT_4o, Model.MIXTRAL]
    ]
    plan = SentinelPlan(operator_sets=[[scanOp], convertOps1, filterOps1, filterOps2, convertOps2])
    return plan<|MERGE_RESOLUTION|>--- conflicted
+++ resolved
@@ -1,10 +1,4 @@
 import pytest
-<<<<<<< HEAD
-import palimpzest as pz
-from palimpzest.corelib import File
-from palimpzest.operators import *
-from palimpzest.optimizer import PhysicalPlan, SentinelPlan
-=======
 
 from palimpzest.constants import Cardinality, Model
 from palimpzest.corelib.schemas import File, Schema, StringField, TextFile
@@ -14,9 +8,8 @@
 from palimpzest.operators.datasource import MarshalAndScanDataOp
 from palimpzest.operators.filter import LLMFilter, NonLLMFilter
 from palimpzest.operators.token_reduction_convert import TokenReducedConvertBonded
-from palimpzest.optimizer.plan import PhysicalPlan
-
->>>>>>> 61fad7fe
+from palimpzest.optimizer.plan import PhysicalPlan, SentinelPlan
+
 
 ### PHYSICAL PLANS ###
 # TODO: provide dataset_id as argument to these fixtures
@@ -48,13 +41,8 @@
         input_schema=File,
         output_schema=File,
         filter=filter,
-<<<<<<< HEAD
-        model=Model.GPT_4o_MINI,
-        targetCacheId="abc123",
-=======
-        model=Model.GPT_3_5,
-        target_cache_id="abc123",
->>>>>>> 61fad7fe
+        model=Model.GPT_4o_MINI,
+        target_cache_id="abc123",
     )
     plan = PhysicalPlan(operators=[scan_op, filter_op])
     return plan
@@ -62,21 +50,12 @@
 
 @pytest.fixture
 def bonded_llm_convert_plan(email_schema):
-<<<<<<< HEAD
-    scanOp = MarshalAndScanDataOp(outputSchema=TextFile, dataset_id="enron-eval-tiny")
-    convertOpLLM = LLMConvertBonded(
-        inputSchema=TextFile,
-        outputSchema=email_schema,
-        model=Model.GPT_4o_MINI,
-        targetCacheId="abc123",
-=======
     scan_op = MarshalAndScanDataOp(output_schema=TextFile, dataset_id="enron-eval-tiny")
     convert_op_llm = LLMConvertBonded(
         input_schema=TextFile,
         output_schema=email_schema,
-        model=Model.GPT_3_5,
-        target_cache_id="abc123",
->>>>>>> 61fad7fe
+        model=Model.GPT_4o_MINI,
+        target_cache_id="abc123",
     )
     plan = PhysicalPlan(operators=[scan_op, convert_op_llm])
     return plan
@@ -84,25 +63,14 @@
 
 @pytest.fixture
 def code_synth_convert_plan(email_schema):
-<<<<<<< HEAD
-    scanOp = MarshalAndScanDataOp(outputSchema=TextFile, dataset_id="enron-eval-tiny")
-    convertOpLLM = CodeSynthesisConvertSingle(
-        inputSchema=TextFile,
-        outputSchema=email_schema,
-        exemplar_generation_model=Model.GPT_4o,
-        code_synth_model=Model.GPT_4o,
-        conventional_fallback_model=Model.GPT_4o_MINI,
-        targetCacheId="abc123",
-=======
     scan_op = MarshalAndScanDataOp(output_schema=TextFile, dataset_id="enron-eval-tiny")
     convert_op_llm = CodeSynthesisConvertSingle(
         input_schema=TextFile,
         output_schema=email_schema,
-        exemplar_generation_model=Model.GPT_4,
-        code_synth_model=Model.GPT_4,
-        conventional_fallback_model=Model.GPT_3_5,
-        target_cache_id="abc123",
->>>>>>> 61fad7fe
+        exemplar_generation_model=Model.GPT_4o,
+        code_synth_model=Model.GPT_4o,
+        conventional_fallback_model=Model.GPT_4o_MINI,
+        target_cache_id="abc123",
         cache_across_plans=False,
     )
     plan = PhysicalPlan(operators=[scan_op, convert_op_llm])
@@ -111,19 +79,11 @@
 
 @pytest.fixture
 def token_reduction_convert_plan(email_schema):
-<<<<<<< HEAD
-    scanOp = MarshalAndScanDataOp(outputSchema=TextFile, dataset_id="enron-eval-tiny")
-    convertOpLLM = TokenReducedConvertBonded(
-        inputSchema=TextFile,
-        outputSchema=email_schema,
-        model=Model.GPT_4o_MINI,
-=======
     scan_op = MarshalAndScanDataOp(output_schema=TextFile, dataset_id="enron-eval-tiny")
     convert_op_llm = TokenReducedConvertBonded(
         input_schema=TextFile,
         output_schema=email_schema,
-        model=Model.GPT_3_5,
->>>>>>> 61fad7fe
+        model=Model.GPT_4o_MINI,
         token_budget=0.1,
         target_cache_id="abc123",
     )
@@ -133,21 +93,12 @@
 
 @pytest.fixture
 def image_convert_plan(real_estate_listing_files_schema, image_real_estate_listing_schema):
-<<<<<<< HEAD
-    scanOp = MarshalAndScanDataOp(outputSchema=real_estate_listing_files_schema, dataset_id="real-estate-eval-tiny")
-    convertOpLLM = LLMConvertBonded(
-        inputSchema=real_estate_listing_files_schema,
-        outputSchema=image_real_estate_listing_schema,
-        model=Model.GPT_4o_MINI,
-        targetCacheId="abc123",
-=======
     scan_op = MarshalAndScanDataOp(output_schema=real_estate_listing_files_schema, dataset_id="real-estate-eval-tiny")
     convert_op_llm = LLMConvertBonded(
         input_schema=real_estate_listing_files_schema,
         output_schema=image_real_estate_listing_schema,
-        model=Model.GPT_3_5,
-        target_cache_id="abc123",
->>>>>>> 61fad7fe
+        model=Model.GPT_4o_MINI,
+        target_cache_id="abc123",
         image_conversion=True,
     )
     plan = PhysicalPlan(operators=[scan_op, convert_op_llm])
@@ -156,19 +107,11 @@
 
 @pytest.fixture
 def one_to_many_convert_plan(real_estate_listing_files_schema, room_real_estate_listing_schema):
-<<<<<<< HEAD
-    scanOp = MarshalAndScanDataOp(outputSchema=real_estate_listing_files_schema, dataset_id="real-estate-eval-tiny")
-    convertOpLLM = LLMConvertBonded(
-        inputSchema=real_estate_listing_files_schema,
-        outputSchema=room_real_estate_listing_schema,
-        model=Model.GPT_4o_MINI,
-=======
     scan_op = MarshalAndScanDataOp(output_schema=real_estate_listing_files_schema, dataset_id="real-estate-eval-tiny")
     convert_op_llm = LLMConvertBonded(
         input_schema=real_estate_listing_files_schema,
         output_schema=room_real_estate_listing_schema,
-        model=Model.GPT_3_5,
->>>>>>> 61fad7fe
+        model=Model.GPT_4o_MINI,
         cardinality=Cardinality.ONE_TO_MANY,
         target_cache_id="abc123",
         image_conversion=True,
@@ -206,76 +149,76 @@
 
 @pytest.fixture
 def scan_convert_filter_sentinel_plan(foobar_schema):
-    scanOp = MarshalAndScanDataOp(outputSchema=TextFile, logical_op_id="scan1", dataset_id="foo")
-    convertOps = [
+    scan_op = MarshalAndScanDataOp(output_schema=TextFile, logical_op_id="scan1", dataset_id="foo")
+    convert_ops = [
         LLMConvertBonded(
-            inputSchema=TextFile,
-            outputSchema=foobar_schema,
+            input_schema=TextFile,
+            output_schema=foobar_schema,
             model=model,
             logical_op_id="convert1",
-            targetCacheId=f"convert-foobar-{model.value}",
-        )
-        for model in [Model.GPT_4o_MINI, Model.GPT_4o, Model.MIXTRAL]
-    ]
-    filterOps = [
+            target_cache_id=f"convert-foobar-{model.value}",
+        )
+        for model in [Model.GPT_4o_MINI, Model.GPT_4o, Model.MIXTRAL]
+    ]
+    filter_ops = [
         LLMFilter(
-            inputSchema=foobar_schema,
-            outputSchema=foobar_schema,
+            input_schema=foobar_schema,
+            output_schema=foobar_schema,
             filter=Filter("hello"),
             model=model,
             logical_op_id="filter1",
-            targetCacheId=f"filter-hello-{model.value}",
-        )
-        for model in [Model.GPT_4o_MINI, Model.GPT_4o, Model.MIXTRAL]
-    ]
-    plan = SentinelPlan(operator_sets=[[scanOp], convertOps, filterOps])
+            target_cache_id=f"filter-hello-{model.value}",
+        )
+        for model in [Model.GPT_4o_MINI, Model.GPT_4o, Model.MIXTRAL]
+    ]
+    plan = SentinelPlan(operator_sets=[[scan_op], convert_ops, filter_ops])
     return plan
 
 
 @pytest.fixture
 def scan_multi_convert_multi_filter_sentinel_plan(foobar_schema, baz_schema):
-    scanOp = MarshalAndScanDataOp(outputSchema=TextFile, logical_op_id="scan1", dataset_id="foo")
-    convertOps1 = [
+    scan_op = MarshalAndScanDataOp(output_schema=TextFile, logical_op_id="scan1", dataset_id="foo")
+    convert_ops1 = [
         LLMConvertBonded(
-            inputSchema=TextFile,
-            outputSchema=foobar_schema,
+            input_schema=TextFile,
+            output_schema=foobar_schema,
             model=model,
             logical_op_id="convert1",
-            targetCacheId=f"convert-foobar-{model.value}",
-        )
-        for model in [Model.GPT_4o_MINI, Model.GPT_4o, Model.MIXTRAL]
-    ]
-    filterOps1 = [
+            target_cache_id=f"convert-foobar-{model.value}",
+        )
+        for model in [Model.GPT_4o_MINI, Model.GPT_4o, Model.MIXTRAL]
+    ]
+    filter_ops1 = [
         LLMFilter(
-            inputSchema=foobar_schema,
-            outputSchema=foobar_schema,
+            input_schema=foobar_schema,
+            output_schema=foobar_schema,
             filter=Filter("hello"),
             model=model,
             logical_op_id="filter1",
-            targetCacheId=f"filter-hello-{model.value}",
-        )
-        for model in [Model.GPT_4o_MINI, Model.GPT_4o, Model.MIXTRAL]
-    ]
-    filterOps2 = [
+            target_cache_id=f"filter-hello-{model.value}",
+        )
+        for model in [Model.GPT_4o_MINI, Model.GPT_4o, Model.MIXTRAL]
+    ]
+    filter_ops2 = [
         LLMFilter(
-            inputSchema=foobar_schema,
-            outputSchema=foobar_schema,
+            input_schema=foobar_schema,
+            output_schema=foobar_schema,
             filter=Filter("world"),
             model=model,
             logical_op_id="filter2",
-            targetCacheId=f"filter-world-{model.value}",
-        )
-        for model in [Model.GPT_4o_MINI, Model.GPT_4o, Model.MIXTRAL]
-    ]
-    convertOps2 = [
+            target_cache_id=f"filter-world-{model.value}",
+        )
+        for model in [Model.GPT_4o_MINI, Model.GPT_4o, Model.MIXTRAL]
+    ]
+    convert_ops2 = [
         LLMConvertBonded(
-            inputSchema=foobar_schema,
-            outputSchema=baz_schema,
+            input_schema=foobar_schema,
+            output_schema=baz_schema,
             model=model,
             logical_op_id="convert2",
-            targetCacheId=f"convert-baz-{model.value}",
-        )
-        for model in [Model.GPT_4o_MINI, Model.GPT_4o, Model.MIXTRAL]
-    ]
-    plan = SentinelPlan(operator_sets=[[scanOp], convertOps1, filterOps1, filterOps2, convertOps2])
+            target_cache_id=f"convert-baz-{model.value}",
+        )
+        for model in [Model.GPT_4o_MINI, Model.GPT_4o, Model.MIXTRAL]
+    ]
+    plan = SentinelPlan(operator_sets=[[scan_op], convert_ops1, filter_ops1, filter_ops2, convert_ops2])
     return plan