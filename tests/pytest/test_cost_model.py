--- conflicted
+++ resolved
@@ -1,20 +1,8 @@
-<<<<<<< HEAD
+import pytest
+
 from palimpzest.datamanager import DataDirectory
-from palimpzest.optimizer import (
-    CostModel,
-    MatrixCompletionCostModel,
-    SentinelPlan,
-)
-from palimpzest.utils import getModels
-import palimpzest as pz
-
-import numpy as np
-=======
->>>>>>> 61fad7fe
-import pytest
-
-from palimpzest.cost_model import CostModel
-from palimpzest.datamanager import DataDirectory
+from palimpzest.optimizer.cost_model import CostModel
+from palimpzest.utils.model_helpers import get_models
 
 
 class TestCostModel:
@@ -24,7 +12,7 @@
         # construct estimator
         estimator = CostModel(
             sample_execution_data=simple_plan_sample_execution_data,
-            available_models=getModels(),
+            available_models=get_models(),
         )
 
         # get computed operator estimates
@@ -53,27 +41,12 @@
             pytest.param("cost-est-simple-plan-gpt4-gpt4", "cost-est-simple-plan-gpt4-gpt4", id="gpt4-gpt4"),
             pytest.param("cost-est-simple-plan-gpt4-gpt4m", "cost-est-simple-plan-gpt4-gpt4m", id="gpt4-gpt4m"),
             pytest.param("cost-est-simple-plan-gpt4-mixtral", "cost-est-simple-plan-gpt4-mixtral", id="gpt4-mixtral"),
-<<<<<<< HEAD
             pytest.param("cost-est-simple-plan-gpt4m-gpt4", "cost-est-simple-plan-gpt4m-gpt4", id="gpt4m-gpt4"),
             pytest.param("cost-est-simple-plan-gpt4m-gpt4m", "cost-est-simple-plan-gpt4m-gpt4m", id="gpt4m-gpt4m"),
             pytest.param("cost-est-simple-plan-gpt4m-mixtral", "cost-est-simple-plan-gpt4m-mixtral", id="gpt4m-mixtral"),
             pytest.param("cost-est-simple-plan-mixtral-gpt4", "cost-est-simple-plan-mixtral-gpt4", id="mixtral-gpt4"),
             pytest.param("cost-est-simple-plan-mixtral-gpt4m", "cost-est-simple-plan-mixtral-gpt4m", id="mixtral-gpt4m"),
             pytest.param("cost-est-simple-plan-mixtral-mixtral", "cost-est-simple-plan-mixtral-mixtral", id="mixtral-mixtral"),
-=======
-            pytest.param("cost-est-simple-plan-gpt35-gpt4", "cost-est-simple-plan-gpt35-gpt4", id="gpt35-gpt4"),
-            pytest.param("cost-est-simple-plan-gpt35-gpt35", "cost-est-simple-plan-gpt35-gpt35", id="gpt35-gpt35"),
-            pytest.param(
-                "cost-est-simple-plan-gpt35-mixtral", "cost-est-simple-plan-gpt35-mixtral", id="gpt35-mixtral"
-            ),
-            pytest.param("cost-est-simple-plan-mixtral-gpt4", "cost-est-simple-plan-mixtral-gpt4", id="mixtral-gpt4"),
-            pytest.param(
-                "cost-est-simple-plan-mixtral-gpt35", "cost-est-simple-plan-mixtral-gpt35", id="mixtral-gpt35"
-            ),
-            pytest.param(
-                "cost-est-simple-plan-mixtral-mixtral", "cost-est-simple-plan-mixtral-mixtral", id="mixtral-mixtral"
-            ),
->>>>>>> 61fad7fe
         ],
         indirect=True,
     )
@@ -369,7 +342,7 @@
 #             cost_model.logical_op_id_to_matrices[logical_op_id]["selectivity"] = np.ones((3, len(op_set)))
 
 #         # validate outputs
-#         cardinality = len(cost_model.datadir.getRegisteredDataset(cost_model_test_dataset))
+#         cardinality = len(cost_model.datadir.get_registered_dataset(cost_model_test_dataset))
 #         source_op_estimates = None
 #         for op_set in scan_convert_filter_sentinel_plan.operator_sets:
 #             for idx, physical_op in enumerate(op_set):
