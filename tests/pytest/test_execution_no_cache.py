import time

import pytest

from palimpzest.execution.sentinel_execution import (
    PipelinedParallelSentinelExecution,
    PipelinedSingleThreadSentinelExecution,
    SequentialSingleThreadSentinelExecution,
)
from palimpzest.operators.code_synthesis_convert import CodeSynthesisConvert
from palimpzest.operators.convert import LLMConvert
from palimpzest.operators.filter import LLMFilter


@pytest.mark.parametrize(
    argnames=("execution_engine",),
    argvalues=[
<<<<<<< HEAD
        pytest.param(SequentialSingleThreadNoSentinelExecution, id="seq-single-thread"),
        pytest.param(PipelinedParallelNoSentinelExecution, id="parallel"),
    ]
=======
        pytest.param(SequentialSingleThreadSentinelExecution, id="seq-single-thread"),
        pytest.param(PipelinedSingleThreadSentinelExecution, id="pipe-single-thread"),
        pytest.param(PipelinedParallelSentinelExecution, id="pipe-parallel"),
    ],
>>>>>>> 61fad7fe
)
class TestParallelExecutionNoCache:
    # the number of sentinel samples to be drawn for each execution of test_execute_sentinel_plan
    TEST_SENTINEL_NUM_SAMPLES: int = 3

    # TODO: needs to be updated to reflect changes to SentinelPlan
    # @pytest.mark.parametrize(
    #     argnames=("dataset", "physical_plan"),
    #     argvalues=[
    #         pytest.param("enron-eval-tiny", "scan-only", id="scan-only"),
    #         pytest.param("enron-eval-tiny", "non-llm-filter", id="non-llm-filter"),
    #     ],
    #     indirect=True,
    # )
    # def test_execute_sentinel_plan(self, execution_engine, dataset, physical_plan):
    #     # fetch datasource
    #     datasource = DataDirectory().getRegisteredDataset(dataset)

    #     # create execution instance
    #     execution = execution_engine(datasource=datasource, num_samples=self.TEST_SENTINEL_NUM_SAMPLES, nocache=True)

    #     # execute the plan
    #     _, plan_stats = execution.execute_plan(physical_plan, num_samples=self.TEST_SENTINEL_NUM_SAMPLES)

    #     # NOTE: when we enable multi-source plans; this will need to be updated
    #     # get the stats from the source operator
    #     source_op_stats = list(plan_stats.operator_stats.values())[0]

    #     # test that we only executed plan on num_samples records
    #     assert len(source_op_stats.record_op_stats_lst) == self.TEST_SENTINEL_NUM_SAMPLES

    @pytest.mark.parametrize(
        argnames=("dataset", "physical_plan", "expected_records", "side_effect"),
        argvalues=[
            pytest.param("enron-eval-tiny", "scan-only", "enron-all-records", None, id="scan-only"),
            pytest.param("enron-eval-tiny", "non-llm-filter", "enron-filtered-records", None, id="non-llm-filter"),
            pytest.param("enron-eval-tiny", "llm-filter", "enron-filtered-records", "enron-filter", id="llm-filter"),
            pytest.param(
                "enron-eval-tiny", "bonded-llm-convert", "enron-all-records", "enron-convert", id="bonded-llm-convert"
            ),
            pytest.param(
                "enron-eval-tiny", "code-synth-convert", "enron-all-records", "enron-convert", id="code-synth-convert"
            ),
            pytest.param(
                "enron-eval-tiny",
                "token-reduction-convert",
                "enron-all-records",
                "enron-convert",
                id="token-reduction-convert",
            ),
            pytest.param(
                "real-estate-eval-tiny",
                "image-convert",
                "real-estate-all-records",
                "real-estate-convert",
                id="image-convert",
            ),
            pytest.param(
                "real-estate-eval-tiny",
                "one-to-many-convert",
                "real-estate-one-to-many-records",
                "real-estate-one-to-many-convert",
                id="one-to-many-convert",
            ),
        ],
        indirect=True,
    )
    def test_execute_full_plan(self, mocker, execution_engine, dataset, physical_plan, expected_records, side_effect):
        """
        This test executes the given
        """
        start_time = time.time()

        # fetch datasource
        datasource = DataDirectory().getRegisteredDataset(dataset)

        # create execution instance
        execution = execution_engine(datasource=datasource, nocache=True)

        # manually set source_dataset_id
        execution.source_dataset_id = dataset

        # mock out calls to generators used by the plans which parameterize this test
        mocker.patch.object(LLMFilter, "__call__", side_effect=side_effect)
        mocker.patch.object(LLMConvert, "__call__", side_effect=side_effect)
        mocker.patch.object(CodeSynthesisConvert, "__call__", side_effect=side_effect)

        # execute the plan
        output_records, plan_stats = execution.execute_plan(physical_plan)
        plan_stats.finalize(time.time() - start_time)

        # check that we get the expected set of output records
        def get_id(record):
            return record.listing if "real-estate" in dataset else record.filename

        assert len(output_records) == len(expected_records)
        assert sorted(map(get_id, output_records)) == sorted(map(get_id, expected_records))

        # sanity check plan stats
        assert plan_stats.total_plan_time > 0.0

        # if the plan used (mocked) calls to an LLM, assert that the plan cost money
        if side_effect is not None:
            assert plan_stats.total_plan_cost > 0.0
        else:
            assert plan_stats.total_plan_cost == 0.0<|MERGE_RESOLUTION|>--- conflicted
+++ resolved
@@ -2,10 +2,10 @@
 
 import pytest
 
-from palimpzest.execution.sentinel_execution import (
-    PipelinedParallelSentinelExecution,
-    PipelinedSingleThreadSentinelExecution,
-    SequentialSingleThreadSentinelExecution,
+from palimpzest.datamanager import DataDirectory
+from palimpzest.execution.nosentinel_execution import (
+    PipelinedParallelNoSentinelExecution,
+    SequentialSingleThreadNoSentinelExecution,
 )
 from palimpzest.operators.code_synthesis_convert import CodeSynthesisConvert
 from palimpzest.operators.convert import LLMConvert
@@ -15,16 +15,9 @@
 @pytest.mark.parametrize(
     argnames=("execution_engine",),
     argvalues=[
-<<<<<<< HEAD
         pytest.param(SequentialSingleThreadNoSentinelExecution, id="seq-single-thread"),
         pytest.param(PipelinedParallelNoSentinelExecution, id="parallel"),
     ]
-=======
-        pytest.param(SequentialSingleThreadSentinelExecution, id="seq-single-thread"),
-        pytest.param(PipelinedSingleThreadSentinelExecution, id="pipe-single-thread"),
-        pytest.param(PipelinedParallelSentinelExecution, id="pipe-parallel"),
-    ],
->>>>>>> 61fad7fe
 )
 class TestParallelExecutionNoCache:
     # the number of sentinel samples to be drawn for each execution of test_execute_sentinel_plan
@@ -41,7 +34,7 @@
     # )
     # def test_execute_sentinel_plan(self, execution_engine, dataset, physical_plan):
     #     # fetch datasource
-    #     datasource = DataDirectory().getRegisteredDataset(dataset)
+    #     datasource = DataDirectory().get_registered_dataset(dataset)
 
     #     # create execution instance
     #     execution = execution_engine(datasource=datasource, num_samples=self.TEST_SENTINEL_NUM_SAMPLES, nocache=True)
@@ -99,7 +92,7 @@
         start_time = time.time()
 
         # fetch datasource
-        datasource = DataDirectory().getRegisteredDataset(dataset)
+        datasource = DataDirectory().get_registered_dataset(dataset)
 
         # create execution instance
         execution = execution_engine(datasource=datasource, nocache=True)
