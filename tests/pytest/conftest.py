<<<<<<< HEAD
from palimpzest.constants import Model
from palimpzest.policy import MinCost, MaxQuality, MinCostAtFixedQuality, MaxQualityAtFixedCost

=======
>>>>>>> 61fad7fe
import pytest

from palimpzest.constants import Model

# with open(".env") as f:
#     for line in f:
#         key, value = line.strip().split("=")
#         os.environ[key] = value

pytest_plugins = [
    "fixtures.champion_outputs",
    "fixtures.cost_est_data",
    "fixtures.datasets",
    "fixtures.execution_data",
    "fixtures.expected_cost_est_results",
    "fixtures.expected_matrices",
    "fixtures.expected_physical_plans",
    "fixtures.expected_qualities",
    "fixtures.expected_records",
    "fixtures.physical_plans",
    "fixtures.operator_to_stats",
    "fixtures.schemas",
    "fixtures.side_effects",
    "fixtures.workloads",
]

# NOTE: these fixtures may grow to have long lists of arguments;
#       the benefit of using fixtures here (which requires us to specify them
#       as arguments) is that pytest will compute each fixture value once
#       and cache the result. Thus, we minimize recomputation and don't
#       need to, for example, re-register datasets for each individual test.


@pytest.fixture
def dataset(request, enron_eval_tiny, real_estate_eval_tiny, biofabric_tiny):
    dataset_id = request.param
    dataset_id_to_dataset = {
        "enron-eval-tiny": enron_eval_tiny,
        "real-estate-eval-tiny": real_estate_eval_tiny,
        "biofabric-tiny": biofabric_tiny,
    }
    return dataset_id_to_dataset[dataset_id]


@pytest.fixture
def workload(
    request,
    enron_workload,
    real_estate_workload,
    biofabric_workload,
    three_converts_workload,
    one_filter_one_convert_workload,
    two_converts_two_filters_workload,
):
    workload_id = request.param
    workload_id_to_workload = {
        "enron-workload": enron_workload,
        "real-estate-workload": real_estate_workload,
        "biofabric-workload": biofabric_workload,
        "three-converts": three_converts_workload,
        "one-filter-one-convert": one_filter_one_convert_workload,
        "two-converts-two-filters": two_converts_two_filters_workload,
    }
    return workload_id_to_workload[workload_id]


@pytest.fixture
def policy(request):
    policy_id = request.param
    policy_id_to_policy = {
        "mincost": MinCost(),
        "maxquality": MaxQuality(),
        "mincost@quality=0.8": MinCostAtFixedQuality(0.8),
        "maxquality@cost=1.0": MaxQualityAtFixedCost(1.0),
    }
    return policy_id_to_policy[policy_id]


@pytest.fixture
def physical_plan(
    request,
    scan_only_plan,
    non_llm_filter_plan,
    llm_filter_plan,
    bonded_llm_convert_plan,
    code_synth_convert_plan,
    token_reduction_convert_plan,
    image_convert_plan,
    one_to_many_convert_plan,
    simple_plan_factory,
):
    physical_plan_id = request.param
    physical_plan_id_to_physical_plan = {
        "scan-only": scan_only_plan,
        "non-llm-filter": non_llm_filter_plan,
        "llm-filter": llm_filter_plan,
        "bonded-llm-convert": bonded_llm_convert_plan,
        "code-synth-convert": code_synth_convert_plan,
        "token-reduction-convert": token_reduction_convert_plan,
        "image-convert": image_convert_plan,
        "one-to-many-convert": one_to_many_convert_plan,
<<<<<<< HEAD
        "cost-est-simple-plan-gpt4-gpt4": simple_plan_factory(convert_model=Model.GPT_4o, filter_model=Model.GPT_4o),
        "cost-est-simple-plan-gpt4-gpt4m": simple_plan_factory(convert_model=Model.GPT_4o, filter_model=Model.GPT_4o_MINI),
        "cost-est-simple-plan-gpt4-mixtral": simple_plan_factory(convert_model=Model.GPT_4o, filter_model=Model.MIXTRAL),
        "cost-est-simple-plan-gpt4m-gpt4": simple_plan_factory(convert_model=Model.GPT_4o_MINI, filter_model=Model.GPT_4o),
        "cost-est-simple-plan-gpt4m-gpt4m": simple_plan_factory(convert_model=Model.GPT_4o_MINI, filter_model=Model.GPT_4o_MINI),
        "cost-est-simple-plan-gpt4m-mixtral": simple_plan_factory(convert_model=Model.GPT_4o_MINI, filter_model=Model.MIXTRAL),
        "cost-est-simple-plan-mixtral-gpt4": simple_plan_factory(convert_model=Model.MIXTRAL, filter_model=Model.GPT_4o),
        "cost-est-simple-plan-mixtral-gpt4m": simple_plan_factory(convert_model=Model.MIXTRAL, filter_model=Model.GPT_4o_MINI),
        "cost-est-simple-plan-mixtral-mixtral": simple_plan_factory(convert_model=Model.MIXTRAL, filter_model=Model.MIXTRAL),
=======
        "cost-est-simple-plan-gpt4-gpt4": simple_plan_factory(convert_model=Model.GPT_4, filter_model=Model.GPT_4),
        "cost-est-simple-plan-gpt4-gpt35": simple_plan_factory(convert_model=Model.GPT_4, filter_model=Model.GPT_3_5),
        "cost-est-simple-plan-gpt4-mixtral": simple_plan_factory(convert_model=Model.GPT_4, filter_model=Model.MIXTRAL),
        "cost-est-simple-plan-gpt35-gpt4": simple_plan_factory(convert_model=Model.GPT_3_5, filter_model=Model.GPT_4),
        "cost-est-simple-plan-gpt35-gpt35": simple_plan_factory(
            convert_model=Model.GPT_3_5, filter_model=Model.GPT_3_5
        ),
        "cost-est-simple-plan-gpt35-mixtral": simple_plan_factory(
            convert_model=Model.GPT_3_5, filter_model=Model.MIXTRAL
        ),
        "cost-est-simple-plan-mixtral-gpt4": simple_plan_factory(convert_model=Model.MIXTRAL, filter_model=Model.GPT_4),
        "cost-est-simple-plan-mixtral-gpt35": simple_plan_factory(
            convert_model=Model.MIXTRAL, filter_model=Model.GPT_3_5
        ),
        "cost-est-simple-plan-mixtral-mixtral": simple_plan_factory(
            convert_model=Model.MIXTRAL, filter_model=Model.MIXTRAL
        ),
>>>>>>> 61fad7fe
    }
    return physical_plan_id_to_physical_plan[physical_plan_id]


@pytest.fixture
def sentinel_plan(
    request,
    scan_convert_filter_sentinel_plan,
    scan_multi_convert_multi_filter_sentinel_plan
):
    sentinel_plan_id = request.param
    sentinel_plan_id_to_sentinel_plan = {
        "scf": scan_convert_filter_sentinel_plan,
        "scffc": scan_multi_convert_multi_filter_sentinel_plan,
    }
    return sentinel_plan_id_to_sentinel_plan[sentinel_plan_id]

@pytest.fixture
def execution_data(
    request,
    scan_convert_filter_execution_data,
    scan_convert_filter_varied_execution_data,
    scan_multi_convert_multi_filter_execution_data,
):
    execution_data_id = request.param
    execution_data_id_to_execution_data = {
        "scf": scan_convert_filter_execution_data,
        "scf-varied": scan_convert_filter_varied_execution_data,
        "scffc": scan_multi_convert_multi_filter_execution_data,
    }
    return execution_data_id_to_execution_data[execution_data_id]

@pytest.fixture
def expected_records(
    request,
    enron_all_expected_records,
    enron_filter_expected_records,
    real_estate_all_expected_records,
    real_estate_one_to_many_expected_records,
    scan_convert_filter_expected_outputs,
    scan_convert_filter_empty_expected_outputs,
    scan_convert_filter_varied_expected_outputs,
    scan_multi_convert_multi_filter_expected_outputs,
):
    records_id = request.param
    records_id_to_expected_records = {
        "enron-all-records": enron_all_expected_records,
        "enron-filtered-records": enron_filter_expected_records,
        "real-estate-all-records": real_estate_all_expected_records,
        "real-estate-one-to-many-records": real_estate_one_to_many_expected_records,
        "scf": scan_convert_filter_expected_outputs,
        "empty": scan_convert_filter_empty_expected_outputs,
        "scf-varied": scan_convert_filter_varied_expected_outputs,
        "scffc": scan_multi_convert_multi_filter_expected_outputs,
    }
    return records_id_to_expected_records[records_id]


@pytest.fixture
def champion_outputs(
    request,
    scan_convert_filter_champion_outputs,
    scan_convert_filter_empty_champion_outputs,
    scan_convert_filter_varied_champion_outputs,
    scan_multi_convert_multi_filter_champion_outputs
):
    champion_outputs_id = request.param
    champion_outputs_id_to_champion_outputs = {
        "scf": scan_convert_filter_champion_outputs,
        "empty": scan_convert_filter_empty_champion_outputs,
        "scf-varied": scan_convert_filter_varied_champion_outputs,
        "scffc": scan_multi_convert_multi_filter_champion_outputs,
    }
    return champion_outputs_id_to_champion_outputs[champion_outputs_id]


@pytest.fixture
def expected_qualities(
    request,
    scan_convert_filter_qualities,
    scan_convert_filter_empty_qualities,
    scan_convert_filter_varied_qualities,
    scan_convert_filter_varied_override_qualities,
    scan_multi_convert_multi_filter_qualities,
):
    expected_qualities_id = request.param
    expected_qualities_id_to_expected_qualities = {
        "scf": scan_convert_filter_qualities,
        "empty": scan_convert_filter_empty_qualities,
        "scf-varied": scan_convert_filter_varied_qualities,
        "scf-varied-override": scan_convert_filter_varied_override_qualities,
        "scffc": scan_multi_convert_multi_filter_qualities,
    }
    return expected_qualities_id_to_expected_qualities[expected_qualities_id]


@pytest.fixture
def expected_matrices(
    request,
    scan_convert_filter_matrices,
):
    expected_matrix_id = request.param
    expected_matrix_id_to_expected_matrices = {
        "scf": scan_convert_filter_matrices,
    }
    return expected_matrix_id_to_expected_matrices[expected_matrix_id]


@pytest.fixture
def side_effect(
    request,
    enron_filter,
    enron_convert,
    real_estate_convert,
    real_estate_one_to_many_convert,
):
    side_effect_id = request.param
    side_effect_id_to_side_effect = {
        None: None,
        "enron-filter": enron_filter,
        "enron-convert": enron_convert,
        "real-estate-convert": real_estate_convert,
        "real-estate-one-to-many-convert": real_estate_one_to_many_convert,
    }
    return side_effect_id_to_side_effect[side_effect_id]


@pytest.fixture
def expected_cost_est_results(
    request,
    simple_plan_expected_results_factory,
):
    cost_est_results_id = request.param
    cost_est_results_id_to_cost_est_results = {
<<<<<<< HEAD
        "cost-est-simple-plan-gpt4-gpt4": simple_plan_expected_results_factory(convert_model=Model.GPT_4o, filter_model=Model.GPT_4o),
        "cost-est-simple-plan-gpt4-gpt4m": simple_plan_expected_results_factory(convert_model=Model.GPT_4o, filter_model=Model.GPT_4o_MINI),
        "cost-est-simple-plan-gpt4-mixtral": simple_plan_expected_results_factory(convert_model=Model.GPT_4o, filter_model=Model.MIXTRAL),
        "cost-est-simple-plan-gpt4m-gpt4": simple_plan_expected_results_factory(convert_model=Model.GPT_4o_MINI, filter_model=Model.GPT_4o),
        "cost-est-simple-plan-gpt4m-gpt4m": simple_plan_expected_results_factory(convert_model=Model.GPT_4o_MINI, filter_model=Model.GPT_4o_MINI),
        "cost-est-simple-plan-gpt4m-mixtral": simple_plan_expected_results_factory(convert_model=Model.GPT_4o_MINI, filter_model=Model.MIXTRAL),
        "cost-est-simple-plan-mixtral-gpt4": simple_plan_expected_results_factory(convert_model=Model.MIXTRAL, filter_model=Model.GPT_4o),
        "cost-est-simple-plan-mixtral-gpt4m": simple_plan_expected_results_factory(convert_model=Model.MIXTRAL, filter_model=Model.GPT_4o_MINI),
        "cost-est-simple-plan-mixtral-mixtral": simple_plan_expected_results_factory(convert_model=Model.MIXTRAL, filter_model=Model.MIXTRAL),
=======
        "cost-est-simple-plan-gpt4-gpt4": simple_plan_expected_results_factory(
            convert_model=Model.GPT_4, filter_model=Model.GPT_4
        ),
        "cost-est-simple-plan-gpt4-gpt35": simple_plan_expected_results_factory(
            convert_model=Model.GPT_4, filter_model=Model.GPT_3_5
        ),
        "cost-est-simple-plan-gpt4-mixtral": simple_plan_expected_results_factory(
            convert_model=Model.GPT_4, filter_model=Model.MIXTRAL
        ),
        "cost-est-simple-plan-gpt35-gpt4": simple_plan_expected_results_factory(
            convert_model=Model.GPT_3_5, filter_model=Model.GPT_4
        ),
        "cost-est-simple-plan-gpt35-gpt35": simple_plan_expected_results_factory(
            convert_model=Model.GPT_3_5, filter_model=Model.GPT_3_5
        ),
        "cost-est-simple-plan-gpt35-mixtral": simple_plan_expected_results_factory(
            convert_model=Model.GPT_3_5, filter_model=Model.MIXTRAL
        ),
        "cost-est-simple-plan-mixtral-gpt4": simple_plan_expected_results_factory(
            convert_model=Model.MIXTRAL, filter_model=Model.GPT_4
        ),
        "cost-est-simple-plan-mixtral-gpt35": simple_plan_expected_results_factory(
            convert_model=Model.MIXTRAL, filter_model=Model.GPT_3_5
        ),
        "cost-est-simple-plan-mixtral-mixtral": simple_plan_expected_results_factory(
            convert_model=Model.MIXTRAL, filter_model=Model.MIXTRAL
        ),
>>>>>>> 61fad7fe
    }

    return cost_est_results_id_to_cost_est_results[cost_est_results_id]


@pytest.fixture
def operator_to_stats(
    request,
    three_converts_min_cost_operator_to_stats,
    three_converts_max_quality_operator_to_stats,
    three_converts_min_cost_at_fixed_quality_operator_to_stats,
    three_converts_max_quality_at_fixed_cost_operator_to_stats,
    one_filter_one_convert_min_cost_operator_to_stats,
    two_converts_two_filters_min_cost_operator_to_stats,
    two_converts_two_filters_max_quality_operator_to_stats,
    two_converts_two_filters_min_cost_at_fixed_quality_operator_to_stats,
    two_converts_two_filters_max_quality_at_fixed_cost_operator_to_stats,
):
    operator_to_stats_id = request.param
    operator_to_stats_id_to_operator_to_stats = {
        "3c-mincost": three_converts_min_cost_operator_to_stats,
        "3c-maxquality": three_converts_max_quality_operator_to_stats,
        "3c-mincost@quality=0.8": three_converts_min_cost_at_fixed_quality_operator_to_stats,
        "3c-maxquality@cost=1.0": three_converts_max_quality_at_fixed_cost_operator_to_stats,
        "1f-1c-mincost": one_filter_one_convert_min_cost_operator_to_stats,
        "2c-2f-mincost": two_converts_two_filters_min_cost_operator_to_stats,
        "2c-2f-maxquality": two_converts_two_filters_max_quality_operator_to_stats,
        "2c-2f-mincost@quality=0.8": two_converts_two_filters_min_cost_at_fixed_quality_operator_to_stats,
        "2c-2f-maxquality@cost=1.0": two_converts_two_filters_max_quality_at_fixed_cost_operator_to_stats,
    }

    return operator_to_stats_id_to_operator_to_stats[operator_to_stats_id]


@pytest.fixture
def expected_plan(
    request,
    three_converts_min_cost_expected_plan,
    three_converts_max_quality_expected_plan,
    three_converts_min_cost_at_fixed_quality_expected_plan,
    three_converts_max_quality_at_fixed_cost_expected_plan,
    one_filter_one_convert_min_cost_expected_plan,
    two_converts_two_filters_min_cost_expected_plan,
    two_converts_two_filters_max_quality_expected_plan,
    two_converts_two_filters_min_cost_at_fixed_quality_expected_plan,
    two_converts_two_filters_max_quality_at_fixed_cost_expected_plan,
):
    expected_plan_id = request.param
    expected_plan_id_to_expected_plan = {
        "3c-mincost": three_converts_min_cost_expected_plan,
        "3c-maxquality": three_converts_max_quality_expected_plan,
        "3c-mincost@quality=0.8": three_converts_min_cost_at_fixed_quality_expected_plan,
        "3c-maxquality@cost=1.0": three_converts_max_quality_at_fixed_cost_expected_plan,
        "1f-1c-mincost": one_filter_one_convert_min_cost_expected_plan,
        "2c-2f-mincost": two_converts_two_filters_min_cost_expected_plan,
        "2c-2f-maxquality": two_converts_two_filters_max_quality_expected_plan,
        "2c-2f-mincost@quality=0.8": two_converts_two_filters_min_cost_at_fixed_quality_expected_plan,
        "2c-2f-maxquality@cost=1.0": two_converts_two_filters_max_quality_at_fixed_cost_expected_plan,
    }

    return expected_plan_id_to_expected_plan[expected_plan_id]<|MERGE_RESOLUTION|>--- conflicted
+++ resolved
@@ -1,12 +1,7 @@
-<<<<<<< HEAD
+import pytest
+
 from palimpzest.constants import Model
-from palimpzest.policy import MinCost, MaxQuality, MinCostAtFixedQuality, MaxQualityAtFixedCost
-
-=======
->>>>>>> 61fad7fe
-import pytest
-
-from palimpzest.constants import Model
+from palimpzest.policy import MaxQuality, MaxQualityAtFixedCost, MinCost, MinCostAtFixedQuality
 
 # with open(".env") as f:
 #     for line in f:
@@ -105,35 +100,33 @@
         "token-reduction-convert": token_reduction_convert_plan,
         "image-convert": image_convert_plan,
         "one-to-many-convert": one_to_many_convert_plan,
-<<<<<<< HEAD
-        "cost-est-simple-plan-gpt4-gpt4": simple_plan_factory(convert_model=Model.GPT_4o, filter_model=Model.GPT_4o),
-        "cost-est-simple-plan-gpt4-gpt4m": simple_plan_factory(convert_model=Model.GPT_4o, filter_model=Model.GPT_4o_MINI),
-        "cost-est-simple-plan-gpt4-mixtral": simple_plan_factory(convert_model=Model.GPT_4o, filter_model=Model.MIXTRAL),
-        "cost-est-simple-plan-gpt4m-gpt4": simple_plan_factory(convert_model=Model.GPT_4o_MINI, filter_model=Model.GPT_4o),
-        "cost-est-simple-plan-gpt4m-gpt4m": simple_plan_factory(convert_model=Model.GPT_4o_MINI, filter_model=Model.GPT_4o_MINI),
-        "cost-est-simple-plan-gpt4m-mixtral": simple_plan_factory(convert_model=Model.GPT_4o_MINI, filter_model=Model.MIXTRAL),
-        "cost-est-simple-plan-mixtral-gpt4": simple_plan_factory(convert_model=Model.MIXTRAL, filter_model=Model.GPT_4o),
-        "cost-est-simple-plan-mixtral-gpt4m": simple_plan_factory(convert_model=Model.MIXTRAL, filter_model=Model.GPT_4o_MINI),
-        "cost-est-simple-plan-mixtral-mixtral": simple_plan_factory(convert_model=Model.MIXTRAL, filter_model=Model.MIXTRAL),
-=======
-        "cost-est-simple-plan-gpt4-gpt4": simple_plan_factory(convert_model=Model.GPT_4, filter_model=Model.GPT_4),
-        "cost-est-simple-plan-gpt4-gpt35": simple_plan_factory(convert_model=Model.GPT_4, filter_model=Model.GPT_3_5),
-        "cost-est-simple-plan-gpt4-mixtral": simple_plan_factory(convert_model=Model.GPT_4, filter_model=Model.MIXTRAL),
-        "cost-est-simple-plan-gpt35-gpt4": simple_plan_factory(convert_model=Model.GPT_3_5, filter_model=Model.GPT_4),
-        "cost-est-simple-plan-gpt35-gpt35": simple_plan_factory(
-            convert_model=Model.GPT_3_5, filter_model=Model.GPT_3_5
-        ),
-        "cost-est-simple-plan-gpt35-mixtral": simple_plan_factory(
-            convert_model=Model.GPT_3_5, filter_model=Model.MIXTRAL
-        ),
-        "cost-est-simple-plan-mixtral-gpt4": simple_plan_factory(convert_model=Model.MIXTRAL, filter_model=Model.GPT_4),
-        "cost-est-simple-plan-mixtral-gpt35": simple_plan_factory(
-            convert_model=Model.MIXTRAL, filter_model=Model.GPT_3_5
+        "cost-est-simple-plan-gpt4-gpt4": simple_plan_factory(
+            convert_model=Model.GPT_4o, filter_model=Model.GPT_4o,
+        ),
+        "cost-est-simple-plan-gpt4-gpt4m": simple_plan_factory(
+            convert_model=Model.GPT_4o, filter_model=Model.GPT_4o_MINI,
+        ),
+        "cost-est-simple-plan-gpt4-mixtral": simple_plan_factory(
+            convert_model=Model.GPT_4o, filter_model=Model.MIXTRAL,
+        ),
+        "cost-est-simple-plan-gpt4m-gpt4": simple_plan_factory(
+            convert_model=Model.GPT_4o_MINI, filter_model=Model.GPT_4o,
+        ),
+        "cost-est-simple-plan-gpt4m-gpt4m": simple_plan_factory(
+            convert_model=Model.GPT_4o_MINI, filter_model=Model.GPT_4o_MINI,
+        ),
+        "cost-est-simple-plan-gpt4m-mixtral": simple_plan_factory(
+            convert_model=Model.GPT_4o_MINI, filter_model=Model.MIXTRAL,
+        ),
+        "cost-est-simple-plan-mixtral-gpt4": simple_plan_factory(
+            convert_model=Model.MIXTRAL, filter_model=Model.GPT_4o,
+        ),
+        "cost-est-simple-plan-mixtral-gpt4m": simple_plan_factory(
+            convert_model=Model.MIXTRAL, filter_model=Model.GPT_4o_MINI,
         ),
         "cost-est-simple-plan-mixtral-mixtral": simple_plan_factory(
-            convert_model=Model.MIXTRAL, filter_model=Model.MIXTRAL
-        ),
->>>>>>> 61fad7fe
+            convert_model=Model.MIXTRAL, filter_model=Model.MIXTRAL,
+        ),
     }
     return physical_plan_id_to_physical_plan[physical_plan_id]
 
@@ -268,45 +261,33 @@
 ):
     cost_est_results_id = request.param
     cost_est_results_id_to_cost_est_results = {
-<<<<<<< HEAD
-        "cost-est-simple-plan-gpt4-gpt4": simple_plan_expected_results_factory(convert_model=Model.GPT_4o, filter_model=Model.GPT_4o),
-        "cost-est-simple-plan-gpt4-gpt4m": simple_plan_expected_results_factory(convert_model=Model.GPT_4o, filter_model=Model.GPT_4o_MINI),
-        "cost-est-simple-plan-gpt4-mixtral": simple_plan_expected_results_factory(convert_model=Model.GPT_4o, filter_model=Model.MIXTRAL),
-        "cost-est-simple-plan-gpt4m-gpt4": simple_plan_expected_results_factory(convert_model=Model.GPT_4o_MINI, filter_model=Model.GPT_4o),
-        "cost-est-simple-plan-gpt4m-gpt4m": simple_plan_expected_results_factory(convert_model=Model.GPT_4o_MINI, filter_model=Model.GPT_4o_MINI),
-        "cost-est-simple-plan-gpt4m-mixtral": simple_plan_expected_results_factory(convert_model=Model.GPT_4o_MINI, filter_model=Model.MIXTRAL),
-        "cost-est-simple-plan-mixtral-gpt4": simple_plan_expected_results_factory(convert_model=Model.MIXTRAL, filter_model=Model.GPT_4o),
-        "cost-est-simple-plan-mixtral-gpt4m": simple_plan_expected_results_factory(convert_model=Model.MIXTRAL, filter_model=Model.GPT_4o_MINI),
-        "cost-est-simple-plan-mixtral-mixtral": simple_plan_expected_results_factory(convert_model=Model.MIXTRAL, filter_model=Model.MIXTRAL),
-=======
         "cost-est-simple-plan-gpt4-gpt4": simple_plan_expected_results_factory(
-            convert_model=Model.GPT_4, filter_model=Model.GPT_4
-        ),
-        "cost-est-simple-plan-gpt4-gpt35": simple_plan_expected_results_factory(
-            convert_model=Model.GPT_4, filter_model=Model.GPT_3_5
+            convert_model=Model.GPT_4o, filter_model=Model.GPT_4o,
+        ),
+        "cost-est-simple-plan-gpt4-gpt4m": simple_plan_expected_results_factory(
+            convert_model=Model.GPT_4o, filter_model=Model.GPT_4o_MINI,
         ),
         "cost-est-simple-plan-gpt4-mixtral": simple_plan_expected_results_factory(
-            convert_model=Model.GPT_4, filter_model=Model.MIXTRAL
-        ),
-        "cost-est-simple-plan-gpt35-gpt4": simple_plan_expected_results_factory(
-            convert_model=Model.GPT_3_5, filter_model=Model.GPT_4
-        ),
-        "cost-est-simple-plan-gpt35-gpt35": simple_plan_expected_results_factory(
-            convert_model=Model.GPT_3_5, filter_model=Model.GPT_3_5
-        ),
-        "cost-est-simple-plan-gpt35-mixtral": simple_plan_expected_results_factory(
-            convert_model=Model.GPT_3_5, filter_model=Model.MIXTRAL
+            convert_model=Model.GPT_4o, filter_model=Model.MIXTRAL,
+        ),
+        "cost-est-simple-plan-gpt4m-gpt4": simple_plan_expected_results_factory(
+            convert_model=Model.GPT_4o_MINI, filter_model=Model.GPT_4o,
+        ),
+        "cost-est-simple-plan-gpt4m-gpt4m": simple_plan_expected_results_factory(
+            convert_model=Model.GPT_4o_MINI, filter_model=Model.GPT_4o_MINI,
+        ),
+        "cost-est-simple-plan-gpt4m-mixtral": simple_plan_expected_results_factory(
+            convert_model=Model.GPT_4o_MINI, filter_model=Model.MIXTRAL,
         ),
         "cost-est-simple-plan-mixtral-gpt4": simple_plan_expected_results_factory(
-            convert_model=Model.MIXTRAL, filter_model=Model.GPT_4
-        ),
-        "cost-est-simple-plan-mixtral-gpt35": simple_plan_expected_results_factory(
-            convert_model=Model.MIXTRAL, filter_model=Model.GPT_3_5
+            convert_model=Model.MIXTRAL, filter_model=Model.GPT_4o,
+        ),
+        "cost-est-simple-plan-mixtral-gpt4m": simple_plan_expected_results_factory(
+            convert_model=Model.MIXTRAL, filter_model=Model.GPT_4o_MINI,
         ),
         "cost-est-simple-plan-mixtral-mixtral": simple_plan_expected_results_factory(
-            convert_model=Model.MIXTRAL, filter_model=Model.MIXTRAL
-        ),
->>>>>>> 61fad7fe
+            convert_model=Model.MIXTRAL, filter_model=Model.MIXTRAL,
+        ),
     }
 
     return cost_est_results_id_to_cost_est_results[cost_est_results_id]
