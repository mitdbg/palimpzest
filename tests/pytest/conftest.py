--- conflicted
+++ resolved
@@ -21,21 +21,28 @@
 #       need to, for example, re-register datasets for each individual test.
 
 @pytest.fixture
-def dataset(request, enron_eval_tiny, real_estate_eval_tiny):
+def dataset(request, enron_eval_tiny, real_estate_eval_tiny, biofabric_tiny):
     dataset_id = request.param
     dataset_id_to_dataset = {
-        "enron": enron_eval_tiny,
-        "real-estate": real_estate_eval_tiny,
+        "enron-eval-tiny": enron_eval_tiny,
+        "real-estate-eval-tiny": real_estate_eval_tiny,
+        "biofabric-tiny": biofabric_tiny,
     }
     return dataset_id_to_dataset[dataset_id]
 
 
 @pytest.fixture
-def workload(request, enron_workload):
+def workload(
+    request,
+    enron_workload,
+    real_estate_workload,
+    biofabric_workload,
+):
     workload_id = request.param
     workload_id_to_workload = {
         "enron-workload": enron_workload,
-        # "real-estate-workload": real_estate_workload,
+        "real-estate-workload": real_estate_workload,
+        "biofabric-workload": biofabric_workload,
     }
     return workload_id_to_workload[workload_id]
 
@@ -85,7 +92,6 @@
 
 
 @pytest.fixture
-<<<<<<< HEAD
 def side_effect(
     request,
     enron_filter,
@@ -101,17 +107,4 @@
         "real-estate-convert": real_estate_convert,
         "real-estate-one-to-many-convert": real_estate_one_to_many_convert,
     }
-    return side_effect_id_to_side_effect[side_effect_id]
-=======
-def biofabric_eval():
-    xls = pz.Dataset("biofabric-medium", schema=pz.XLSFile)
-    patient_tables = xls.convert(
-        pz.Table, desc="All tables in the file", cardinality="oneToMany")
-    patient_tables = patient_tables.filter(
-        "The rows of the table contain the patient age"
-    )
-    case_data = patient_tables.convert(
-        CaseData, desc="The patient data in the table", cardinality="oneToMany"
-    )
-    return case_data
->>>>>>> c763f514
+    return side_effect_id_to_side_effect[side_effect_id]