import pytest
from palimpzest.constants import Cardinality, Model, OptimizationStrategy
<<<<<<< HEAD
from palimpzest.core.lib.schemas import TextFile
=======
from palimpzest.core.data.dataclasses import OperatorCostEstimates, PlanCost
>>>>>>> 77df6fc0
from palimpzest.core.elements.filters import Filter
from palimpzest.core.lib.schemas import TextFile
from palimpzest.datamanager.datamanager import DataDirectory
from palimpzest.policy import MaxQuality, MinCost, MinTime
from palimpzest.query.operators.code_synthesis_convert import CodeSynthesisConvert
from palimpzest.query.operators.convert import LLMConvert, LLMConvertBonded
from palimpzest.query.operators.datasource import DataSourcePhysicalOp, MarshalAndScanDataOp
from palimpzest.query.operators.filter import LLMFilter, NonLLMFilter
from palimpzest.query.operators.logical import ConvertScan, FilteredScan
from palimpzest.query.operators.physical import PhysicalOperator
from palimpzest.query.optimizer.cost_model import CostModel
from palimpzest.query.optimizer.optimizer import Optimizer
from palimpzest.query.optimizer.primitives import Group, LogicalExpression
from palimpzest.sets import Dataset
from palimpzest.core.data.dataclasses import OperatorCostEstimates, PlanCost
from palimpzest.datamanager.datamanager import DataDirectory

class TestPrimitives:
    def test_group_id_equality(self, email_schema):
        filter1_op = FilteredScan(
            input_schema=TextFile,
            output_schema=TextFile,
            filter=Filter("filter1"),
            depends_on=[],
            target_cache_id="filter1",
        )
        LogicalExpression(
            operator=filter1_op,
            input_group_ids=[0],
            input_fields={"contents": TextFile.field_map()["contents"]},
            depends_on_field_names=set(["contents"]),
            generated_fields={},
            group_id=None,
        )
        filter2_op = FilteredScan(
            input_schema=TextFile,
            output_schema=TextFile,
            filter=Filter("filter2"),
            depends_on=[],
            target_cache_id="filter2",
        )
        filter2_expr = LogicalExpression(
            operator=filter2_op,
            input_group_ids=[1],
            input_fields={"contents": TextFile.field_map()["contents"]},
            depends_on_field_names=set(["contents"]),
            generated_fields={},
            group_id=None,
        )
        convert_op = ConvertScan(
            input_schema=TextFile,
            output_schema=email_schema,
            cardinality=Cardinality.ONE_TO_ONE,
            depends_on=[],
            target_cache_id="convert1",
        )
        convert_expr = LogicalExpression(
            operator=convert_op,
            input_group_ids=[2],
            input_fields={"contents": TextFile.field_map()["contents"]},
            depends_on_field_names=set(["contents"]),
            generated_fields={"sender": email_schema.field_map()["sender"], "subject": email_schema.field_map()["subject"]},
            group_id=None,
        )
        g1_properties = {
            "filter_strs": set([filter1_op.filter.get_filter_str(), filter2_op.filter.get_filter_str()]),
        }
        g1 = Group(
            logical_expressions=[convert_expr],
            fields = {
                "sender": email_schema.field_map()["sender"],
                "subject": email_schema.field_map()["subject"],
                "contents": TextFile.field_map()["contents"],
                "filename": TextFile.field_map()["filename"],
            },
            properties=g1_properties,
        )
        g2_properties = {
            "filter_strs": set([filter2_op.filter.get_filter_str(), filter1_op.filter.get_filter_str()]),
        }
        g2 = Group(
            logical_expressions=[filter2_expr],
            fields = {
                "sender": email_schema.field_map()["sender"],
                "subject": email_schema.field_map()["subject"],
                "contents": TextFile.field_map()["contents"],
                "filename": TextFile.field_map()["filename"],
            },
            properties=g2_properties,
        )
        assert g1.group_id == g2.group_id


@pytest.mark.parametrize(
    argnames=("opt_strategy",),
    argvalues=[
        pytest.param(OptimizationStrategy.GREEDY, id="greedy"),
        pytest.param(OptimizationStrategy.PARETO, id="pareto"),
    ]
)
class TestOptimizer:

    def test_basic_functionality(self, enron_eval_tiny, opt_strategy):
        plan = Dataset(enron_eval_tiny, schema=TextFile)
        policy = MaxQuality()
        cost_model = CostModel(sample_execution_data=[])
        optimizer = Optimizer(
            policy=policy,
            cost_model=cost_model,
            no_cache=True,
            verbose=True,
            available_models=[Model.GPT_4o, Model.GPT_4o_MINI, Model.MIXTRAL],
            optimization_strategy=opt_strategy,
        )
        physical_plans = optimizer.optimize(plan, policy)
        physical_plan = physical_plans[0]

        assert len(physical_plan) == 1
        assert isinstance(physical_plan[0], MarshalAndScanDataOp)

    def test_simple_max_quality_convert(self, enron_eval_tiny, email_schema, opt_strategy):
        plan = Dataset(enron_eval_tiny, schema=email_schema)
        policy = MaxQuality()
        cost_model = CostModel(sample_execution_data=[])
        optimizer = Optimizer(
            policy=policy,
            cost_model=cost_model,
            no_cache=True,
            verbose=True,
            available_models=[Model.GPT_4o, Model.GPT_4o_MINI, Model.MIXTRAL],
            optimization_strategy=opt_strategy,
            # TODO: remove
            allow_code_synth=False,
            allow_conventional_query=False,
            allow_token_reduction=False,
            allow_rag_reduction=False,
            allow_mixtures=False,
        )
        physical_plans = optimizer.optimize(plan, policy)
        physical_plan = physical_plans[0]

        assert len(physical_plan) == 2
        assert isinstance(physical_plan[0], MarshalAndScanDataOp)
        assert isinstance(physical_plan[1], LLMConvertBonded)
        assert physical_plan[1].model == Model.GPT_4o

    def test_simple_min_cost_convert(self, enron_eval_tiny, email_schema, opt_strategy):
        plan = Dataset(enron_eval_tiny, schema=email_schema)
        policy = MinCost()
        cost_model = CostModel(sample_execution_data=[])
        optimizer = Optimizer(
            policy=policy,
            cost_model=cost_model,
            no_cache=True,
            verbose=True,
            available_models=[Model.GPT_4o, Model.GPT_4o_MINI, Model.MIXTRAL],
            optimization_strategy=opt_strategy,
            allow_code_synth=True,
        )
        physical_plans = optimizer.optimize(plan, policy)
        physical_plan = physical_plans[0]

        assert len(physical_plan) == 2
        assert isinstance(physical_plan[0], MarshalAndScanDataOp)
        assert isinstance(physical_plan[1], CodeSynthesisConvert)

    def test_simple_min_time_convert(self, enron_eval_tiny, email_schema, opt_strategy):
        plan = Dataset(enron_eval_tiny, schema=email_schema)
        policy = MinTime()
        cost_model = CostModel(sample_execution_data=[])
        optimizer = Optimizer(
            policy=policy,
            cost_model=cost_model,
            no_cache=True,
            verbose=True,
            available_models=[Model.GPT_4o, Model.GPT_4o_MINI, Model.MIXTRAL],
            optimization_strategy=opt_strategy,
            allow_code_synth=True,
        )
        physical_plans = optimizer.optimize(plan, policy)
        physical_plan = physical_plans[0]

        assert len(physical_plan) == 2
        assert isinstance(physical_plan[0], MarshalAndScanDataOp)
        assert isinstance(physical_plan[1], CodeSynthesisConvert)

    def test_push_down_filter(self, enron_eval_tiny, email_schema, opt_strategy):
        plan = Dataset(enron_eval_tiny, schema=email_schema)
        plan = plan.filter("some text filter", depends_on=["contents"])
        policy = MinCost()
        cost_model = CostModel(sample_execution_data=[])
        optimizer = Optimizer(
            policy=policy,
            cost_model=cost_model,
            no_cache=True,
            verbose=True,
            available_models=[Model.GPT_4o, Model.GPT_4o_MINI, Model.MIXTRAL],
            optimization_strategy=opt_strategy,
            allow_code_synth=True,
        )
        physical_plans = optimizer.optimize(plan, policy)
        physical_plan = physical_plans[0]

        assert len(physical_plan) == 3
        assert isinstance(physical_plan[0], MarshalAndScanDataOp)
        assert isinstance(physical_plan[1], LLMFilter)
        assert isinstance(physical_plan[2], CodeSynthesisConvert)

    def test_push_down_two_filters(self, enron_eval_tiny, email_schema, opt_strategy):
        plan = Dataset(enron_eval_tiny, schema=email_schema)
        plan = plan.filter("some text filter", depends_on=["contents"])
        plan = plan.filter("another text filter", depends_on=["contents"])
        policy = MinCost()
        cost_model = CostModel(sample_execution_data=[])
        optimizer = Optimizer(
            policy=policy,
            cost_model=cost_model,
            no_cache=True,
            verbose=True,
            available_models=[Model.GPT_4o, Model.GPT_4o_MINI, Model.MIXTRAL],
            optimization_strategy=opt_strategy,
            allow_code_synth=True,
        )
        physical_plans = optimizer.optimize(plan, policy)
        physical_plan = physical_plans[0]

        assert len(physical_plan) == 4
        assert isinstance(physical_plan[0], MarshalAndScanDataOp)
        assert isinstance(physical_plan[1], LLMFilter)
        assert isinstance(physical_plan[2], LLMFilter)
        assert isinstance(physical_plan[3], CodeSynthesisConvert)

    def test_real_estate_logical_reorder(self, real_estate_eval_tiny, real_estate_workload, opt_strategy):
        policy = MinCost()
        cost_model = CostModel(sample_execution_data=[])
        optimizer = Optimizer(
            policy=policy,
            cost_model=cost_model,
            no_cache=True,
            verbose=True,
            available_models=[Model.GPT_4o, Model.GPT_4o_MINI, Model.MIXTRAL, Model.GPT_4o_MINI_V],
            allow_token_reduction=False,
            allow_rag_reduction=False,
            allow_mixtures=False,
            allow_code_synth=False,
            optimization_strategy=opt_strategy,
        )
        physical_plans = optimizer.optimize(real_estate_workload, policy)
        physical_plan = physical_plans[0]

        assert len(physical_plan) == 6
        assert isinstance(physical_plan[0], MarshalAndScanDataOp)  # RealEstateListingFiles
        assert isinstance(physical_plan[1], LLMConvert)  # TextRealEstateListing
        assert isinstance(physical_plan[2], NonLLMFilter)  # TextRealEstateListing(price/addr)
        assert isinstance(physical_plan[3], NonLLMFilter)  # TextRealEstateListing(price/addr)
        assert isinstance(physical_plan[4], LLMConvert)  # ImageRealEstateListing
        assert isinstance(physical_plan[5], LLMFilter)  # ImageRealEstateListing(attractive)

    def test_seven_filters(self, enron_eval_tiny, email_schema, opt_strategy):
        plan = Dataset(enron_eval_tiny, schema=email_schema)
        plan = plan.filter("filter1", depends_on=["contents"])
        plan = plan.filter("filter2", depends_on=["contents"])
        plan = plan.filter("filter3", depends_on=["contents"])
        plan = plan.filter("filter4", depends_on=["contents"])
        plan = plan.filter("filter5", depends_on=["contents"])
        plan = plan.filter("filter6", depends_on=["contents"])
        plan = plan.filter("filter7", depends_on=["contents"])
        policy = MinCost()
        cost_model = CostModel(sample_execution_data=[])
        optimizer = Optimizer(
            policy=policy,
            cost_model=cost_model,
            no_cache=True,
            verbose=True,
            available_models=[Model.GPT_4o, Model.GPT_4o_MINI, Model.MIXTRAL, Model.GPT_4o_MINI_V],
            optimization_strategy=opt_strategy,
            allow_code_synth=True,
        )
        physical_plans = optimizer.optimize(plan, policy)
        physical_plan = physical_plans[0]

        assert len(physical_plan) == 9
        assert isinstance(physical_plan[0], MarshalAndScanDataOp)
        assert isinstance(physical_plan[1], LLMFilter)
        assert isinstance(physical_plan[2], LLMFilter)
        assert isinstance(physical_plan[3], LLMFilter)
        assert isinstance(physical_plan[4], LLMFilter)
        assert isinstance(physical_plan[5], LLMFilter)
        assert isinstance(physical_plan[6], LLMFilter)
        assert isinstance(physical_plan[7], LLMFilter)
        assert isinstance(physical_plan[8], CodeSynthesisConvert)


class MockSampleBasedCostModel:
    """
    """
    def __init__(self, operator_to_stats):
        # construct cost, time, quality, and selectivity matrices for each operator set;
        self.operator_to_stats = operator_to_stats

        # compute set of costed physical op ids from operator_to_stats
        self.costed_phys_op_ids = set([
            phys_op_id
            for _, phys_op_id_to_stats in self.operator_to_stats.items()
            for phys_op_id, _ in phys_op_id_to_stats.items()
        ])

        # reference to data directory
        self.datadir = DataDirectory()

    def get_costed_phys_op_ids(self):
        return self.costed_phys_op_ids


    def __call__(self, operator: PhysicalOperator, source_op_estimates: OperatorCostEstimates | None = None) -> PlanCost:
        # NOTE: some physical operators may not have any sample execution data in this cost model;
        #       these physical operators are filtered out of the Optimizer, thus we can assume that
        #       we will have execution data for each operator passed into __call__; nevertheless, we
        #       still perform a sanity check
        # look up physical and logical op ids associated with this physical operator
        phys_op_id = operator.get_op_id()
        logical_op_id = operator.logical_op_id
        assert self.operator_to_stats.get(logical_op_id).get(phys_op_id) is not None, f"No execution data for {str(operator)}"

        # look up stats for this operation
        est_cost_per_record = self.operator_to_stats[logical_op_id][phys_op_id]["cost"]
        est_time_per_record = self.operator_to_stats[logical_op_id][phys_op_id]["time"]
        est_quality = self.operator_to_stats[logical_op_id][phys_op_id]["quality"]
        est_selectivity = self.operator_to_stats[logical_op_id][phys_op_id]["selectivity"]

        # create source_op_estimates for datasources if they are not provided
        if isinstance(operator, DataSourcePhysicalOp):
            # get handle to DataSource and pre-compute its size (number of records)
            datasource = operator.get_datasource()
            datasource_len = len(datasource)

            source_op_estimates = OperatorCostEstimates(
                cardinality=datasource_len,
                time_per_record=0.0,
                cost_per_record=0.0,
                quality=1.0,
            )

        # generate new set of OperatorCostEstimates
        op_estimates = OperatorCostEstimates(
            cardinality=est_selectivity * source_op_estimates.cardinality,
            time_per_record=est_time_per_record,
            cost_per_record=est_cost_per_record,
            quality=est_quality,
        )

        # compute estimates for this operator
        op_time = op_estimates.time_per_record * source_op_estimates.cardinality
        op_cost = op_estimates.cost_per_record * source_op_estimates.cardinality
        op_quality = op_estimates.quality

        # construct and return op estimates
        return PlanCost(cost=op_cost, time=op_time, quality=op_quality, op_estimates=op_estimates)


class TestParetoOptimizer:

    @pytest.mark.parametrize(
        argnames=("workload", "policy", "operator_to_stats", "expected_plan"),
        argvalues=[
            pytest.param("three-converts", "mincost", "3c-mincost", "3c-mincost", id="3c-mincost"),
            pytest.param("three-converts", "maxquality", "3c-maxquality", "3c-maxquality", id="3c-maxquality"),
            pytest.param("three-converts", "mincost@quality=0.8", "3c-mincost@quality=0.8", "3c-mincost@quality=0.8", id="3c-mincostfixedquality"),
            pytest.param("three-converts", "maxquality@cost=1.0", "3c-maxquality@cost=1.0", "3c-maxquality@cost=1.0", id="3c-maxqualityfixedcost"),
            pytest.param("one-filter-one-convert", "mincost", "1f-1c-mincost", "1f-1c-mincost", id="1f-1c-mincost"),
            pytest.param("two-converts-two-filters", "mincost", "2c-2f-mincost", "2c-2f-mincost", id="2c-2f-mincost"),
            pytest.param("two-converts-two-filters", "maxquality", "2c-2f-maxquality", "2c-2f-maxquality", id="2c-2f-maxquality"),
            pytest.param("two-converts-two-filters", "mincost@quality=0.8", "2c-2f-mincost@quality=0.8", "2c-2f-mincost@quality=0.8", id="2c-2f-mincostfixedquality"),
            pytest.param("two-converts-two-filters", "maxquality@cost=1.0", "2c-2f-maxquality@cost=1.0", "2c-2f-maxquality@cost=1.0", id="2c-2f-maxqualityfixedcost"),
        ],
        indirect=True,
    )
    def test_pareto_optimization_strategy(self, workload, policy, operator_to_stats, expected_plan):
        # initialize cost model with sample execution data
        cost_model = MockSampleBasedCostModel(operator_to_stats)

        # run optimizer using the cost model and the given policy
        optimizer = Optimizer(
            policy=policy,
            cost_model=cost_model,
            no_cache=True,
            verbose=True,
            available_models=[Model.GPT_4o, Model.GPT_4o_MINI, Model.LLAMA3],
            optimization_strategy=OptimizationStrategy.PARETO,
            # TODO: remove
            allow_code_synth=False,
            allow_conventional_query=False,
            allow_token_reduction=False,
            allow_rag_reduction=False,
            allow_mixtures=False,
        )

        # run optimizer to get physical plan
        physical_plans = optimizer.optimize(workload, policy)
        physical_plan = physical_plans[0]

        # assert that physical plan matches expected plan
        assert physical_plan.plan_cost.quality == pytest.approx(expected_plan.plan_cost.quality)
        assert physical_plan.plan_cost.cost == pytest.approx(expected_plan.plan_cost.cost)
        assert physical_plan.plan_cost.time == pytest.approx(expected_plan.plan_cost.time)
        assert physical_plan.plan_id == expected_plan.plan_id<|MERGE_RESOLUTION|>--- conflicted
+++ resolved
@@ -1,10 +1,6 @@
 import pytest
-from palimpzest.constants import Cardinality, Model, OptimizationStrategy
-<<<<<<< HEAD
-from palimpzest.core.lib.schemas import TextFile
-=======
+from palimpzest.constants import Cardinality, Model
 from palimpzest.core.data.dataclasses import OperatorCostEstimates, PlanCost
->>>>>>> 77df6fc0
 from palimpzest.core.elements.filters import Filter
 from palimpzest.core.lib.schemas import TextFile
 from palimpzest.datamanager.datamanager import DataDirectory
@@ -19,8 +15,7 @@
 from palimpzest.query.optimizer.optimizer import Optimizer
 from palimpzest.query.optimizer.primitives import Group, LogicalExpression
 from palimpzest.sets import Dataset
-from palimpzest.core.data.dataclasses import OperatorCostEstimates, PlanCost
-from palimpzest.datamanager.datamanager import DataDirectory
+
 
 class TestPrimitives:
     def test_group_id_equality(self, email_schema):
@@ -101,8 +96,8 @@
 @pytest.mark.parametrize(
     argnames=("opt_strategy",),
     argvalues=[
-        pytest.param(OptimizationStrategy.GREEDY, id="greedy"),
-        pytest.param(OptimizationStrategy.PARETO, id="pareto"),
+        pytest.param(OptimizationStrategy.GREEDY, id="greedy"),  # TODO: fix
+        pytest.param(OptimizationStrategy.PARETO, id="pareto"),  # TODO: fix
     ]
 )
 class TestOptimizer:
@@ -393,7 +388,7 @@
             no_cache=True,
             verbose=True,
             available_models=[Model.GPT_4o, Model.GPT_4o_MINI, Model.LLAMA3],
-            optimization_strategy=OptimizationStrategy.PARETO,
+            optimization_strategy=OptimizationStrategy.PARETO,  # TODO: fix
             # TODO: remove
             allow_code_synth=False,
             allow_conventional_query=False,
