--- conflicted
+++ resolved
@@ -1,4 +1,5 @@
 import pytest
+
 from palimpzest.constants import Cardinality, Model
 from palimpzest.core.data.dataclasses import OperatorCostEstimates, PlanCost
 from palimpzest.core.elements.filters import Filter
@@ -97,13 +98,8 @@
 @pytest.mark.parametrize(
     argnames=("opt_strategy",),
     argvalues=[
-<<<<<<< HEAD
         pytest.param(OptimizationStrategyType.GREEDY, id="greedy"),
         pytest.param(OptimizationStrategyType.PARETO, id="pareto"),
-=======
-        pytest.param(OptimizationStrategy.GREEDY, id="greedy"),  # TODO: fix
-        pytest.param(OptimizationStrategy.PARETO, id="pareto"),  # TODO: fix
->>>>>>> 34f4a648
     ]
 )
 class TestOptimizer:
@@ -394,11 +390,7 @@
             no_cache=True,
             verbose=True,
             available_models=[Model.GPT_4o, Model.GPT_4o_MINI, Model.LLAMA3],
-<<<<<<< HEAD
             optimization_strategy_type=OptimizationStrategyType.PARETO,
-=======
-            optimization_strategy=OptimizationStrategy.PARETO,  # TODO: fix
->>>>>>> 34f4a648
             # TODO: remove
             allow_code_synth=False,
             allow_conventional_query=False,
